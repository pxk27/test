--- conflicted
+++ resolved
@@ -8,10 +8,10 @@
 
 import os
 
-#benches = ['blackscholes', 'bodytrack', 'canneal', 'dedup', 'facesim',
-#           'ferret', 'fluidanimate', 'freqmine', 'streamcluster',
-#           'swaptions', 'vips', 'x264']
-benches = ['blackscholes']
+benches = ['blackscholes', 'bodytrack', 'canneal', 'dedup', 'facesim',
+           'ferret', 'fluidanimate', 'freqmine', 'streamcluster',
+           'swaptions', 'vips', 'x264']
+# benches = ['blackscholes']
 
 # num_threads = [1, 2, 4, 8, 16, 32]
 num_threads = [4]
@@ -22,18 +22,6 @@
 
         os.system('mkdir -p ' + dir)
 
-<<<<<<< HEAD
-        #cmd_first_run = 'build/ALPHA_MESI_Two_Level/gem5.fast -d ' + dir + ' configs/example/fs.py --num-cpus=' \
-        #               + str(num_thread) + ' --script=ext/parsec/2.1/run_scripts/' \
-        #                + bench + '_' + str(num_thread) + 'c_simsmall_ckpts.rcS'
-        #os.system(cmd_first_run)
-
-        #cmd_second_run = 'build/ALPHA_MESI_Two_Level/gem5.fast -d ' + dir + ' configs/example/fs.py --cpu-type=timing --num-cpus=' \
-        #                 + str(num_thread) \
-        #                 + ' --caches --l2cache --num-l2caches=1' \
-        #                 + ' --l1d_size=32kB --l1i_size=32kB --l2_size=256kB --checkpoint-restore=1 --restore-with-cpu=timing'
-        #os.system(cmd_second_run)
-=======
         cmd_first_run = 'build/ALPHA_MESI_Two_Level/gem5.fast -d ' + dir + ' configs/example/fs.py --num-cpus=' \
                         + str(num_thread) + ' --script=ext/parsec/2.1/run_scripts/' \
                         + bench + '_' + str(num_thread) + 'c_simsmall_ckpts.rcS'
@@ -46,7 +34,6 @@
                          + ' --l1d_size=32kB --l1i_size=32kB --l2_size=256kB --checkpoint-restore=1 --restore-with-cpu=timing'
         print cmd_second_run
         os.system(cmd_second_run)
->>>>>>> 29c10913
 
         cmd_mcpat = './mcpat.py --config=' + dir + 'config.json --stats=' + dir + 'stats.txt --mcpat_in=' + dir + 'mcpat_in.xml --mcpat_out=' + dir + 'mcpat_out.txt'
         print cmd_mcpat
