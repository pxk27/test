# Verion 24.1

## User facing changes

* The [behavior of the`StridePrefetcher` has been altered](https://github.com/gem5/gem5/pull/1449) as follows:
  * The addresses used to compute the stride has been changed from word aligned addresses to cache line aligned addresses.
  * It returns if the stride does not match, as opposed to issuing prefetching using the new stride --- the previous, incorrect behavior.
  * Returns if the new stride is 0, indicating multiple reads from the same cache line.

<<<<<<< HEAD
* The [behavior of the statistics `simInsts` and `simOps` has been changed](https://github.com/gem5/gem5/pull/1615). They now reset to zero when m5.stats.reset() is called. Previously, they incorrectly did not reset and would increase monotonically throughout the simulation.
  * The statistics `hostInstRate` and `hostOpRate` are also affected by this change, as they are calculated using simInsts and simOps respectively.
=======
### Multiple RubySystem objects in a simulation

Simulation configurations can now create multiple `RubySystem`s in the same simulation.
Previously this was not possible due to `RubySystem` sharing variables across all `RubySystems` (e.g., cache line size).
Allowing this feature requires developer facing changes for custom Ruby protocols.
The most common changes will be:
 * Modify your custom protocol SLICC files, replace any instances of `RubySystem::foo()` with `m_ruby_system->foo()`, and recompile. `m_ruby_system` is automatically set by SLICC generated code.
 * If your custom protocol contains local `WriteMask` declarations (e.g., `WriteMask tmp_mask;`), modify the protocol so that `tmp_mask.setBlockSize(...)` is called. Use the block size of the `RubySystem` here (e.g., you can use `other_mask.getBlockSize()` or get block size from another object).
 * Modify your python configurations to assign the parameter `ruby_system` for the python classes `RubySequencer`, `RubyDirectoryMemory`, and `RubyPortProxy` or any derived classes. You will receive an error at the start of gem5 if this is not done.
 * If your python configuration uses a `RubyPrefetcher`, modify the configuration to assign the `block_size` parameter to the cache line size of the `RubySystem` the prefetcher is part of.

The complete list of changes are:
 * `AbstractCacheEntry`, `ALUFreeListArray`, `DataBlock`, `Message`, `PerfectCacheMemory`, `PersistentTable`, `TBETable`, `TimerTable`, and `WriteMask` classes now require the cache line size to be explicitly set. This is handled automatically by the SLICC parser but must be done explicitly in C++ code by calling `setBlockSize()`.
 * `RubyPrefetcher` now requires `block_size` be assigned in python configurations.
 * `CacheMemory` now requires a pointer to the `RubySystem` to be set. This is handled automatically by the SLICC parser but must be done explicitly in C++ code by calling `setRubySystem()`.
 * `RubyDirectoryMemory`, `RubyPortProxy`, and `RubySequencer` now require a pointer to the `RubySystem` to be set by python configurations. If you have custom protocols using `DirectoryMemory` or derived classes from it, the `ruby_system` parameter must be set in the python configuration.
 * `ALUFreeListArray` and `BankedArray` now require a clock period to be set in C++ using `setClockPeriod()` and no longer require a pointer to the `RubySystem`.
 * You may no longer call `RubySystem::getBlockSizeBytes()`, `RubySystem::getBlockSizeBits()`, etc. You must have a pointer to the `RubySystem` you are a part of and call, for example, `ruby_system->getBlockSizeBytes()`.
 * `MessageBuffer::enqueue()` has two new parameters indicating if the `RubySystem` has randomization and warmup enabled. You must explicitly specify these values now.
>>>>>>> 6881534b

# Version 24.0

gem5 Version 24.0 is the first major release of 2024.
During this time there have been 298 pull requests merged, comprising of over 600 commits, from 56 unique contributors.

## API and user-facing changes

* The GCN3 GPU model has been removed in favor of the newer VEGA_X85 GPU model.
* gem5 now supports building, running, and simulating Ubuntu 24.04.

### Compiler and OS support

As of this release gem5 support Clang version 6 to 16 and GCC version 10 to 13.
While other compilers and versions may work, they are not regularly tested.

gem5 now supports building, running, and simulating on Ubuntu 24.04.
We continue to support 22.04 with 20.04 being deprecated in the coming year.
The majority of our testing is done on Ubuntu LTS systems though Apple Silicon machines and other Linux distributions have also been used regularly during development.
Improvements have been made to ensure a wider support of operating systems.

## New features

### gem5 MultiSim: Multiprocessing for gem5

The gem5 "MultiSim" module allows for multiple simulations to be run from a single gem5 execution via a single gem5 configuration script.
This allows for multiple simulations to be run in parallel in a structured manner.

To use MultiSim first create multiple simulators and add them to the MultiSim with the `add_simulator` function.
If needed, limit the maximum number of parallel processes with the `set_num_processes` function.
Then run the simulations in parallel with the `gem5` binary using  `-m gem5.utils.multisim`.

Here is an example of how to use MultiSim:

```python
import gem5.utils.multisim as multisim

# Set the maximum number of processes to run in parallel
multisim.set_num_processes(4)

# Create multiple simulators.
# In this case, one for each workload in the benchmark suite.
for workload in benchmark_suite:
    board = X86Board(
        # ...
    )
    board.set_workload(workload)

    # Useful to set the ID here. This is used to create unique output
    # directorires for each gem5 process and can be used to idenfify and
    # run gem5 processes individually.
    simulator = Simulator(board, id=f"{workload.get_id()}")
    multisim.add_simulator(simulator)
```

Then to run the simulations in parallel:

```sh
<gem5 binary> -m gem5.utils.multisim <config script>
```

The output directory ("m5out" by default) will contain sub-directories for each simulation run.
The sub-directory will be named after the simulator ID set in the configuration script.
We therefore recommend setting the simulator ID to something meaningful to help identify the output directories (i.e., the workload run or something identifying the meaningful characteristics of the simulated system in comparison to others).

If only one simulation specified in the config needs run, you can do so with:

```sh
<gem5 binary>  <config script> --list # Lists the simulations by ID

<gem5 binary> <config script> <ID> # Run the simulation with the specified ID.
```

Example scripts of using MultiSim can be found in "configs/example/gem5_library/multisim".


### RISC-V Vector Extension Support

There have been significant improvements to the RVV support in gem5 including

* Fixed viota (#1137)
* Fixed vrgather (#1134)
* Added RVV FP16 support (#1123)
* Fixed widening and narrowing instructions (#1079)
* Fixed bug in vfmv.f.s (#863)
* Add unit stride segment loads and stores (#851) (#913)
* Fix vl in masked load/store (#830)
* Add unit-stride loads (#794)
* Fix many RVV instructions (#814) (#805) (#715)

### General RISC-V bugfixes

* Fixed problem in TLB lookup (#1264)
* Fixed sign-extended branch target (#1173)
* Fixed compressed jump instructions (#1163)
* Fixed GDB connection (#1152)
* Fixed CSR behavior (#1099)
* Add Integer conditional operations Zicond (#1078)
* Add RISC-V Semihosting support (#681)
* Added more detailed instruction types (#589)
* Fixed 32-bit m5op arguments (#900)
* Fixed c.fswsp and c.fsw (#998) (#1005)
* Update PLIC implementation (#886)
* Fix fflags behavior in O3 (#868)
* Add support for local interrupts (#813)
* Removebit 63 of physical address (#756)

## Improvements

* Added an new generator which can generate requests based on [spatter](https://github.com/hpcgarage/spatter) patterns.
* KVM is now supported in the gem5 Standard Library ARM Board.
* Generic Cache template added to the Standard Library: https://github.com/gem5/gem5/pull/745
* Support added for partitioning caches.
* The Standard Library `obtain_resources` function can request multiple resources at once thus reducing delay associated with multiple requests.
* An official gem5 DevContainer has been added to the gem5 repository.
This can be used to build and run gem5 in consistent environment and enables GitHub Codespaces support.

### gem5 Python Statistics

The gem5 Python statistics API has been improved.
The gem5 Project's general intent with this improvement is make it easier and more desirable to obtain and interact with gem5 simulation statistics via Python.

For example, the following code snippet demonstrates how to obtain statistics from a gem5 simulation:

```python
from m5.stats.gem5stats import get_simstat

## Setup and run the configuation ...
simstat = get_simstat(board)

# Print the number of cycles the CPU at index 0 has executed.
print(simstat.cpu[0].numCycles)

# Strings can also be used to access statistics.
print(simstat['cpu'][0]['numCycles'])

# Print the total number of cycles executed by all CPUs.
print(sum(simstat.cpu[i].numCycles for i in range(len(simstat.cpu))))
```

We hope the usage of the gem5 Python statistics API will be more intuitive and easier to use while allowing better processing of statistical data.

### GPU Model

* Support for MI300X and MI200 GPU models including their features and most instructions.
* ROCm 6.1 disk image and compile docker files have been added. ROCm 5.4.2 and 4.2 resources are removed.
* The deprecated GCN3 ISA has been removed. Use VEGA instead.

## Bug Fixes

* An integer overflow error known to affect the `AddrRange` class has been fixed.
* Fix fflags behavior of floating point instruction in RISC-V for Out-of-Order CPUs.

### Arm FEAT_MPAM Support

An initial implementation of FEAT_MPAM has been introduced in gem5 with the capability to statically partition
classic caches. Guidance on how to use this is available on a Arm community [blog post](https://community.arm.com/arm-community-blogs/b/architectures-and-processors-blog/posts/gem5-cache-partitioning)


# Version 23.1

gem5 Version 23.1 is our first release where the development has been on GitHub.
During this release, there have been 362 pull requests merged which comprise 416 commits with 51 unique contributors.

## Significant API and user-facing changes

### The gem5 build can is now configured with `kconfig`

- Most gem5 builds without customized options (excluding double dash options) (e.g. , build/X86/gem5.opt) are backwards compatible and require no changes to your current workflows.
- All of the default builds in `build_opts` are unchanged and still available.
- However, if you want to specialize your build. For example, use customized ruby protocol. The command `scons PROTOCOL=<PROTOCAL_NAME> build/ALL/gem5.opt` will not work anymore. you now have to use `scons <kconfig command>` to update the ruby protocol as example. The double dash options (`--without-tcmalloc`, `--with-asan` and so on) are still continue to work as normal.
- For more details refer to the documentation here: [kconfig documentation](https://www.gem5.org/documentation/general_docs/kconfig_build_system/)

### Standard library improvements

#### `WorkloadResource` added to resource specialization

- The `Workload` and `CustomWorkload` classes are now deprecated. They have been transformed into wrappers for the `obtain_resource` and `WorkloadResource` classes in `resource.py`, respectively.
- Code utilizing the older API will continue to function as expected but will trigger a warning message. To update code using the `Workload` class, change the call from `Workload(id='resource_id', resource_version='1.0.0')` to `obtain_resource(id='resource_id', resource_version='1.0.0')`. Similarly, to update code using the `CustomWorkload` class, change the call from `CustomWorkload(function=func, parameters=params)` to `WorkloadResource(function=func, parameters=params)`.
- Workload resources in gem5 can now be directly acquired using the `obtain_resource` function, just like other resources.

#### Introducing Suites

Suites is a new category of resource being introduced in gem5. Documentation of suites can be found here: [suite documentation](https://www.gem5.org/documentation/gem5-stdlib/suites).

#### Other API changes

- All resource object now have their own `id` and `category`. Each resource class has its own `__str__()` function which return its information in the form of **category(id, version)** like **BinaryResource(id='riscv-hello', resource_version='1.0.0')**.
- Users can use GEM5_RESOURCE_JSON  and GEM5_RESOURCE_JSON_APPEND env variables to overwrite all the data sources with the provided JSON and append a JSON file to all the data source respectively. More information can be found [here](https://www.gem5.org/documentation/gem5-stdlib/using-local-resources).

### Other user-facing changes

- Added support for clang 15 and clang 16
- gem5 no longer supports building on Ubuntu 18.04
- GCC 7, GCC 9, and clang 6 are no longer supported
- Two `DRAMInterface` stats have changed names (`bytesRead` and `bytesWritten`). For instance, `board.memory.mem_ctrl.dram.bytesRead` and `board.memory.mem_ctrl.dram.bytesWritten`. These are changed to `dramBytesRead` and `dramBytesWritten` so they don't collide with the stat with the same name in `AbstractMemory`.
- The stats for `NVMInterface` (`bytesRead` and `bytesWritten`) have been change to `nvmBytesRead` and `nvmBytesWritten` as well.

## Full-system GPU model improvements

- Support for up to latest ROCm 5.7.1.
- Various changes to enable PyTorch/TensorFlow simulations.
- New packer disk image script containing ROCm 5.4.2, PyTorch 2.0.1, and Tensorflow 2.11.
- GPU instructions can now perform atomics on host addresses.
- The provided configs scripts can now run KVM on more restrictive setups.
- Add support to checkpoint and restore between kernels in GPUFS, including adding various AQL, HSA Queue, VMID map, MQD attributes, GART translations, and PM4Queues to GPU checkpoints
- move GPU cache recorder code to RubyPort instead of Sequencer/GPUCoalescer to allow checkpointing to occur
- add support for flushing GPU caches, as well as cache cooldown/warmup support, for checkpoints
- Update vega10_kvm.py to add checkpointing instructions

## SE mode GPU model improvements

- started adding support for mmap'ing inputs for GPUSE tests, which reduces their runtime by 8-15% per run

## GPU model improvements

- update GPU VIPER and Coalescer support to ensure correct replacement policy behavior when multiple requests from the same CU are concurrently accessing the same line
- fix bug with GPU VIPER to resolve a race conflict for loads that bypass the TCP (L1D$)
- fix bug with MRU replacement policy updates in GPU SQC (I$)
- update GPU and Ruby debug prints to resolve various small errors
- Add configurable GPU L1,L2 num banks and L2 latencies
- Add decodings for new MI100 VOP2 insts
- Add GPU GLC Atomic Resource Constraints to better model how atomic resources are shared at GPU TCC (L2$)
- Update GPU tester to work with both requests that bypass all caches (SLC) and requests that bypass only the TCP (L1D$)
- Fixes for how write mask works for GPU WB L2 caches
- Added support for WB and WT GPU atomics
- Added configurable support to better model the latency of GPU atomic requests
- fix GPU's default number of HW barrier/CU to better model amount of concurrency GPU CUs should have

## RISC-V RVV 1.0 implemented

This was a huge undertaking by a large number of people!
Some of these people include Adrià Armejach who pushed it over the finish line, Xuan Hu who pushed the most recent version to gerrit that Adrià picked up,
Jerin Joy who did much of the initial work, and many others who contributed to the implementation including Roger Chang, Hoa Nguyen who put significant effort into testing and reviewing the code.

- Most of the instructions in the 1.0 spec implemented
- Works with both FS and SE mode
- Compatible with Simple CPUs, the O3, and the minor CPU models
- User can specify the width of the vector units
- Future improvements
  - Widening/narrowing instructions are *not* implemented
  - The model for executing memory instructions is not very high performance
  - The statistics are not correct for counting vector instruction execution

## ArmISA changes/improvements

- Architectural support for the following extensions:
* FEAT_TLBIRANGE
* FEAT_FGT
* FEAT_TCR2
* FEAT_SCTLR2

- Arm support for SVE instructions improved
- Fixed some FEAT_SEL2 related issues:
  - [Fix virtual interrupt logic in secure mode](https://github.com/gem5/gem5/pull/584)
  - [Make interrupt masking handle VHE/SEL2 cases](https://github.com/gem5/gem5/pull/430)
- Removed support for Arm Jazelle and ThumbEE
- Implementation of an Arm Capstone Disassembler

## Other notable changes/improvements

- Improvements to the CHI coherence protocol implementation
- Far atomics implemented in CHI
- Ruby now supports using the prefetchers from the classic caches, if the protocol supports it. CHI has been extended to support the classic prefetchers.
- Bug in RISC-V TLB to fixed to correctly count misses and hits
- Added new RISC-V Zcb instructions https://github.com/gem5/gem5/pull/399
- RISC-V can now use a separate binary for the bootloader and kernel in FS mode
- DRAMSys integration updated to latest DRAMSys version (5.0)
- Improved support for RISC-V privilege modes
- Fixed bug in switching CPUs with RISC-V
- CPU branch preditor refactoring to prepare for decoupled front end support
- Perf is now optional when using the KVM CPU model
- Improvements to the gem5-SST bridge including updating to SST 13.0
- Improved formatting of documentation in stdlib
- By default use isort for python imports in style
- Many, many testing improvements during the migration to GitHub actions
- Fixed the elastic trace replaying logic (TraceCPU)

## Known Bugs/Issues

- [RISC-V RVV Bad execution of riscv rvv vss instruction](https://github.com/gem5/gem5/issues/594)
- [RISC-V Vector Extension float32_t bugs/unsupported widening instructions](https://github.com/gem5/gem5/issues/442)
- [Implement AVX xsave/xstor to avoid workaround when checkpointing](https://github.com/gem5/gem5/issues/434)
- [Adding Vector Segmented Loads/Stores to RISC-V V 1.0 implementation](https://github.com/gem5/gem5/issues/382)
- [Integer overflow in AddrRange subset check](https://github.com/gem5/gem5/issues/240)
- [RISCV64 TLB refuses to access upper half of physical address space](https://github.com/gem5/gem5/issues/238)
- [Bug when trying to restore checkpoints in SPARC: “panic: panic condition !pte occurred: Tried to execute unmapped address 0.”](https://github.com/gem5/gem5/issues/197)
- [BaseCache::recvTimingResp can trigger an assertion error from getTarget() due to MSHR in senderState having no targets](https://github.com/gem5/gem5/issues/100)

# Version 23.0.1.0

This minor release incorporates documentation updates, bug fixes, and some minor improvements.

## Documentation updates

* "TESTING.md" has been updated to more accurately reflect our current testing infrastructure.
* "README" has been replaced with "README.md" and includes more up-to-date information on using gem5.
* "CONTRIBUTING.md" has been updated to reflect our migration to GitHub and the changes in policy and proceedures.
* Where needed old references to Gerrit have been removed in favor of GitHub.

## Bug Fixes

* Fixes an assert failure when using ARM which was trigged when `shiftAmt` is 0 for a UQRSH instruction.
* Fixes `name 'fatal' is not defined` being thrown when tracing is off.
* Fixes a bug in ARM in which the TLBIOS instructions were decoded as normal MSR instructions with no effect on the TLBs.
* Fixes invalid `packet_id` value in flit.
* Fixes default CustomMesh for use with Garnet.

## Minor Improvements

* The gem5 resources downloader now outputs more helpful errors in the case of a failure.
* "util/github-runners-vagrant" has been added. This outlines how to setup a GitHub Action's set-hosted runner for gem5.
* The PyUnit tests have been refactored to no longer download large resources during testing.
* Using Perf is now optional when utilizing KVM CPUs.

# Version 23.0.0.1

**[HOTFIX]** Fixes compilation of `GCN3_X86` and `VEGA_X85`.

This hotfix release:

* Removes the use of 'std::random_shuffle'.
This is a deprecated function in C++17 and has been removed in C++20.
* Adds missing 'overrides' in "src/arch/amdgpu/vega/insts/instructions.hh".
* Fixes Linux specific includes, allowing for compilation on non-linux systems.
* Adds a missing include in "src/gpu-compute/dispatcher.cc".

# Version 23.0

This release has approximately 500 contributions from 50 unique contributors.
Below we highlight key gem5 features and improvements in this release.

## Significant API and user-facing changes

### Major renaming of CPU stats

The CPU stats have been renamed.
See <https://gem5.atlassian.net/browse/GEM5-1304> for details.

Now, each stage (fetch, execute, commit) have their own stat group.
Stats that are shared between the different CPU model (O3, Minor, Simple) now have the exact same names.

**Important:** Some stat names were misleading before this change.
With this change, stats with the same names between different CPU models have the same meaning.

### `fs.py` and `se.py` deprecated

These scripts have not been well supported for many gem5 releases.
With gem5 23.0, we have officially deprecated these scripts.
They have been moved into the `deprecated` directory, **but they will be removed in a future release.**
As a replacement, we strongly suggest using the gem5 standard library.
See <https://www.gem5.org/documentation/gem5-stdlib/overview> for more information.

### Renaming of `DEBUG` guard into `GEM5_DEBUG`

Scons no longer defines the `DEBUG` guard in debug builds, so code making using of it should use `GEM5_DEBUG` instead.

### Other API changes

Also, this release:

- Removes deprecated namespaces. Namespace names were updated a couple of releases ago. This release removes the old names.
- Uses `MemberEventWrapper` in favor of `EventWrapper` for instance member functions.
- Adds an extension mechanism to `Packet` and `Request`.
- Sets x86 CPU vendor string to "HygoneGenuine" to better support GLIBC.

## New features and improvements

### Large improvements to gem5 resources and gem5 resources website

We now have a new web portal for the gem5 resources: <https://resources.gem5.org>

This web portal will allow users to browse the resources available (e.g., disk images, kernels, workloads, binaries, simpoints, etc.) to use out-of-the-box with the gem5 standard library.
You can filter based on architecture, resource type, and compatible gem5 versions.

For each resource, there are examples of how to use the resource and pointers to examples using the resource in the gem5 codebase.

More information can be found on gem5's website: <https://www.gem5.org/documentation/general_docs/gem5_resources/>

We will be expanding gem5 resources with more workloads and resources over the course of the next release.
If you would like to contribute to gem5 resources by uploading your own workloads, disk images, etc., please create an issue on GitHub.

In addition to the new gem5 Resources web portal, the gem5 Resources API has been significantly updated and improved.
There are now much simpler functions for getting resources such as `obtain_resource(<name>)` that will download the resource by name and return a reference that can be used (e.g., as a binary in `set_se_workload` function on the board).
As such the generic `Resouce` class has been deprecated and will be removed in a future release.

Resources are now specialized for their particular category.
For example, there is now a `BinaryResource` class which will return if a user specifies a binary resource when using the `obtain_resource` function.
This allow for resource typing and for greater resource specialization.

### Arm ISA improvements

Architectural support for Armv9 [Scalable Matrix extension](https://developer.arm.com/documentation/ddi0616/latest) (FEAT_SME).
The implementation employs a simple renaming scheme for the Za array register in the O3 CPU, so that writes to difference tiles in the register are considered a dependency and are therefore serialized.

The following SVE and SIMD & FP extensions have also been implemented:
* FEAT_F64MM
* FEAT_F32MM
* FEAT_DOTPROD
* FEAT_I8MM

And more generally:

* FEAT_TLBIOS
* FEAT_FLAGM
* FEAT_FLAGM2
* FEAT_RNG
* FEAT_RNG_TRAP
* FEAT_EVT

### Support for DRAMSys

gem5 can now use DRAMSys <https://github.com/tukl-msd/DRAMSys> as a DRAM backend.

### RISC-V improvements

This release:

- Fully implements RISC-V scalar cryptography extensions.
- Fully implement RISC-V rv32.
- Implements PMP lock features.
- Adds general RISC-V improvements to provide better stability.

### Standard library improvements and new components

This release:

- Adds MESI_Three_Level component.
- Supports ELFies and LoopPoint analysis output from Sniper.
- Supports DRAMSys in the stdlib.

## Bugfixes and other small improvements

This release also:

- Removes deprecated python libraries.
- Adds a DDR5 model.
- Adds AMD GPU MI200/gfx90a support.
- Changes building so it no longer "duplicates sources" in build/ which improves support for some IDEs and code analysis. If you still need to duplicate sources you can use the `--duplicate-sources` option to `scons`.
- Enables `--debug-activate=<object name>` to use debug trace for only a single SimObject (the opposite of `--debug-ignore`). See `--debug-help` for more information.
- Adds support to exit the simulation loop based on Arm-PMU events.
- Supports Python 3.11.
- Adds the idea of a CpuCluster to gem5.


# Version 22.1.0.0

This release has 500 contributions from 48 unique contributors and marks our second major release of 2022.
This release incorporates several new features, improvements, and bug fixes for the computer architecture reserach community.

See below for more details!

## New features and improvements

- The gem5 binary can now be compiled to include multiple ISA targets.
A compilation of gem5 which includes all gem5 ISAs can be created using: `scons build/ALL/gem5.opt`.
This will use the Ruby `MESI_Two_Level` cache coherence protocol by default, to use other protocols: `scons build/ALL/gem5.opt PROTOCOL=<other protocol>`.
The classic cache system may continue to be used regardless as to which Ruby cache coherence protocol is compiled.
- The `m5` Python module now includes functions to set exit events are particular simululation ticks:
    - *setMaxTick(tick)* : Used to to specify the maximum simulation tick.
    - *getMaxTick()* : Used to obtain the maximum simulation tick value.
    - *getTicksUntilMax()*: Used to get the number of ticks remaining until the maximum tick is reached.
    - *scheduleTickExitFromCurrent(tick)* : Used to schedule an exit exit event a specified number of ticks in the future.
    - *scheduleTickExitAbsolute(tick)* : Used to schedule an exit event as a specified tick.
- We now include the `RiscvMatched` board as part of the gem5 stdlib.
This board is modeled after the [HiFive Unmatched board](https://www.sifive.com/boards/hifive-unmatched) and may be used to emulate its behavior.
See "configs/example/gem5_library/riscv-matched-fs.py" and "configs/example/gem5_library/riscv-matched-hello.py" for examples using this board.
- An API for [SimPoints](https://doi.org/10.1145/885651.781076) has been added.
SimPoints can substantially improve gem5 Simulation time by only simulating representative parts of a simulation then extrapolating statistical data accordingly.
Examples of using SimPoints with gem5 can be found in "configs/example/gem5_library/checkpoints/simpoints-se-checkpoint.py" and "configs/example/gem5_library/checkpoints/simpoints-se-restore.py".
- "Workloads" have been introduced to gem5.
Workloads have been incorporated into the gem5 Standard library.
They can be used specify the software to be run on a simulated system that come complete with input parameters and any other dependencies necessary to run a simuation on the target hardware.
At the level of the gem5 configuration script a user may specify a workload via a board's `set_workload` function.
For example, `set_workload(Workload("x86-ubuntu-18.04-boot"))` sets the board to use the "x86-ubuntu-18.04-boot" workload.
This workload specifies a boot consisting of the Linux 5.4.49 kernel then booting an Ubunutu 18.04 disk image, to exit upon booting.
Workloads are agnostic to underlying gem5 design and, via the gem5-resources infrastructure, will automatically retrieve all necessary kernels, disk-images, etc., necessary to execute.
Examples of using gem5 Workloads can be found in "configs/example/gem5_library/x86-ubuntu-ruby.py" and "configs/example/gem5_library/riscv-ubuntu-run.py".
- To aid gem5 developers, we have incorporated [pre-commit](https://pre-commit.com) checks into gem5.
These checks automatically enforce the gem5 style guide on Python files and a subset of other requirements (such as line length) on altered code prior to a `git commit`.
Users may install pre-commit by running `./util/pre-commit-install.sh`.
Passing these checks is a requirement to submit code to gem5 so installation is strongly advised.
- A multiprocessing module has been added.
This allows for multiple simulations to be run from a single gem5 execution via a single gem5 configuration script.
Example of usage found [in this commit message](https://gem5-review.googlesource.com/c/public/gem5/+/63432).
**Note: This feature is still in development.
While functional, it'll be subject to subtantial changes in future releases of gem5**.
- The stdlib's `ArmBoard` now supports Ruby caches.
- Due to numerious fixes and improvements, Ubuntu 22.04 can be booted as a gem5 workload, both in FS and SE mode.
- Substantial improvements have been made to gem5's GDB capabilities.
- The `HBM2Stack` has been added to the gem5 stdlib as a memory component.
- The `MinorCPU` has been fully incorporated into the gem5 Standard Library.
- We now allow for full-system simulation of GPU applications.
The introduction of GPU FS mode allows for the same use-cases as SE mode but reduces the requirement of specific host environments or usage of a Docker container.
The GPU FS mode also has improved simulated speed by functionally simulating memory copies, and provides an easier update path for gem5 developers.
An X86 host and KVM are required to run GPU FS mode.

## API (user facing) changes

- The default CPU Vendor String has been updated to `HygonGenuine`.
This is due to newer versions of GLIBC being more strict about checking current system's supported features.
The previous value, `M5 Simulator`, is not recognized as a valid vendor string and therefore GLIBC returns an error.
- [The stdlib's `_connect_things` funciton call has been moved from the `AbstractBoard`'s constructor to be run as board pre-instantiation process](https://gem5-review.googlesource.com/c/public/gem5/+/65051).
This is to overcome instances where stdlib components (memory, processor, and cache hierarhcy) require Board information known only after its construction.
**This change breaks cases where a user utilizes the stdlib `AbstractBoard` but does not use the stdlib `Simulator` module. This can be fixed by adding the `_pre_instantiate` function before `m5.instantiate`**.
An exception has been added which explains this fix, if this error occurs.
- The setting of checkpoints has been moved from the stdlib's "set_workload" functions to the `Simulator` module.
Setting of checkpoints via the stdlib's "set_workload" functions is now deprecated and will be removed in future releases of gem5.
- The gem5 namespace `Trace` has been renamed `trace` to conform to the gem5 style guide.
- Due to the allowing of multiple ISAs per gem5 build, the `TARGET_ISA`  variable has been replaced with `USE_$(ISA)` variables.
For example, if a build contains both the X86 and ARM ISAs the `USE_X86` and `USE_ARM` variables will be set.

## Big Fixes

- Several compounding bugs were causing bugs with floating point operations within gem5 simulations.
These have been fixed.
- Certain emulated syscalls were behaving incorrectly when using RISC-V due to incorrect `open(2)` flag values.
These values have been fixed.
- The GIVv3 List register mapping has been fixed.
- Access permissions for GICv3 cpu registers have been fixed.
- In previous releases of gem5 the `sim_quantum` value was set for all cores when using the Standard Library.
This caused issues when setting exit events at a particular tick as it resulted in the exit being off by `sim_quantum`.
As such, the `sim_quantum` value is only when using KVM cores.
- PCI ranges in `VExpress_GEM5_Foundation` fixed.
- The `SwitchableProcessor` processor has been fixed to allow switching to a KVM core.
Previously the `SwitchableProcessor` only allowed a user to switch from a KVM core to a non-KVM core.
- The Standard Library has been fixed to permit multicore simulations in SE mode.
- [A bug was fixed in the rcr X86 instruction](https://gem5.atlassian.net/browse/GEM5-1265).

## Build related changes

- gem5 can now be compiled with Scons 4 build system.
- gem5 can now be compiled with Clang version 14 (minimum Clang version 6).
- gem5 can now be compiled with GCC Version 12 (minimum GCC version 7).


## Other minor updates

- The gem5 stdlib examples in "configs/example/gem5_library" have been updated to, where appropriate, use the stdlib's Simulator module.
These example configurations can be used for reference as to how `Simulator` module may be utilized in gem5.
- Granulated SGPR computation has been added for gfx9 gpu-compute.
- The stdlib statistics have been improved:
    - A `get_simstats` function has been added to access statistics from the `Simulator` module.
    - Statistics can be printed: `print(simstats.board.core.some_integer)`.
- GDB ports are now specified for each workload, as opposed to per-simulation run.
- The `m5` utility has been expanded to include "workbegin" and "workend" annotations.
This can be added with `m5 workbegin` and `m5 workend`.
- A `PrivateL1SharedL2CacheHierarchy` has been added to the Standard Library.
- A `GEM5_USE_PROXY` environment variable has been added.
This allows users to specify a socks5 proxy server to use when obtaining gem5 resources and the resources.json file.
It uses the format `<host>:<port>`.
- The fastmodel support has been improved to function with Linux Kernel 5.x.
- The `set_se_binary_workload` function now allows for the passing of input parameters to a binary workload.
- A functional CHI cache hierarchy has been added to the gem5 Standard Library: "src/python/gem5/components/cachehierarchies/chi/private_l1_cache_hierarchy.py".
- The RISC-V K extension has been added.
It includes the following instructions:
  - Zbkx: xperm8, xperm4
  - Zknd: aes64ds, aes64dsm, aes64im, aes64ks1i, aes64ks2
  - Zkne: aes64es, aes64esm, aes64ks1i, aes64ks2
  - Zknh: sha256sig0, sha256sig1, sha256sum0, sha256sum1, sha512sig0, sha512sig1, sha512sum0, sha512sum1
  - Zksed: sm4ed, sm4ks
  - Zksh: sm3p0, sm3p1

# Version 22.0.0.2

**[HOTFIX]** This hotfix contains a set of critical fixes to be applied to gem5 v22.0.
This hotfix:

- Fixes the ARM booting of Linux kernels making use of FEAT_PAuth.
- Removes incorrect `requires` functions in AbstractProcessor and AbstractGeneratorCore.
These `requires` were causing errors when running generators with any ISA other than NULL.
- Fixes the standard library's `set_se_binary_workload` function to exit on Exit Events (work items) by default.
- Connects a previously unconnected PCI port in the example SST RISC-V config to the membus.
- Updates the SST-gem5 README with the correct download links.
- Adds a `getAddrRanges` function to the `HBMCtrl`.
This ensures the XBar connected to the controller can see the address ranges covered by both pseudo channels.
- Fixes test_download_resources.py so the correct parameter is passed to the download test script.

# Version 22.0.0.1

**[HOTFIX]** Fixes relative import in "src/python/gem5/components/processors/simple_core.py".

The import `from python.gem5.utils.requires import requires` in v22.0.0.0 of gem5 is incorrect as it causes problems when executing gem5 binaries  in certain directories (`python` isn't necessary included).
To resolve this, this import has been changed to `from ...utils.requires imports requires`.
This should work in all supported use-cases.

# Version 22.0.0.0

gem5 version 22.0 has been slightly delayed, but we a have a very strong release!
This release has 660 changes from 48 unique contributors.
While there are not too many big ticket features, the community has done a lot to improve the stablity and add bugfixes to gem5 over this release.
That said, we have a few cool new features like full system GPU support, a huge number of Arm improvements, and an improved HBM model.

See below for more details!

## New features

- [Arm now models DVM messages for TLBIs and DSBs accurately](https://gem5.atlassian.net/browse/GEM5-1097). This is implemented in the CHI protocol.
- EL2/EL3 support on by default in ArmSystem
- HBM controller which supports pseudo channels
- [Improved Ruby's SimpleNetwork routing](https://gem5.atlassian.net/browse/GEM5-920)
- Added x86 bare metal workload and better real mode support
- [Added round-robin arbitration when using multiple prefetchers](https://gem5.atlassian.net/browse/GEM5-1169)
- [KVM Emulation added for ARM GIGv3](https://gem5.atlassian.net/browse/GEM5-1138)
- Many improvements to the CHI protocol

## Many RISC-V instructions added

The following RISCV instructions have been added to gem5's RISC-V ISA:

* Zba instructions: add.uw, sh1add, sh1add.uw, sh2add, sh2add.uw, sh3add, sh3add.uw, slli.uw
* Zbb instructions: andn, orn, xnor, clz, clzw, ctz, ctzw, cpop, cpopw, max, maxu, min, minu, sext.b, sext.h, zext.h, rol, rolw, ror, rori, roriw, rorw, orc.b, rev8
* Zbc instructions: clmul, clmulh, clmulr
* Zbs instructions: bclr, bclri, bext, bexti, binv, binvi, bset, bseti
* Zfh instructions: flh, fsh, fmadd.h, fmsub.h, fnmsub.h, fnmadd.h, fadd.h, fsub.h, fmul.h, fdiv.h, fsqrt.h, fsgnj.h, fsgnjn.h, fsgnjx.h, fmin.h, fmax.h, fcvt.s.h, fcvt.h.s, fcvt.d.h, fcvt.h.d, fcvt.w.h, fcvt.h.w, fcvt.wu.h, fcvt.h.wu

### Improvements to the stdlib automatic resource downloader

The gem5 standard library's downloader has been re-engineered to more efficiently obtain the `resources.json` file.
It is now cached instead of retrieved on each resource retrieval.

The `resources.json` directory has been moved to a more permament URL at <http://resources.gem5.org/resources.json>.

Tests have also been added to ensure the resources module continues to function correctly.

### gem5 in SystemC support revamped

The gem5 in SystemC has been revamped to accomodate new research needs.
These changes include stability improvements and bugs fixes.
The gem5 testing suite has also been expanded to include gem5 in SystemC tests.

### Improved GPU support

Users may now simulate an AMD GPU device in full system mode using the ROCm 4.2 compute stack.
Until v21.2, gem5 only supported GPU simulation in Syscall-Emulation mode with ROCm 4.0.
See [`src/gpu-fs/README.md`](https://gem5.googlesource.com/public/gem5-resources/+/refs/heads/stable/src/gpu-fs/) in gem5-resources and example scripts in [`configs/example/gpufs/`](https://gem5.googlesource.com/public/gem5/+/refs/tags/v22.0.0.0/configs/example/gpufs/) for example scripts which run GPU full system simulations.

A [GPU Ruby random tester has been added](https://gem5-review.googlesource.com/c/public/gem5/+/59272) to help validate the correctness of the CPU and GPU Ruby coherence protocols as part of every kokoro check-in.
This helps validate the correctness of the protocols before new changes are checked in.
Currently the tester focuses on the protocols used with the GPU, but the ideas are extensible to other protocols.
The work is based on "Autonomous Data-Race-Free GPU Testing", IISWC 2019, Tuan Ta, Xianwei Zhang, Anthony Gutierrez, and Bradford M. Beckmann.

### An Arm board has been added to the gem5 Standard Library

Via [this change](https://gem5-review.googlesource.com/c/public/gem5/+/58910), an ARM Board, `ArmBoard`, has been added to the gem5 standard library.
This allows for an ARM system to be run using the gem5 stdlib components.

An example gem5 configuration script using this board can be found in `configs/example/gem5_library/arm-ubuntu-boot-exit.py`.

### `createAddrRanges` now supports NUMA configurations

When the system is configured for NUMA, it has multiple memory ranges, and each memory range is mapped to a corresponding NUMA node. For this, the change enables `createAddrRanges` to map address ranges to only a given HNFs.

Jira ticker here: https://gem5.atlassian.net/browse/GEM5-1187.

## API (user-facing) changes

### CPU model types are no longer simply the model name, but they are specialized for each ISA

For instance, the `O3CPU` is now the `X86O3CPU` and `ArmO3CPU`, etc.
This requires a number of changes if you have your own CPU models.
See https://gem5-review.googlesource.com/c/public/gem5/+/52490 for details.

Additionally, this requires changes in any configuration script which inherits from the old CPU types.

In many cases, if there is only a single ISA compiled the old name will still work.
However, this is not 100% true.

Finally, `CPU_MODELS` is no longer a parameter in `build_opts/`.
Now, if you want to compile a CPU model for a particular ISA you will have to add a new file for the CPU model in the `arch/` directory.

### Many changes in the CPU and ISA APIs

If you have any specialized CPU models or any ISAs which are not in the mainline, expect many changes when rebasing on this release.

- No longer use read/setIntReg (e.g., see https://gem5-review.googlesource.com/c/public/gem5/+/49766)
- InvalidRegClass has changed (e.g., see https://gem5-review.googlesource.com/c/public/gem5/+/49745)
- All of the register classes have changed (e.g., see https://gem5-review.googlesource.com/c/public/gem5/+/49764/)
- `initiateSpecialMemCmd` renamed to `initiateMemMgmtCmd` to generalize to other command beyond HTM (e.g., DVM/TLBI)
- `OperandDesc` class added (e.g., see https://gem5-review.googlesource.com/c/public/gem5/+/49731)
- Many cases of `TheISA` have been removed

## Bug Fixes

- [Fixed RISC-V call/ret instruction decoding](https://gem5-review.googlesource.com/c/public/gem5/+/58209). The fix adds IsReturn` and `IsCall` flags for RISC-V jump instructions by defining a new `JumpConstructor` in "standard.isa". Jira Ticket here: https://gem5.atlassian.net/browse/GEM5-1139.
- [Fixed x86 Read-Modify-Write behavior in multiple timing cores with classic caches](https://gem5-review.googlesource.com/c/public/gem5/+/55744). Jira Ticket here: https://gem5.atlassian.net/browse/GEM5-1105.
- [The circular buffer for the O3 LSQ has been fixed](https://gem5-review.googlesource.com/c/public/gem5/+/58649). This issue affected running the O3 CPU with large workloaders. Jira Ticket here: https://gem5.atlassian.net/browse/GEM5-1203.
- [Removed "memory-leak"-like error in RISC-V lr/sc implementation](https://gem5-review.googlesource.com/c/public/gem5/+/55663). Jira issue here: https://gem5.atlassian.net/browse/GEM5-1170.
- [Resolved issues with Ruby's memtest](https://gem5-review.googlesource.com/c/public/gem5/+/56811). In gem5 v21.2, If the size of the address range was smaller than the maximum number of outstandnig requests allowed downstream, the tester would get stuck trying to find a unique address. This has been resolved.

## Build-related changes

- Variable in `env` in the SConscript files now requires you to use `env['CONF']` to access them. Anywhere that `env['<VARIABLE>']` appeared should noe be `env['CONF']['<VARIABLE>']`
- Internal build files are now in a per-target `gem5.build` directory
- All build variable are per-target and there are no longer any shared variables.

## Other changes

- New bootloader is required for Arm VExpress_GEM5_Foundation platform. See https://gem5.atlassian.net/browse/GEM5-1222 for details.
- The MemCtrl interface has been updated to use more inheritance to make extending it to other memory types (e.g., HBM pseudo channels) easier.

# Version 21.2.1.1

**[HOTFIX]** In order to ensure v21 of gem5 remains compatible with future changes, the gem5 stdlib downloader has been updated to obtain the resources.json file from <https://resources.gem5.org/resources.json>.
As this domain is under the gem5 project control, unlike the previous googlesource URL, we can ensure longer-term stability.
The fix also ensures the downloader can parse plain-text JSON and base64 encoding of the resources.json file.

# Version 21.2.1.0

Version 21.2.1 is a minor gem5 release consisting of bug fixes. The 21.2.1 release:

* Fixes a bug in which [a RCV instruction is wrongly regarded as a branch](https://gem5.atlassian.net/browse/GEM5-1137).
* Removes outdated and incomplete standard library documentation.
Users wishing to learn more about the gem5 standard library should consult materials [on the gem5 website](https://www.gem5.org/documentation/gem5-stdlib/overview).
* Adds a VirtIO entropy device (VirtIORng) to RISC-V.
Without this, [RISCV Disk images can take considerable time to boot and occasionally do so in error](https://gem5.atlassian.net/browse/GEM5-1151).
* Removes the 'typing.final' decorator from the standard library.
'typing.final' was introduced in Python 3.8, but v21.2 of gem5 supports Python 3.6.
* Fixes the broken NPB stdlib example test.

# Version 21.2.0.0

## API (user-facing) changes

All `SimObject` declarations in SConscript files now require a `sim_objects` parameter which should list all SimObject classes declared in that file which need c++ wrappers.
Those are the SimObject classes which have a `type` attribute defined.

Also, there is now an optional `enums` parameter which needs to list all of the Enum types defined in that SimObject file.
This should technically only include Enum types which generate c++ wrapper files, but currently all Enums do that so all Enums should be listed.

## Initial release of the "gem5 standard library"

Previous release had an alpha release of the "components library."
This has now been wrapped in a larger "standard library".

The *gem5 standard library* is a Python package which contains the following:

- **Components:** A set of Python classes which wrap gem5's models. Some of the components are preconfigured to match real hardware (e.g., `SingleChannelDDR3_1600`) and others are parameterized. Components can be combined together onto *boards* which can be simulated.
- **Resources:** A set of utilities to interact with the gem5-resources repository/website. Using this module allows you to *automatically* download and use many of gem5's prebuilt resources (e.g., kernels, disk images, etc.).
- **Simulate:** *THIS MODULE IS IN BETA!* A simpler interface to gem5's simulation/run capabilities. Expect API changes to this module in future releases. Feedback is appreciated.
- **Prebuilt**: These are fully functioning prebuilt systems. These systems are built from the components in `components`. This release has a "demo" board to show an example of how to use the prebuilt systems.

Examples of using the gem5 standard library can be found in `configs/example/gem5_library/`.
The source code is found under `src/python/gem5`.

## Many Arm improvements

- [Improved configurability for Arm architectural extensions](https://gem5.atlassian.net/browse/GEM5-1132): we have improved how to enable/disable architectural extensions for an Arm system. Rather than working with indipendent boolean values, we now use a unified ArmRelease object modelling the architectural features supported by a FS/SE Arm simulation
- [Arm TLB can store partial entries](https://gem5.atlassian.net/browse/GEM5-1108): It is now possible to configure an ArmTLB as a walk cache: storing intermediate PAs obtained during a translation table walk.
- [Implemented a multilevel TLB hierarchy](https://gem5.atlassian.net/browse/GEM5-790): enabling users to compose/model a customizable multilevel TLB hierarchy in gem5. The default Arm MMU has now an Instruction L1 TLB, a Data L1 TLB and a Unified (Instruction + Data) L2 TLB.
- Provided an Arm example script for the gem5-SST integration (<https://gem5.atlassian.net/browse/GEM5-1121>).

## GPU improvements

- Vega support: gfx900 (Vega) discrete GPUs are now both supported and tested with [gem5-resources applications](https://gem5.googlesource.com/public/gem5-resources/+/refs/heads/stable/src/gpu/).
- Improvements to the VIPER coherence protocol to fix bugs and improve performance: this improves scalability for large applications running on relatively small GPU configurations, which caused deadlocks in VIPER's L2.  Instead of continually replaying these requests, the updated protocol instead wakes up the pending requests once the prior request to this cache line has completed.
- Additional GPU applications: The [Pannotia graph analytics benchmark suite](https://github.com/pannotia/pannotia) has been added to gem5-resources, including Makefiles, READMEs, and sample commands on how to run each application in gem5.
- Regression Testing: Several GPU applications are now tested as part of the nightly and weekly regressions, which improves test coverage and avoids introducing inadvertent bugs.
- Minor updates to the architecture model: We also added several small changes/fixes to the HSA queue size (to allow larger GPU applications with many kernels to run), the TLB (to create GCN3- and Vega-specific TLBs), adding new instructions that were previously unimplemented in GCN3 and Vega, and fixing corner cases for some instructions that were leading to incorrect behavior.

## gem5-SST bridges revived

We now support gem5 cores connected to SST memory system for gem5 full system mode.
This has been tested for RISC-V and Arm.
See `ext/sst/README.md` for details.

## LupIO devices

LupIO devices were developed by Prof. Joel Porquet-Lupine as a set of open-source I/O devices to be used for teaching.
They were designed to model a complete set of I/O devices that are neither too complex to teach in a classroom setting, or too simple to translate to understanding real-world devices.
Our collection consists of a real-time clock, random number generator, terminal device, block device, system controller, timer device, programmable interrupt controller, as well as an inter-processor interrupt controller.
A more detailed outline of LupIO can be found here: <https://luplab.cs.ucdavis.edu/assets/lupio/wcae21-porquet-lupio-paper.pdf>.
Within gem5, these devices offer the capability to run simulations with a complete set of I/O devices that are both easy to understand and manipulate.

The initial implementation of the LupIO devices are for the RISC-V ISA.
However, they should be simple to extend to other ISAs through small source changes and updating the SConscripts.

## Other improvements

- Removed master/slave terminology: this was a closed ticket which was marked as done even though there were multiple references of master/slave in the config scripts which we fixed.
- Armv8.2-A FEAT_UAO implementation.
- Implemented 'at' variants of file syscall in SE mode (<https://gem5.atlassian.net/browse/GEM5-1098>).
- Improved modularity in SConscripts.
- Arm atomic support in the CHI protocol
- Many testing improvements.
- New "tester" CPU which mimics GUPS.

# Version 21.1.0.2

**[HOTFIX]** [A commit introduced `std::vector` with `resize()` to initialize all storages](https://gem5-review.googlesource.com/c/public/gem5/+/27085).
This caused data duplication in statistics and broke the Vector statistics.
This hotfix initializes using loops which fixes the broken statistics.

# Version 21.1.0.1

**[HOTFIX]** [A "'deprecated' attribute directive ignored" warning was being thrown frequently when trying to build v21.1.0.0](https://gem5.atlassian.net/browse/GEM5-1063). While this issue did not break the build, it made reading the build output difficult and caused confused. As such a patch has been applied to fix this issue.

# Version 21.1.0.0

Since v21.0 we have received 780 commits with 48 unique contributors, closing 64 issues on our [Jira Issue Tracker](https://gem5.atlassian.net/).
In addition to our [first gem5 minor release](#version-21.0.1.0), we have included a range of new features, and API changes which we outline below.

## Added the Components Library [Alpha Release]

The purpose of the gem5 components library is to provide gem5 users a standard set of common and useful gem5 components, pre-built, to add to their experiments.
The gem5 components library adopts a modular architecture design so components may be easily added, removed, and extended, as needed.

Examples of using the gem5 components library can be found in [`configs/example/components-library`](https://gem5.googlesource.com/public/gem5/+/refs/tags/v21.1.0.0/configs/example/components-library).

**Important Disclaimer:**
This is a pre-alpha release.
The purpose of this release is to get community feedback.
Though some testing has been done, we expect regular fixes and improvements until the library reaches a stable state.
A Jira Ticket outlining TODOs and known bugs can be found at <https://gem5.atlassian.net/browse/GEM5-648>.

## Improvements to GPU simulation

### ROCm 4.0 support

ROCm 4.0 is now officially supported.

### gfx801 (Carrizo) and gfx803 (Fiji) support

gfx801 (Carrizo) and gfx803 (Fiji) are both supported and tested with the gem5-resources applications.

### Better scoreboarding support

Better scoreboarding support has been added.
This reduces stalls by up to 42%.

## Accuracy and coverage stat added to prefetcher caches

Accuracy and coverage stats have been added for prefetcher caches.
Accuracy is defined as the ratio of the number of prefetch requests counted as useful over the total number of prefetch requests issued.
Coverage is defined as the ratio of the number of prefetch requests counted as useful over the number of useful prefetch request plus the remaining demand misses.

## POWER 64-bit SE mode

The POWER 64-bit ISA is now supported in Syscall Execution mode.

## RISC-V PMP now supported

gem5 now supports simulation of RISC-V Physical Memory Protection (PMP).
Simulations can boot and run Keystone and Eyrie.

## Improvements to the replacement policies

The gem5 replacement policies framework now supports more complex algorithms.
It now allows using addresses, PC, and other information within a policy.

**Note:**
Assuming this information is promptly available at the cache may be unrealistic.

### Set Dueling

Classes that handle set dueling have been created ([Dueler and DuelingMonitor](https://gem5.googlesource.com/public/gem5/+/refs/tags/v21.1.0.0/src/mem/cache/tags/dueling.hh)).
They can be used in conjunction with different cache policies.
A [replacement policy that uses it](https://gem5.googlesource.com/public/gem5/+/refs/tags/v21.1.0.0/src/mem/cache/replacement_policies/dueling_rp.hh) has been added for guidance.

## RISC-V is now supported as a host machine.

gem5 is now compilable and runnable on a RISC-V host system.

## New Deprecation MARCOs added

Deprecation MACROS have been added for deprecating namespaces (`GEM5_DEPRECATED_NAMESPACE`), and deprecating other MACROs (`GEM5_DEPRECATED_MACRO`).

**Note:**
For technical reasons, using old macros won't produce any deprecation warnings.
## Refactoring of the gem5 Namespaces

Snake case has been adopted as the new convention for name spaces.
As a consequence, multiple namespaces have been renamed:

* `Minor` -> `minor`
* `Loader` -> `loader`
* `Stats` -> `statistics`
* `Enums` -> `enums`
* `Net` -> `networking`
* `ProbePoints` -> `probing`
* `ContextSwitchTaskId` -> `context_switch_task_id`
* `Prefetcher` -> `prefetch`
* `Encoder` -> `encoder`
* `Compressor` -> `compression`
* `QoS` -> `qos`
* `ReplacementPolicy` -> `replacement_policy`
* `Mouse` -> `mouse`
* `Keyboard` -> `keyboard`
* `Int` -> `as_int`
* `Float` -> `as_float`
* `FastModel` -> `fastmodel`
* `GuestABI` -> `guest_abi`
* `LockedMem` -> `locked_mem`
* `DeliveryMode` -> `delivery_mode`
* `PseudoInst` -> `pseudo_inst`
* `DecodeCache` -> `decode_cache`
* `BitfieldBackend` -> `bitfield_backend`
* `FreeBSD` -> `free_bsd`
* `Linux` -> `linux`
* `Units` -> `units`
* `SimClock` -> `sim_clock`
* `BloomFilter` -> `bloom_filter`
* `X86Macroop` -> `x86_macroop`
* `ConditionTests` -> `condition_tests`
* `IntelMP` -> `intelmp`
* `SMBios` -> `smbios`
* `RomLables` -> `rom_labels`
* `SCMI` -> `scmi`
* `iGbReg` -> `igbreg`
* `Ps2` -> `ps2`
* `CopyEngineReg` -> `copy_engine_reg`
* `TxdOp` -> `txd_op`
* `Sinic` -> `sinic`
* `Debug` -> `debug`

In addition some other namespaces were added:

* `gem5::ruby`, for Ruby-related files
* `gem5::ruby::garnet`, for garnet-related files
* `gem5::o3`, for the O3-cpu's related files
* `gem5::memory`, for files related to memories

Finally, the `m5` namespace has been renamed `gem5`.

## MACROs in `base/compiler.hh`

The MACROs in base/compiler.hh of the form `M5_*` have been deprecated and replaced with macros of the form `GEM5_*`, with some other minor name adjustments.

## MemObject Removed

MemObject simobject had been marked for deprecation and has now been officially removed from the gem5 codebase.

## Minimum GCC version increased to 7; minimum Clang version increased to 6; Clang 10 and 11 supported; C++17 supported

GCC version 5 and 6 are no longer supported.
GCC 7 is now the minimum GCC compiler version supported.
This changes allows has allowed us to move to the C++17 standard for development.

In addition, the minimum Clang version has increased to 6, and Clang 10 and 11 are now officially supported.

# Version 21.0.1.0

Version 21.0.1 is a minor gem5 release consisting of bug fixes. The 21.0.1 release:

* Fixes the [GCN-GPU Dockerfile](https://gem5.googlesource.com/public/gem5/+/refs/tags/v21.0.1.0/util/dockerfiles/gcn-gpu/Dockerfile) to pull from the v21-0 bucket.
* Fixes the tests to download from the v21-0 bucket instead of the develop bucket.
* Fixes the Temperature class:
    * Fixes [fs_power.py](https://gem5.googlesource.com/public/gem5/+/refs/tags/v21.0.1.0/configs/example/arm/fs_power.py), which was producing a ["Temperature is not JSON serializable" error](https://gem5.atlassian.net/browse/GEM5-951).
    * Fixes temperature printing in `config.ini`.
    * Fixes the pybind export for the `from_kelvin` function.
* Eliminates a duplicated name warning in [ClockTick](https://gem5.googlesource.com/public/gem5/+/refs/tags/v21.0.1.0/src/systemc/channel/sc_clock.cc).
* Fixes the [Ubuntu 18.04 Dockerfile](https://gem5.googlesource.com/public/gem5/+/refs/tags/v21.0.1.0/util/dockerfiles/ubuntu-20.04_all-dependencies/Dockerfile) to use Python3 instead of Python2.
* Makes [verify.py](https://gem5.googlesource.com/public/gem5/+/refs/tags/v21.0.1.0/src/systemc/tests/verify.py) compatible with Python3.
* Fixes GCN3_X86 builds for aarch64 hosts.
* Fixes building with `SLICC_HTML=True`.
* Fixes the [cpt_upgrader.py](https://gem5.googlesource.com/public/gem5/+/refs/tags/v21.0.1.0/util/cpt_upgrader.py) string formatter.
* Fixes typo in [cpy_upgrader.py](https://gem5.googlesource.com/public/gem5/+/refs/tags/v21.0.1.0/util/cpt_upgrader.py) where module `errno` was incorrectly put as `ennro`.
* Sets the `--restore-simpoint-checkpoint` flag default to "False" instead of the ambiguous "None".
* Fixes a nonsensical check in [MOESI_CMP_token-L1cache](https://gem5.googlesource.com/public/gem5/+/refs/tags/v21.0.1.0/src/mem/ruby/protocol/MOESI_CMP_token-L1cache.sm) which caused compilation bugs in Clang-11.
* Fixes the `scx_get_parameter_list` for ARM fast models.
* Fixes [bloated object binaries, known to cause issues during linking](https://gem5.atlassian.net/browse/GEM5-1003).
* Due to LTO causing unacceptably long link times for some users, and stripping debug symbols in some setups, it is no longer enabled by default. It may be enabled with the `--with-lto` flag. The `--no-lto` flag has been removed.

# Version 21.0.0.0

Version 21.0 marks *one full year* of gem5 releases, and on this anniversary, I think we have some of the biggest new features yet!
This has been a very productive release with [100 issues](https://gem5.atlassian.net/), over 813  commits, and 49 unique contributors.

## 21.0 New features

### AMBA CHI protocol implemented in SLICC: Contributed by *Tiago Mück*

This new protocol provides a single cache controller that can be reused at multiple levels of the cache hierarchy and configured to model multiple instances of MESI and MOESI cache coherency protocols.
This implementation is based of Arm’s [AMBA 5 CHI specification](https://static.docs.arm.com/ihi0050/d/IHI0050D_amba_5_chi_architecture_spec.pdf) and provides a scalable framework for the design space exploration of large SoC designs.

See [the gem5 documentation](http://www.gem5.org/documentation/general_docs/ruby/CHI/) for more details.
There is also a [gem5 blog post](http://www.gem5.org/2020/05/29/flexible-cache.html) on this new protocol as well.

### Full support for AMD's GCN3 GPU model

In previous releases, this model was only partially supported.
As of gem5 21.0, this model has been fully integrated and is tested nightly.
This model currently only works in syscall emulation mode and requires using the gcn docker container to get the correct version of the ROCm stack.
More information can be found in [this blog post](http://www.gem5.org/2020/05/27/modern-gpu-applications.html).

With this full support, we are also providing many applications as well.
See [gem5-resources](http://resources.gem5.org/) for more information.

### RISC-V Full system Linux boot support: Contributed by *Peter Yuen*

The RISC-V model in gem5 can now boot unmodified Linux!
Additionally, we have implemented DTB generation and support the Berkeley Boot Loader as the stage 1 boot loader.
We have also released a set of resources for you to get started: <https://gem5.googlesource.com/public/gem5-resources/+/refs/heads/develop/src/riscv-fs/>

### New/Changed APIs

There are multiple places where the developers have reduced boilerplate.

* **[API CHANGE]**: No more `create()` functions! Previously, every `SimObject` required a `<SimObjectParams>::create()` function to be manually defined. Forgetting to do this resulted in confusing errors. Now, this function is created for you automatically. You can still override it if you need to handle any special cases.
* **[API CHANGE]**: `params()`: Rather than defining a typedef and the `params()` function for every `SimObject`, you can now use the `PARAMS` macro.

See <http://doxygen.gem5.org/release/current/classSimObject.html#details> for more details on these two API changes.

* **[API CHANGE]**: All stats are now using *new style* groups instead of the older manual stat interface.
  * The previous API (creating stats that are not part of a `Group`) is still supported, but it is now deprecated.
  * If a stat is not created with the new `Group` API, it may not be automatically dumped using new stat APIs (e.g., the Python API).
  * Next release, there will be a warning for all old-style stats.

### Platforms no longer support

* **[USER-FACING CHANGE]**: Python 2.7 is *no longer supported*. You must use Python 3.6+.
* CLANG minimum version is now 3.9
* Bump minimum C++ to C++14

### Other improvements and new features

* Extra options to build m5ops
* m5term improvements
* There is a new python-based library for handling statistics. This library *works*, but hasn't been thoroughly tested yet. Stay tuned for more on this next release.
* Many improvements and additions to unit tests
* Cleaning up the `StaticInst` type
* Workload API changes
* Many updates and changes to the m5 guest utility
* [Support for running arm64 Linux kernel v5.8](https://gem5.atlassian.net/browse/GEM5-787)
* [Arm SCMI implemented](https://gem5.atlassian.net/browse/GEM5-768)

# Version 20.1.0.5

**[HOTFIX]** This hotfix release fixes three known bugs:

* `src/python/m5/util/convert.py` incorrectly stated kibibytes as 'kiB' instead of 'KiB'. This has been fixed.
* Atomic accesses were not checking the access permission bits in the page table descriptors. They were incorrectly using the nature of the request itself. This is now fixed.
* `num_l2chaches_per_cluster` and `num_cpus_per_cluster` were cast to floats in `configs/ruby/MESI_Three_Level_HTM.py`, which caused errors. This has been fixed so they are correctly cast to integers.

# Version 20.1.0.4

**[HOTFIX]** [gem5 was failing to build with SCons 4.0.1 and 4.1.0](https://gem5.atlassian.net/browse/GEM5-916).
This hotfix makes the necessary changes to `site_scons/site_tools/default.py` for gem5 to compile successfully on these versions of SCons.

# Version 20.1.0.3

**[HOTFIX]** A patch was apply to fix an [error where booting Linux stalled when using the ARM ISA](https://gem5.atlassian.net/browse/GEM5-901).
This fix adds the parameter `have_vhe` to enable FEAT_VHE on demand, and is disabled by default to resolve this issue.

# Version 20.1.0.2

**[HOTFIX]** This hotfix release fixes known two bugs:

* A "ValueError: invalid literal for int() with base..." error was being thrown in certain circumstances due to a non-integer being passed to "MemorySize" via a division operation. This has been rectified.
* An assertion in Stats could be triggered due to a name collision between two ThreadStateStats objects, due to both erroneously sharing the same ThreadID. This has been fixed.

# Version 20.1.0.1

**[HOTFIX]** A patch was applied to fix the Garnet network interface stats.
Previously, the flit source delay was computed using both tick and cycles.
This bug affected the overall behavior of the Garnet Network Model.

# Version 20.1.0.0

Thank you to everyone that made this release possible!
This has been a very productive release with [150 issues](https://gem5.atlassian.net/), over 650  commits (a 25% increase from the 20.0 release), and 58 unique contributors (a 100% increase!).

## Process changes

We are no longer using the "master" branch.
Instead, we will have two branches:

* "stable": This will point to the latest stable release (gem5-20.1 as of today)
* "develop": This is the latest development code that will be merged in to the "stable" branch at each release.

We suggest all *users* use the stable (default) branch.
However, to contribute your fixes and new changes to gem5, it should be contributed to the develop branch.
See CONTRIBUTING.md for more details.

gem5 has also implemented a project code of conduct.
See the CODE-OF-CONDUCT.md file for details.
In the code of conduct "we pledge to act and interact in ways that contribute to an open, welcoming, diverse, inclusive, and healthy community."

## New features in 20.1

### New DRAM interface: Contributed by *Wendy Elsasser*

You can find details about this on the [gem5 blog](http://www.gem5.org/2020/05/27/memory-controller.html) or Wendy's talks on YouTube: [Talk on new interface and NVM](https://www.youtube.com/watch?v=t2PRoZPwwpk) and the [talk on LPDDR5](https://www.youtube.com/watch?v=ttJ9_I_Avyc)

* **[PYTHON API CHANGE]**: The DRAM models are now *DRAM interfaces* which is a child of the *memory controller*. Example change shown [in the blog post](http://www.gem5.org/project/2020/07/18/gem5-20-1.html).
  * The DRAM is split into a memory controller and a DRAM interface
  * `SimpleMemory` is no longer a drop-in replacement for a DRAM-based memory controller.
* LPDDR5 model added
* NVM model added
* New memory controller model that can use both NVM and DRAM

### Improved on-chip interconnect model, HeteroGarnet: Contributed by *Srikant Bharadwaj*

You can find details about this on the [gem5 blog](http://www.gem5.org/2020/05/27/heterogarnet.html) and [Srikant's talk on YouTube](https://www.youtube.com/watch?v=AH9r44r2lHA).

* **[USER-FACING CHANGE]**: The network type options are now "simple" and "garnet" instead of "garnet2.0". (If "garnet2.0" is used, you will get a warning until gem5-20.2)
* Added models for clock domain crossings and serialization/deserialization (SERDES)

### Transactional memory support: Contributed by *Timothy Hayes*

You can find details on the [Jira issue](https://gem5.atlassian.net/browse/GEM5-587)

* gem5 now supports Arm TME (transactional memory extensions)
* Transactional memory is only implemented in the `MESI_Three_Level_HTM` Ruby protocol, and it is only implemented in Ruby.
* This implements a checkpointing mechanism for the architectural state and buffering of speculative memory updates.
* IBM POWER and x86 HTM extensions have *not* been implemented.

### Other new features

* External simulator integrations
  * Added support for DRAMSim3
  * Added back support for DRAMSim2
* Armv8-A Self Hosted Debug extension added
* KVM support for Armv8-A  hosts without GICv2 hardware
* Implemented Secure EL2 for Armv8-A

## Removed features

* Dropped support for mercurial version control

## New supported platforms

* GCC up to 10.2 is now supported. Minimum GCC is now 5.0.
* Clang up to version 9. Minimum Clang is now 3.9.

## Platforms no longer support

* **[USER-FACING CHANGE]**: Python 2 is officially deprecated. We will drop support for Python 2 in the next release. In this release you will get a warning if you're using Python 2.
* **[USER-FACING CHANGE]**: We have dropped support for GCC 4.X
* **[USER-FACING CHANGE]**: We have dropped support for Scons 2.x (Note: this is the default in Ubuntu 16.04. Use pip to install a newer scons.)

See <http://www.gem5.org/documentation/general_docs/building> for gem5's current dependencies.

## Other changes

### Deprecating "master" and "slave"

* **[API CHANGE]**: The names "master" and "slave" have been deprecated
  * Special thanks to Lakin Smith, Shivani Parekh, Eden Avivi, and Emily Brickey.
  * Below is a guide to most of the name changes.
  * The goal was to replace problematic language with more descriptive and precise terms.
* There may be some bugs introduced with this change as there were many places in the Python configurations which relied on "duck typing".
* This change is mostly backwards compatible and warning will be issued until at least gem5-20.2.

```
MasterPort -> RequestorPort
SlavePort -> ResponsePort

xbar.slave -> xbar.cpu_side
xbar.master -> xbar.mem_side

MasterId -> RequestorId
```

### Testing improvements

* We now have Jenkins server (<http://jenkins.gem5.org/>) running nightly and other large tests. Special thanks to Mike Upton for setting this up!
  * Nightly tests run the "long" regression tests (many tests added).
  * Compiler tests run gem5 build for many targets and all compilers once a week.
* Updated CI tester (kokoro) to use a more up-to-date environment.
* Improved the testing infrastructure.
  * Almost all testing resources now available in [gem5-resources repository](https://gem5.googlesource.com/public/gem5-resources/).
  * Generally cleaned up the `tests/` directory in mainline gem5.
  * Many general testlib improvements.

### More changes

* **[PYTHON API CHANGE]**: m5.stats.dump() root argument renamed to roots to reflect the fact that it now takes a list of SimObjects
* **[USER-FACING CHANGE]**: Checkpoint compatibility may be broken by the following changes
  * <https://gem5-review.googlesource.com/c/public/gem5/+/25145>
  * <https://gem5-review.googlesource.com/c/public/gem5/+/31874>
* **[API CHANGE]** Changed `setCPU` to `setThreadContext` in Interrupts
* Added a `Compressor` namespace.
* **[API CHANGE]** The `Callback` class was removed and replaced with C++ lambdas.
* Many objects' stats have been updated to the "new" stats style.
* Many more objects have had their APIs formalized. See <http://www.gem5.org/documentation/general_docs/gem5-apis>

----------------------------------------------------------------------------------------------------

# Version 20.0.0.3

**[HOTFIX]** When using the ARM ISA, gem5 could crash when a guest tried to call m5ops. This was due to `m5ops_base` being incorrectly declared in `src/arch/arm/ArmSystem.py`. A fix was applied to remove this declaration.

# Version 20.0.0.2

**[HOTFIX]** A patch was applied to fix the RubyPrefetcher with MESI_Three_Level. Prior to this fix a segfault occurred.

# Version 20.0.0.1

**[HOTFIX]** A fix was applied to stop incorrect clock frequences being reported due to rounding errors.

# Version 20.0.0.0

Welcome to our first "official" gem5 release!
gem5 v19.0.0.0 was a "test" release, but this one has release notes, so it must be official!

Thank you to everyone that made this release possible!
This has been a very productive release with over [70 issues closed](https://gem5.atlassian.net/), over 500 commits, and 31 unique contributors.
Below are some of the highlights, though I'm sure I've missed some important changes.

## New features

* [gem5-resources repository](https://gem5.googlesource.com/public/gem5-resources/)
  * This new repository will store all of the *sources* (e.g., code) used to create testing and research resources. This includes disk images, testing binaries, kernel binaries, etc.
  * Binaries created with the sources are hosted on dist.gem5.org.
  * Details on the new page for resources: <http://www.gem5.org/documentation/general_docs/gem5_resources>.
* Memory SimObjects can now be initialized using an image file using the image_file parameter.
* **[USER-FACING CHANGE]** The m5 utility has been revamped with a new build system based on scons, tests, and updated and more consistent feature support.
  * To build, now use `scons build/<arch>/out/m5`, not `make`.
  * [Documentation](http://www.gem5.org/documentation/general_docs/m5ops/) coming soon.
* Robust support for marshalling data from a function call inside the simulation to a function within gem5 using a predefined set of rules.
  * Developers can specify an ABI for guest<->simulator calls and then "just call functions".
  * Unifies pseudo-inst, syscall, and other support.
  * Code within gem5 has been updated. However, users which added new pseudo-ops may have to update their code.
* **[PYTHON API CHANGE]** Workload configuration pulled out into its own object, simplifying the System object and making workload configuration more modular and flexible.
  * All full system config/run scripts must be updated (e.g., anything that used the `LinuxX86System` or similar SimObject).
  * Many of the parameters of `System` are now parameters of the `Workload` (see `src/sim/Workload.py`).
    * For instance, many parameters of `LinuxX86System` are now part of `X86FsLinux` which is now the `workload` parameter of the `System` SimObject.
  * See https://gem5-review.googlesource.com/c/public/gem5/+/24283/ and https://gem5-review.googlesource.com/c/public/gem5/+/26466 for more details.
* Sv39 paging has been added to the RISC-V ISA, bringing gem5 close to running Linux on RISC-V.
  * (Some) Baremetal OSes are now supported.
* Improvements to DRAM model:
  * Added support for verifying available command bandwidth.
  * Added support for multi-cycle commands.
  * Added new timing parameters.
  * Added ability to interleave bursts.
  * Added LPDDR5 configurations.
* **[Developer change]** We are beginning to document gem5 APIs.
  * Currently, only SimObjects and the APIs they depend on have been documented.
  * We are using doxygen to mark "stable APIs" and will use manual code review to make sure the APIs stay stable.
  * More information will be coming during gem5-20.1 development.

## Removed features

* Support for the ALPHA ISA has been dropped.
  * All ALPHA ISA code has been removed
  * Old "rcS" scripts for ALPHA have been removed

## New supported platforms

* Compiling and running gem5 with Python 3 is now fully supported.
  * Lots of code changes required for this.
  * There may still be some python code that's not up to date. Please open a [Jira ticket](https://gem5.atlassian.net/) if you find any code that doesn't work with python3.
* gem5 now supports Ubuntu 20.04.
* Compiling gem5 with GCC 8 and 9 is now supported.
* Compiling with clang up to version 9 is now supported.

## Testing improvements

* Scons-based tests have been migrated to the testlib framework.
  * Tests can now be run with `tests/main.py`, except for the unittests.
  * Please consult TESTING.md for more information on how these may be run.
* We are continuing to work on CI tests. Most of the plumbing is there for Google Cloud Build integration. See [the Jira issue](https://gem5.atlassian.net/browse/GEM5-237) for details.

## Other API changes

* **[API CHANGE]** Ruby's prefetcher renamed to RubyPrefetcher.
  * Any SLICC protocols with prefetchers need to be updated.
  * Some config scripts for Ruby protocols with prefetchers may need to be updated.
* **[API CHANGE]** SE mode improvements.
  * Better support for the mmap and related syscalls.
  * A new virtual memory area API for tracking SE mode allocations.
  * When implementing syscalls, the way that guest memory is allocated changes. All code in gem5 is updated, but if there are any external syscalls, they may need be updated.
* **[COMMAND LINE CHANGE]** The `--disk-image` argument to `fs.py` is now optional.
  * However, the disk image names *are no longer implied*.
  * The script still implicitly searches `M5_PATH`, but the name of the disk image must be specified.
* **[API CHANGE]** SLICC `queueMemory` is now `enqueue`.
  * All protocol configs must be updated with another message buffer in the memory controllers (directories).
  * All protocol SLICC files must replace `queueMemoryRead` and `queueMemoryWrite` with `enqueue` to another "special" message buffer named `memQueue`.
  * This allows finite buffering between the cache controllers and DRAMCtrl.
* **[API CHANGE]** Added Prefetcher namespace
  * All prefetchers' names have changed from `*Prefetcher` to `Prefetcher::*`
  * If you have any prefetchers that are not in the gem5 mainline, your code will likely need to be updated.

## Other changes

* Implemented ARMv8.3-CompNum, SIMD complex number extension.
* Support for Arm Trusted Firmware + u-boot with the new VExpress_GEM5_Foundation platform
* Removed author list from source files.
  * This was originally so future people would know who to contact.
  * However, it was difficult to maintain and quickly out of date.
  * Copyright is unchanged.
* Improvements to gem5's power model.
* MESI_Three_Level Ruby protocol bugfixes.
* Ruby functional reads now work in more cases.
* Indirect branch stats work correctly now.<|MERGE_RESOLUTION|>--- conflicted
+++ resolved
@@ -7,10 +7,11 @@
   * It returns if the stride does not match, as opposed to issuing prefetching using the new stride --- the previous, incorrect behavior.
   * Returns if the new stride is 0, indicating multiple reads from the same cache line.
 
-<<<<<<< HEAD
-* The [behavior of the statistics `simInsts` and `simOps` has been changed](https://github.com/gem5/gem5/pull/1615). They now reset to zero when m5.stats.reset() is called. Previously, they incorrectly did not reset and would increase monotonically throughout the simulation.
+* The [behavior of the statistics `simInsts` and `simOps` has been changed](https://github.com/gem5/gem5/pull/1615).
+  * They now reset to zero when m5.stats.reset() is called.
+  * Previously, they incorrectly did not reset and would increase monotonically throughout the simulation.
   * The statistics `hostInstRate` and `hostOpRate` are also affected by this change, as they are calculated using simInsts and simOps respectively.
-=======
+
 ### Multiple RubySystem objects in a simulation
 
 Simulation configurations can now create multiple `RubySystem`s in the same simulation.
@@ -30,7 +31,7 @@
  * `ALUFreeListArray` and `BankedArray` now require a clock period to be set in C++ using `setClockPeriod()` and no longer require a pointer to the `RubySystem`.
  * You may no longer call `RubySystem::getBlockSizeBytes()`, `RubySystem::getBlockSizeBits()`, etc. You must have a pointer to the `RubySystem` you are a part of and call, for example, `ruby_system->getBlockSizeBytes()`.
  * `MessageBuffer::enqueue()` has two new parameters indicating if the `RubySystem` has randomization and warmup enabled. You must explicitly specify these values now.
->>>>>>> 6881534b
+
 
 # Version 24.0
 
