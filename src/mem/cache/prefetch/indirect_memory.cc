--- conflicted
+++ resolved
@@ -39,23 +39,6 @@
 {
 
 IndirectMemory::IndirectMemory(const IndirectMemoryPrefetcherParams &p)
-<<<<<<< HEAD
-    : Queued(p),
-      maxPrefetchDistance(p.max_prefetch_distance),
-      shiftValues(p.shift_values),
-      prefetchThreshold(p.prefetch_threshold),
-      streamCounterThreshold(p.stream_counter_threshold),
-      streamingDistance(p.streaming_distance),
-      prefetchTable(p.pt_table_assoc, p.pt_table_entries,
-                    p.pt_table_indexing_policy, p.pt_table_replacement_policy,
-                    PrefetchTableEntry(p.num_indirect_counter_bits)),
-      ipd(p.ipd_table_assoc, p.ipd_table_entries, p.ipd_table_indexing_policy,
-          p.ipd_table_replacement_policy,
-          IndirectPatternDetectorEntry(p.addr_array_len, shiftValues.size())),
-      ipdEntryTrackingMisses(nullptr),
-      byteOrder(p.sys->getGuestByteOrder())
-{}
-=======
   : Queued(p),
     maxPrefetchDistance(p.max_prefetch_distance),
     shiftValues(p.shift_values), prefetchThreshold(p.prefetch_threshold),
@@ -74,7 +57,6 @@
     ipdEntryTrackingMisses(nullptr), byteOrder(p.sys->getGuestByteOrder())
 {
 }
->>>>>>> bdaeb082
 
 void
 IndirectMemory::calculatePrefetch(const PrefetchInfo &pfi,
@@ -190,14 +172,8 @@
                                          int64_t index)
 {
     // The address of the pt_entry is used to index the IPD
-<<<<<<< HEAD
-    Addr ipd_entry_addr = (Addr)pt_entry;
-    IndirectPatternDetectorEntry *ipd_entry =
-        ipd.findEntry(ipd_entry_addr, false /* unused */);
-=======
     Addr ipd_entry_addr = (Addr) pt_entry;
     IndirectPatternDetectorEntry *ipd_entry = ipd.findEntry(ipd_entry_addr);
->>>>>>> bdaeb082
     if (ipd_entry != nullptr) {
         ipd.accessEntry(ipd_entry);
         if (!ipd_entry->secondIndexSet) {
