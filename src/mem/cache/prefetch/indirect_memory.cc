--- conflicted
+++ resolved
@@ -39,42 +39,22 @@
 {
 
 IndirectMemory::IndirectMemory(const IndirectMemoryPrefetcherParams &p)
-<<<<<<< HEAD
     : Queued(p),
       maxPrefetchDistance(p.max_prefetch_distance),
       shiftValues(p.shift_values),
       prefetchThreshold(p.prefetch_threshold),
       streamCounterThreshold(p.stream_counter_threshold),
       streamingDistance(p.streaming_distance),
-      prefetchTable(p.pt_table_assoc, p.pt_table_entries,
-                    p.pt_table_indexing_policy, p.pt_table_replacement_policy,
+      prefetchTable((name() + ".PrefetchTable").c_str(), p.pt_table_entries,
+                    p.pt_table_assoc, p.pt_table_replacement_policy,
+                    p.pt_table_indexing_policy,
                     PrefetchTableEntry(p.num_indirect_counter_bits)),
-      ipd(p.ipd_table_assoc, p.ipd_table_entries, p.ipd_table_indexing_policy,
-          p.ipd_table_replacement_policy,
+      ipd((name() + ".IPD").c_str(), p.ipd_table_entries, p.ipd_table_assoc,
+          p.ipd_table_replacement_policy, p.ipd_table_indexing_policy,
           IndirectPatternDetectorEntry(p.addr_array_len, shiftValues.size())),
       ipdEntryTrackingMisses(nullptr),
       byteOrder(p.sys->getGuestByteOrder())
 {}
-=======
-  : Queued(p),
-    maxPrefetchDistance(p.max_prefetch_distance),
-    shiftValues(p.shift_values), prefetchThreshold(p.prefetch_threshold),
-    streamCounterThreshold(p.stream_counter_threshold),
-    streamingDistance(p.streaming_distance),
-    prefetchTable((name() + ".PrefetchTable").c_str(),
-                  p.pt_table_entries,
-                  p.pt_table_assoc,
-                  p.pt_table_replacement_policy,
-                  p.pt_table_indexing_policy,
-                  PrefetchTableEntry(p.num_indirect_counter_bits)),
-    ipd((name() + ".IPD").c_str(), p.ipd_table_entries, p.ipd_table_assoc,
-        p.ipd_table_replacement_policy,
-        p.ipd_table_indexing_policy,
-        IndirectPatternDetectorEntry(p.addr_array_len, shiftValues.size())),
-    ipdEntryTrackingMisses(nullptr), byteOrder(p.sys->getGuestByteOrder())
-{
-}
->>>>>>> bdaeb082
 
 void
 IndirectMemory::calculatePrefetch(const PrefetchInfo &pfi,
@@ -190,14 +170,8 @@
                                          int64_t index)
 {
     // The address of the pt_entry is used to index the IPD
-<<<<<<< HEAD
     Addr ipd_entry_addr = (Addr)pt_entry;
-    IndirectPatternDetectorEntry *ipd_entry =
-        ipd.findEntry(ipd_entry_addr, false /* unused */);
-=======
-    Addr ipd_entry_addr = (Addr) pt_entry;
     IndirectPatternDetectorEntry *ipd_entry = ipd.findEntry(ipd_entry_addr);
->>>>>>> bdaeb082
     if (ipd_entry != nullptr) {
         ipd.accessEntry(ipd_entry);
         if (!ipd_entry->secondIndexSet) {
