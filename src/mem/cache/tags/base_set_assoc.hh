/*
 * Copyright (c) 2012-2014, 2017, 2023-2024 ARM Limited
 * All rights reserved.
 *
 * The license below extends only to copyright in the software and shall
 * not be construed as granting a license to any other intellectual
 * property including but not limited to intellectual property relating
 * to a hardware implementation of the functionality of the software
 * licensed hereunder.  You may use the software subject to the license
 * terms below provided that you ensure that this notice is replicated
 * unmodified and in its entirety in all distributions of the software,
 * modified or unmodified, in source code or in binary form.
 *
 * Copyright (c) 2003-2005,2014 The Regents of The University of Michigan
 * All rights reserved.
 *
 * Redistribution and use in source and binary forms, with or without
 * modification, are permitted provided that the following conditions are
 * met: redistributions of source code must retain the above copyright
 * notice, this list of conditions and the following disclaimer;
 * redistributions in binary form must reproduce the above copyright
 * notice, this list of conditions and the following disclaimer in the
 * documentation and/or other materials provided with the distribution;
 * neither the name of the copyright holders nor the names of its
 * contributors may be used to endorse or promote products derived from
 * this software without specific prior written permission.
 *
 * THIS SOFTWARE IS PROVIDED BY THE COPYRIGHT HOLDERS AND CONTRIBUTORS
 * "AS IS" AND ANY EXPRESS OR IMPLIED WARRANTIES, INCLUDING, BUT NOT
 * LIMITED TO, THE IMPLIED WARRANTIES OF MERCHANTABILITY AND FITNESS FOR
 * A PARTICULAR PURPOSE ARE DISCLAIMED. IN NO EVENT SHALL THE COPYRIGHT
 * OWNER OR CONTRIBUTORS BE LIABLE FOR ANY DIRECT, INDIRECT, INCIDENTAL,
 * SPECIAL, EXEMPLARY, OR CONSEQUENTIAL DAMAGES (INCLUDING, BUT NOT
 * LIMITED TO, PROCUREMENT OF SUBSTITUTE GOODS OR SERVICES; LOSS OF USE,
 * DATA, OR PROFITS; OR BUSINESS INTERRUPTION) HOWEVER CAUSED AND ON ANY
 * THEORY OF LIABILITY, WHETHER IN CONTRACT, STRICT LIABILITY, OR TORT
 * (INCLUDING NEGLIGENCE OR OTHERWISE) ARISING IN ANY WAY OUT OF THE USE
 * OF THIS SOFTWARE, EVEN IF ADVISED OF THE POSSIBILITY OF SUCH DAMAGE.
 */

/**
 * @file
 * Declaration of a base set associative tag store.
 */

#ifndef __MEM_CACHE_TAGS_BASE_SET_ASSOC_HH__
#define __MEM_CACHE_TAGS_BASE_SET_ASSOC_HH__

#include <cstdint>
#include <functional>
#include <string>
#include <vector>

#include "base/logging.hh"
#include "base/types.hh"
#include "mem/cache/base.hh"
#include "mem/cache/cache_blk.hh"
#include "mem/cache/replacement_policies/base.hh"
#include "mem/cache/replacement_policies/replaceable_entry.hh"
#include "mem/cache/tags/base.hh"
#include "mem/cache/tags/indexing_policies/base.hh"
#include "mem/cache/tags/partitioning_policies/partition_manager.hh"
#include "mem/packet.hh"
#include "params/BaseSetAssoc.hh"

namespace gem5
{

/**
 * A basic cache tag store.
 * @sa  \ref gem5MemorySystem "gem5 Memory System"
 *
 * The BaseSetAssoc placement policy divides the cache into s sets of w
 * cache lines (ways).
 */
class BaseSetAssoc : public BaseTags
{
  protected:
    /** The allocatable associativity of the cache (alloc mask). */
    unsigned allocAssoc;

    /** The cache blocks. */
    std::vector<CacheBlk> blks;

    /** Whether tags and data are accessed sequentially. */
    const bool sequentialAccess;

    /** Replacement policy */
    replacement_policy::Base *replacementPolicy;

  public:
    /** Convenience typedef. */
    typedef BaseSetAssocParams Params;

    /**
     * Construct and initialize this tag store.
     */
    BaseSetAssoc(const Params &p);

    /**
     * Destructor
     */
    virtual ~BaseSetAssoc(){};

    /**
     * Initialize blocks as CacheBlk instances.
     */
    void tagsInit() override;

    /**
     * This function updates the tags when a block is invalidated. It also
     * updates the replacement data.
     *
     * @param blk The block to invalidate.
     */
    void invalidate(CacheBlk *blk) override;

    /**
     * Access block and update replacement data. May not succeed, in which case
     * nullptr is returned. This has all the implications of a cache access and
     * should only be used as such. Returns the tag lookup latency as a side
     * effect.
     *
     * @param pkt The packet holding the address to find.
     * @param lat The latency of the tag lookup.
     * @return Pointer to the cache block if found.
     */
    CacheBlk *
    accessBlock(const PacketPtr pkt, Cycles &lat) override
    {
        CacheBlk *blk = findBlock(pkt->getAddr(), pkt->isSecure());

        // Access all tags in parallel, hence one in each way.  The data side
        // either accesses all blocks in parallel, or one block sequentially on
        // a hit.  Sequential access with a miss doesn't access data.
        stats.tagAccesses += allocAssoc;
        if (sequentialAccess) {
            if (blk != nullptr) {
                stats.dataAccesses += 1;
            }
        } else {
            stats.dataAccesses += allocAssoc;
        }

        // If a cache hit
        if (blk != nullptr) {
            // Update number of references to accessed block
            blk->increaseRefCount();

            // Update replacement data of accessed block
            replacementPolicy->touch(blk->replacementData, pkt);
        }

        // The tag lookup latency is the same for a hit or a miss
        lat = lookupLatency;

        return blk;
    }

    /**
     * Find replacement victim based on address. The list of evicted blocks
     * only contains the victim.
     *
     * @param addr Address to find a victim for.
     * @param is_secure True if the target memory space is secure.
     * @param size Size, in bits, of new block to allocate.
     * @param evict_blks Cache blocks to be evicted.
     * @param partition_id Partition ID for resource management.
     * @return Cache block to be replaced.
     */
    CacheBlk *
    findVictim(Addr addr, const bool is_secure, const std::size_t size,
               std::vector<CacheBlk *> &evict_blks,
               const uint64_t partition_id = 0) override
    {
        // Get possible entries to be victimized
        std::vector<ReplaceableEntry *> entries =
            indexingPolicy->getPossibleEntries(addr);

        // Filter entries based on PartitionID
        if (partitionManager) {
            partitionManager->filterByPartition(entries, partition_id);
        }

        // Choose replacement victim from replacement candidates
        CacheBlk *victim =
            entries.empty() ?
                nullptr :
                static_cast<CacheBlk *>(replacementPolicy->getVictim(entries));

        // There is only one eviction for this replacement
        evict_blks.push_back(victim);

        return victim;
    }

    /**
     * Insert the new block into the cache and update replacement data.
     *
     * @param pkt Packet holding the address to update
     * @param blk The block to update.
     */
    void
    insertBlock(const PacketPtr pkt, CacheBlk *blk) override
    {
        // Insert block
        BaseTags::insertBlock(pkt, blk);

        // Increment tag counter
        stats.tagsInUse++;

<<<<<<< HEAD
        // Notify partitioning policies of acquisition of ownership
        for (auto &partitioning_policy : partitioningPolicies) {
            // get partitionId from Packet
            const auto partitionId =
                partitioning_policy::readPacketPartitionID(pkt);
            partitioning_policy->notifyAcquire(partitionId);
=======
        if (partitionManager) {
            auto partition_id = partitionManager->readPacketPartitionID(pkt);
            partitionManager->notifyAcquire(partition_id);
>>>>>>> bdaeb082
        }

        // Update replacement policy
        replacementPolicy->reset(blk->replacementData, pkt);
    }

    void moveBlock(CacheBlk *src_blk, CacheBlk *dest_blk) override;

    /**
     * Limit the allocation for the cache ways.
     * @param ways The maximum number of ways available for replacement.
     */
    virtual void
    setWayAllocationMax(int ways) override
    {
        fatal_if(ways < 1, "Allocation limit must be greater than zero");
        allocAssoc = ways;
    }

    /**
     * Get the way allocation mask limit.
     * @return The maximum number of ways available for replacement.
     */
    virtual int
    getWayAllocationMax() const override
    {
        return allocAssoc;
    }

    /**
     * Regenerate the block address from the tag and indexing location.
     *
     * @param block The block.
     * @return the block address.
     */
    Addr
    regenerateBlkAddr(const CacheBlk *blk) const override
    {
        return indexingPolicy->regenerateAddr(blk->getTag(), blk);
    }

    bool
    anyBlk(std::function<bool(CacheBlk &)> visitor) override
    {
        for (CacheBlk &blk : blks) {
            if (visitor(blk)) {
                return true;
            }
        }
        return false;
    }
};

} // namespace gem5

#endif //__MEM_CACHE_TAGS_BASE_SET_ASSOC_HH__<|MERGE_RESOLUTION|>--- conflicted
+++ resolved
@@ -209,18 +209,9 @@
         // Increment tag counter
         stats.tagsInUse++;
 
-<<<<<<< HEAD
-        // Notify partitioning policies of acquisition of ownership
-        for (auto &partitioning_policy : partitioningPolicies) {
-            // get partitionId from Packet
-            const auto partitionId =
-                partitioning_policy::readPacketPartitionID(pkt);
-            partitioning_policy->notifyAcquire(partitionId);
-=======
         if (partitionManager) {
             auto partition_id = partitionManager->readPacketPartitionID(pkt);
             partitionManager->notifyAcquire(partition_id);
->>>>>>> bdaeb082
         }
 
         // Update replacement policy
