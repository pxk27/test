--- conflicted
+++ resolved
@@ -121,15 +121,9 @@
         indexingPolicy->getPossibleEntries(addr);
 
     // Filter entries based on PartitionID
-<<<<<<< HEAD
-    for (auto partitioning_policy : partitioningPolicies) {
-        partitioning_policy->filterByPartition(superblock_entries,
-                                               partition_id);
-=======
     if (partitionManager){
         partitionManager->filterByPartition(superblock_entries,
             partition_id);
->>>>>>> bdaeb082
     }
 
     // Check if the superblock this address belongs to has been allocated. If
