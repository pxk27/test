/*
 * Copyright (c) 2019-2020 Inria
 * All rights reserved.
 *
 * Redistribution and use in source and binary forms, with or without
 * modification, are permitted provided that the following conditions are
 * met: redistributions of source code must retain the above copyright
 * notice, this list of conditions and the following disclaimer;
 * redistributions in binary form must reproduce the above copyright
 * notice, this list of conditions and the following disclaimer in the
 * documentation and/or other materials provided with the distribution;
 * neither the name of the copyright holders nor the names of its
 * contributors may be used to endorse or promote products derived from
 * this software without specific prior written permission.
 *
 * THIS SOFTWARE IS PROVIDED BY THE COPYRIGHT HOLDERS AND CONTRIBUTORS
 * "AS IS" AND ANY EXPRESS OR IMPLIED WARRANTIES, INCLUDING, BUT NOT
 * LIMITED TO, THE IMPLIED WARRANTIES OF MERCHANTABILITY AND FITNESS FOR
 * A PARTICULAR PURPOSE ARE DISCLAIMED. IN NO EVENT SHALL THE COPYRIGHT
 * OWNER OR CONTRIBUTORS BE LIABLE FOR ANY DIRECT, INDIRECT, INCIDENTAL,
 * SPECIAL, EXEMPLARY, OR CONSEQUENTIAL DAMAGES (INCLUDING, BUT NOT
 * LIMITED TO, PROCUREMENT OF SUBSTITUTE GOODS OR SERVICES; LOSS OF USE,
 * DATA, OR PROFITS; OR BUSINESS INTERRUPTION) HOWEVER CAUSED AND ON ANY
 * THEORY OF LIABILITY, WHETHER IN CONTRACT, STRICT LIABILITY, OR TORT
 * (INCLUDING NEGLIGENCE OR OTHERWISE) ARISING IN ANY WAY OUT OF THE USE
 * OF THIS SOFTWARE, EVEN IF ADVISED OF THE POSSIBILITY OF SUCH DAMAGE.
 */

#include "mem/cache/compressors/frequent_values.hh"

#include <algorithm>
#include <limits>

#include "base/bitfield.hh"
#include "base/compiler.hh"
#include "base/intmath.hh"
#include "base/logging.hh"
#include "debug/CacheComp.hh"
#include "mem/cache/prefetch/associative_set_impl.hh"
#include "params/FrequentValuesCompressor.hh"

namespace gem5
{

namespace compression
{

FrequentValues::FrequentValues(const Params &p)
<<<<<<< HEAD
    : Base(p),
      useHuffmanEncoding(p.max_code_length != 0),
      indexEncoder(p.max_code_length),
      counterBits(p.counter_bits),
      codeGenerationTicks(p.code_generation_ticks),
      checkSaturation(p.check_saturation),
      numVFTEntries(p.vft_entries),
      numSamples(p.num_samples),
      takenSamples(0),
      phase(SAMPLING),
      VFT(p.vft_assoc, p.vft_entries, p.vft_indexing_policy,
          p.vft_replacement_policy, VFTEntry(counterBits)),
      codeGenerationEvent([this] { phase = COMPRESSING; }, name())
=======
  : Base(p), useHuffmanEncoding(p.max_code_length != 0),
    indexEncoder(p.max_code_length), counterBits(p.counter_bits),
    codeGenerationTicks(p.code_generation_ticks),
    checkSaturation(p.check_saturation), numVFTEntries(p.vft_entries),
    numSamples(p.num_samples), takenSamples(0), phase(SAMPLING),
    VFT((name() + ".VFT").c_str(),
        p.vft_entries, p.vft_assoc, p.vft_replacement_policy,
        p.vft_indexing_policy, VFTEntry(counterBits)),
    codeGenerationEvent([this]{ phase = COMPRESSING; }, name())
>>>>>>> bdaeb082
{
    fatal_if((numVFTEntries - 1) > mask(chunkSizeBits),
             "There are more VFT entries than possible values.");
}

std::unique_ptr<Base::CompressionData>
FrequentValues::compress(const std::vector<Chunk> &chunks, Cycles &comp_lat,
                         Cycles &decomp_lat)
{
    std::unique_ptr<CompData> comp_data =
        std::unique_ptr<CompData>(new CompData());

    // Compression size
    std::size_t size = 0;

    // Compress every value sequentially. The compressed values are then
    // added to the final compressed data.
    for (const auto &chunk : chunks) {
        encoder::Code code;
        int length = 0;
        if (phase == COMPRESSING) {
<<<<<<< HEAD
            VFTEntry *entry = VFT.findEntry(chunk, false);
=======
            VFTEntry* entry = VFT.findEntry(chunk);
>>>>>>> bdaeb082

            // Theoretically, the code would be the index of the entry;
            // however, there is no practical need to do so, and we simply
            // use the value instead
            const unsigned uncompressed_index = uncompressedValue;
            const unsigned index = entry ? chunk : uncompressed_index;

            // If using an index encoder, apply it
            if (useHuffmanEncoding) {
                code = indexEncoder.encode(index);

                if (index == uncompressed_index) {
                    code.length += chunkSizeBits;
                } else if (code.length > 64) {
                    // If, for some reason, we could not generate an encoding
                    // for the value, generate the uncompressed encoding
                    code = indexEncoder.encode(uncompressed_index);
                    assert(code.length <= 64);
                    code.length += chunkSizeBits;
                }
            } else {
                const unsigned code_size = std::log2(numVFTEntries);
                if (entry) {
                    code = { index, code_size };
                } else {
                    code = { uncompressed_index, code_size + chunkSizeBits };
                }
            }
        } else {
            // Not compressing yet; simply copy the value over
            code = { chunk, chunkSizeBits };
        }
        length += code.length;

        DPRINTF(CacheComp,
                "Compressed %016x to %016x (Size = %d) "
                "(Phase: %d)\n",
                chunk, code.code, length, phase);

        comp_data->compressedValues.emplace_back(code, chunk);

        size += length;
    }

    // Set final compression size
    comp_data->setSizeBits(size);

    // Set latencies based on the degree of parallelization, and any extra
    // latencies due to shifting or packaging
    comp_lat = Cycles(compExtraLatency + (chunks.size() / compChunksPerCycle));
    decomp_lat =
        Cycles(decompExtraLatency + (chunks.size() / decompChunksPerCycle));

    // Return compressed line
    return comp_data;
}

void
FrequentValues::decompress(const CompressionData *comp_data, uint64_t *data)
{
    const CompData *casted_comp_data =
        static_cast<const CompData *>(comp_data);

    // Decompress every entry sequentially
    std::vector<Chunk> decomp_chunks;
    for (const auto &comp_chunk : casted_comp_data->compressedValues) {
        if (phase == COMPRESSING) {
            if (useHuffmanEncoding) {
                // Although in theory we have the codeword and have to find
                // its corresponding value, in order to make life easier we
                // search for the value and verify that the stored code
                // matches the table's
                [[maybe_unused]] const encoder::Code code =
                    indexEncoder.encode(comp_chunk.value);

                // Either the value will be found and the codes match, or the
                // value will not be found because it is an uncompressed entry
                assert(((code.length <= 64) &&
                        (code.code == comp_chunk.code.code)) ||
                       (comp_chunk.code.code ==
                        indexEncoder.encode(uncompressedValue).code));
            } else {
                // The value at the given VFT entry must match the one stored,
                // if it is not the uncompressed value
                assert((comp_chunk.code.code == uncompressedValue) ||
<<<<<<< HEAD
                       VFT.findEntry(comp_chunk.value, false));
=======
                       VFT.findEntry(comp_chunk.value));
>>>>>>> bdaeb082
            }
        }

        decomp_chunks.push_back(comp_chunk.value);
        DPRINTF(CacheComp, "Decompressed %016x to %016x\n",
                comp_chunk.code.code, comp_chunk.value);
    }

    // Concatenate the decompressed words to generate the cache lines
    fromChunks(decomp_chunks, data);
}

void
FrequentValues::sampleValues(const std::vector<uint64_t> &data,
                             bool is_invalidation)
{
    const std::vector<Chunk> chunks = toChunks(data.data());
<<<<<<< HEAD
    for (const Chunk &chunk : chunks) {
        VFTEntry *entry = VFT.findEntry(chunk, false);
=======
    for (const Chunk& chunk : chunks) {
        VFTEntry* entry = VFT.findEntry(chunk);
>>>>>>> bdaeb082
        bool saturated = false;
        if (!is_invalidation) {
            // If a VFT hit, increase new value's counter; otherwise, insert
            // new value
            if (!entry) {
                entry = VFT.findVictim(chunk);
                assert(entry != nullptr);
                entry->value = chunk;
                VFT.insertEntry(chunk, entry);
            } else {
                VFT.accessEntry(entry);
            }
            entry->counter++;
            saturated = entry->counter.isSaturated();
        } else {
            // If a VFT hit, decrease value's counter
            if (entry) {
                VFT.accessEntry(entry);
                entry->counter--;
            }
        }

        // If any counter saturates, all counters are shifted right,
        // resulting in precision loss
        if (checkSaturation && saturated) {
            for (auto &entry : VFT) {
                entry.counter >>= 1;
            }
        }
    }

    takenSamples += chunks.size();
}

void
FrequentValues::generateCodes()
{
    // We need to find a pseudo value to store uncompressed values as
    // For that we generate all possible values from 0 to 1 size larger
    // than the number of real values.
    std::set<uint64_t> uncompressed_values;
    for (int i = 0; i < numVFTEntries + 1; ++i) {
        uncompressed_values.insert(uncompressed_values.end(), i);
    }

    for (const auto &entry : VFT) {
        // Remove the respective real value from the list of possible
        // pseudo values for the uncompressed value
        uncompressed_values.erase(entry.value);
    }

    // Select the first remaining possible value as the value
    // representing uncompressed values
    assert(uncompressed_values.size() >= 1);
    uncompressedValue = *uncompressed_values.begin();
    assert(VFT.findEntry(uncompressedValue) == nullptr);

    if (useHuffmanEncoding) {
        // Populate the queue, adding each entry as a tree with one node.
        // They are sorted such that the value with highest frequency is
        // the queue's top
        for (const auto &entry : VFT) {
            indexEncoder.sample(entry.value, entry.counter);
        }

        // Insert the uncompressed value in the tree assuming it has the
        // highest frequency, since it is in fact a group of all the values
        // not present in the VFT
        indexEncoder.sample(uncompressedValue, ULLONG_MAX);

        indexEncoder.generateCodeMaps();
    }

    // Generate the code map and mark the current phase as code generation
    phase = CODE_GENERATION;

    // Let us know when to change from the code generation phase to the
    // effective compression phase
    schedule(codeGenerationEvent, curTick() + codeGenerationTicks);
}

void
FrequentValues::probeNotify(const DataUpdate &data_update)
{
    // Do not update VFT if not sampling
    if (phase == SAMPLING) {
        // If the new data is not present, the notification is due to a
        // fill; otherwise, sample the old block's contents
        if (data_update.oldData.size() > 0) {
            sampleValues(data_update.oldData, true);
        }
        // If the new data is not present, the notification is due to an
        // invalidation; otherwise, sample the new block's contents
        if (data_update.newData.size() > 0) {
            sampleValues(data_update.newData, false);
        }

        // Check if it is done with the sampling phase. If so, generate the
        // codes that will be used for the compression phase
        if (takenSamples >= numSamples) {
            generateCodes();
        }
    }
}

void
FrequentValues::regProbeListeners()
{
    assert(listeners.empty());
    assert(cache != nullptr);
    listeners.push_back(new FrequentValuesListener(
        *this, cache->getProbeManager(), "Data Update"));
}

void
FrequentValues::FrequentValuesListener::notify(const DataUpdate &data_update)
{
    parent.probeNotify(data_update);
}

} // namespace compression
} // namespace gem5<|MERGE_RESOLUTION|>--- conflicted
+++ resolved
@@ -46,21 +46,6 @@
 {
 
 FrequentValues::FrequentValues(const Params &p)
-<<<<<<< HEAD
-    : Base(p),
-      useHuffmanEncoding(p.max_code_length != 0),
-      indexEncoder(p.max_code_length),
-      counterBits(p.counter_bits),
-      codeGenerationTicks(p.code_generation_ticks),
-      checkSaturation(p.check_saturation),
-      numVFTEntries(p.vft_entries),
-      numSamples(p.num_samples),
-      takenSamples(0),
-      phase(SAMPLING),
-      VFT(p.vft_assoc, p.vft_entries, p.vft_indexing_policy,
-          p.vft_replacement_policy, VFTEntry(counterBits)),
-      codeGenerationEvent([this] { phase = COMPRESSING; }, name())
-=======
   : Base(p), useHuffmanEncoding(p.max_code_length != 0),
     indexEncoder(p.max_code_length), counterBits(p.counter_bits),
     codeGenerationTicks(p.code_generation_ticks),
@@ -70,7 +55,6 @@
         p.vft_entries, p.vft_assoc, p.vft_replacement_policy,
         p.vft_indexing_policy, VFTEntry(counterBits)),
     codeGenerationEvent([this]{ phase = COMPRESSING; }, name())
->>>>>>> bdaeb082
 {
     fatal_if((numVFTEntries - 1) > mask(chunkSizeBits),
              "There are more VFT entries than possible values.");
@@ -92,11 +76,7 @@
         encoder::Code code;
         int length = 0;
         if (phase == COMPRESSING) {
-<<<<<<< HEAD
-            VFTEntry *entry = VFT.findEntry(chunk, false);
-=======
             VFTEntry* entry = VFT.findEntry(chunk);
->>>>>>> bdaeb082
 
             // Theoretically, the code would be the index of the entry;
             // however, there is no practical need to do so, and we simply
@@ -182,11 +162,7 @@
                 // The value at the given VFT entry must match the one stored,
                 // if it is not the uncompressed value
                 assert((comp_chunk.code.code == uncompressedValue) ||
-<<<<<<< HEAD
-                       VFT.findEntry(comp_chunk.value, false));
-=======
                        VFT.findEntry(comp_chunk.value));
->>>>>>> bdaeb082
             }
         }
 
@@ -204,13 +180,8 @@
                              bool is_invalidation)
 {
     const std::vector<Chunk> chunks = toChunks(data.data());
-<<<<<<< HEAD
-    for (const Chunk &chunk : chunks) {
-        VFTEntry *entry = VFT.findEntry(chunk, false);
-=======
     for (const Chunk& chunk : chunks) {
         VFTEntry* entry = VFT.findEntry(chunk);
->>>>>>> bdaeb082
         bool saturated = false;
         if (!is_invalidation) {
             // If a VFT hit, increase new value's counter; otherwise, insert
