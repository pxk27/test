/*
 * Copyright (c) 2017-2019 ARM Limited
 * All rights reserved
 *
 * The license below extends only to copyright in the software and shall
 * not be construed as granting a license to any other intellectual
 * property including but not limited to intellectual property relating
 * to a hardware implementation of the functionality of the software
 * licensed hereunder.  You may use the software subject to the license
 * terms below provided that you ensure that this notice is replicated
 * unmodified and in its entirety in all distributions of the software,
 * modified or unmodified, in source code or in binary form.
 *
 * Copyright (c) 2006 The Regents of The University of Michigan
 * All rights reserved.
 *
 * Redistribution and use in source and binary forms, with or without
 * modification, are permitted provided that the following conditions are
 * met: redistributions of source code must retain the above copyright
 * notice, this list of conditions and the following disclaimer;
 * redistributions in binary form must reproduce the above copyright
 * notice, this list of conditions and the following disclaimer in the
 * documentation and/or other materials provided with the distribution;
 * neither the name of the copyright holders nor the names of its
 * contributors may be used to endorse or promote products derived from
 * this software without specific prior written permission.
 *
 * THIS SOFTWARE IS PROVIDED BY THE COPYRIGHT HOLDERS AND CONTRIBUTORS
 * "AS IS" AND ANY EXPRESS OR IMPLIED WARRANTIES, INCLUDING, BUT NOT
 * LIMITED TO, THE IMPLIED WARRANTIES OF MERCHANTABILITY AND FITNESS FOR
 * A PARTICULAR PURPOSE ARE DISCLAIMED. IN NO EVENT SHALL THE COPYRIGHT
 * OWNER OR CONTRIBUTORS BE LIABLE FOR ANY DIRECT, INDIRECT, INCIDENTAL,
 * SPECIAL, EXEMPLARY, OR CONSEQUENTIAL DAMAGES (INCLUDING, BUT NOT
 * LIMITED TO, PROCUREMENT OF SUBSTITUTE GOODS OR SERVICES; LOSS OF USE,
 * DATA, OR PROFITS; OR BUSINESS INTERRUPTION) HOWEVER CAUSED AND ON ANY
 * THEORY OF LIABILITY, WHETHER IN CONTRACT, STRICT LIABILITY, OR TORT
 * (INCLUDING NEGLIGENCE OR OTHERWISE) ARISING IN ANY WAY OUT OF THE USE
 * OF THIS SOFTWARE, EVEN IF ADVISED OF THE POSSIBILITY OF SUCH DAMAGE.
 */

#include "pybind11/pybind11.h"
#include "pybind11/stl.h"

#include "base/statistics.hh"
#include "base/stats/text.hh"
#include "config/have_hdf5.hh"

#if HAVE_HDF5
#include "base/stats/hdf5.hh"

#endif
#include "sim/stat_control.hh"
#include "sim/stat_register.hh"

namespace py = pybind11;

namespace gem5
{

static const py::object
cast_stat_info(const statistics::Info *info)
{
    /* PyBind11 gets confused by the InfoProxy magic, so we need to
     * explicitly cast to the right wrapper type. */

#define TRY_CAST(T)                                                           \
    do {                                                                      \
        auto _stat = dynamic_cast<const T *>(info);                           \
        if (_stat)                                                            \
            return py::cast(_stat);                                           \
    } while (0)

    TRY_CAST(statistics::ScalarInfo);
    /* FormulaInfo is a subclass of VectorInfo. Therefore, a cast to
     * FormulaInfo must be attempted before a cast to VectorInfo. Otherwise
     * instances of ForumlaInfo will be cast to VectorInfo.
     */
    TRY_CAST(statistics::FormulaInfo);
    TRY_CAST(statistics::VectorInfo);
    TRY_CAST(statistics::DistInfo);

    return py::cast(info);

#undef TRY_CAST
}

namespace statistics
{

void
pythonDump()
{
    py::module_ m = py::module_::import("m5.stats");
    m.attr("dump")();
}

void
pythonReset()
{
    py::module_ m = py::module_::import("m5.stats");
    m.attr("reset")();
}

} // namespace statistics

void
pybind_init_stats(py::module_ &m_native)
{
    py::module_ m = m_native.def_submodule("stats");

    m.def("initSimStats", &statistics::initSimStats)
        .def("initText", &statistics::initText,
             py::return_value_policy::reference)
#if HAVE_HDF5
        .def("initHDF5", &statistics::initHDF5)
#endif
        .def("registerPythonStatsHandlers",
             &statistics::registerPythonStatsHandlers)
        .def("schedStatEvent", &statistics::schedStatEvent)
        .def("periodicStatDump", &statistics::periodicStatDump)
        .def("updateEvents", &statistics::updateEvents)
        .def("processResetQueue", &statistics::processResetQueue)
        .def("processDumpQueue", &statistics::processDumpQueue)
        .def("enable", &statistics::enable)
        .def("enabled", &statistics::enabled)
        .def("statsList", &statistics::statsList);

    py::class_<statistics::Output>(m, "Output")
        .def("begin", &statistics::Output::begin)
        .def("end", &statistics::Output::end)
        .def("valid", &statistics::Output::valid)
        .def("beginGroup", &statistics::Output::beginGroup)
        .def("endGroup", &statistics::Output::endGroup);

    py::class_<statistics::Info,
               std::unique_ptr<statistics::Info, py::nodelete>>(m, "Info")
        .def_readwrite("name", &statistics::Info::name)
        .def_property_readonly("unit",
                               [](const statistics::Info &info) {
                                   return info.unit->getUnitString();
                               })
        .def_readonly("desc", &statistics::Info::desc)
        .def_readonly("id", &statistics::Info::id)
<<<<<<< HEAD
        .def_property_readonly("flags",
                               [](const statistics::Info &info) {
                                   return (statistics::FlagsType)info.flags;
                               })
=======
        .def_property_readonly("flags", [](const statistics::Info &info) {
                return (statistics::FlagsType)info.flags;
            })
        .def_property_readonly("is_nozero", [](const statistics::Info &info) {
                return info.flags.isSet(statistics::nozero);
            })
>>>>>>> bdaeb082
        .def("check", &statistics::Info::check)
        .def("baseCheck", &statistics::Info::baseCheck)
        .def("enable", &statistics::Info::enable)
        .def("prepare", &statistics::Info::prepare)
        .def("reset", &statistics::Info::reset)
        .def("zero", &statistics::Info::zero)
        .def("visit", &statistics::Info::visit);

    py::class_<statistics::ScalarInfo, statistics::Info,
               std::unique_ptr<statistics::ScalarInfo, py::nodelete>>(
        m, "ScalarInfo")
        .def_property_readonly(
            "value",
            [](const statistics::ScalarInfo &info) { return info.value(); })
        .def_property_readonly(
            "result",
            [](const statistics::ScalarInfo &info) { return info.result(); })
        .def_property_readonly(
            "total",
            [](const statistics::ScalarInfo &info) { return info.total(); });

    py::class_<statistics::VectorInfo, statistics::Info,
               std::unique_ptr<statistics::VectorInfo, py::nodelete>>(
        m, "VectorInfo")
        .def_readwrite("subnames", &statistics::VectorInfo::subnames)
        .def_readwrite("subdescs", &statistics::VectorInfo::subdescs)
        .def_property_readonly(
            "size",
            [](const statistics::VectorInfo &info) { return info.size(); })
        .def_property_readonly(
            "value",
            [](const statistics::VectorInfo &info) { return info.value(); })
        .def_property_readonly(
            "result",
            [](const statistics::VectorInfo &info) { return info.result(); })
        .def_property_readonly(
            "total",
            [](const statistics::VectorInfo &info) { return info.total(); });

    py::class_<statistics::FormulaInfo, statistics::VectorInfo,
               std::unique_ptr<statistics::FormulaInfo, py::nodelete>>(
        m, "FormulaInfo")
        .def_property_readonly("str", [](const statistics::FormulaInfo &info) {
            return info.str();
        });

    py::class_<statistics::DistInfo, statistics::Info,
               std::unique_ptr<statistics::DistInfo, py::nodelete>>(m,
                                                                    "DistInfo")
        .def_property_readonly(
            "min_val",
            [](const statistics::DistInfo &info) { return info.data.min_val; })
        .def_property_readonly(
            "max_val",
            [](const statistics::DistInfo &info) { return info.data.max_val; })
        .def_property_readonly("bucket_size",
                               [](const statistics::DistInfo &info) {
                                   return info.data.bucket_size;
                               })
        .def_property_readonly(
            "values",
            [](const statistics::DistInfo &info) { return info.data.cvec; })
        .def_property_readonly("overflow",
                               [](const statistics::DistInfo &info) {
                                   return info.data.overflow;
                               })
        .def_property_readonly("underflow",
                               [](const statistics::DistInfo &info) {
                                   return info.data.underflow;
                               })
        .def_property_readonly(
            "sum",
            [](const statistics::DistInfo &info) { return info.data.sum; })
        .def_property_readonly(
            "logs",
            [](const statistics::DistInfo &info) { return info.data.logs; })
        .def_property_readonly("squares",
                               [](const statistics::DistInfo &info) {
                                   return info.data.squares;
                               });

    py::class_<statistics::Group,
               std::unique_ptr<statistics::Group, py::nodelete>>(m, "Group")
        .def("regStats", &statistics::Group::regStats)
        .def("resetStats", &statistics::Group::resetStats)
        .def("preDumpStats", &statistics::Group::preDumpStats)
        .def("getStats",
             [](const statistics::Group &self) -> std::vector<py::object> {
                 auto stats = self.getStats();
                 std::vector<py::object> py_stats;
                 py_stats.reserve(stats.size());
                 std::transform(stats.begin(), stats.end(),
                                std::back_inserter(py_stats), cast_stat_info);
                 return py_stats;
             })
        .def("getStatGroups", &statistics::Group::getStatGroups)
        .def("addStatGroup", &statistics::Group::addStatGroup)
        .def("resolveStat",
             [](const statistics::Group &self,
                const std::string &name) -> py::object {
                 const statistics::Info *stat = self.resolveStat(name);
                 if (!stat)
                     throw pybind11::key_error("Unknown stat name");

                 return cast_stat_info(stat);
             });
}

} // namespace gem5<|MERGE_RESOLUTION|>--- conflicted
+++ resolved
@@ -141,19 +141,14 @@
                                })
         .def_readonly("desc", &statistics::Info::desc)
         .def_readonly("id", &statistics::Info::id)
-<<<<<<< HEAD
         .def_property_readonly("flags",
                                [](const statistics::Info &info) {
                                    return (statistics::FlagsType)info.flags;
                                })
-=======
-        .def_property_readonly("flags", [](const statistics::Info &info) {
-                return (statistics::FlagsType)info.flags;
-            })
-        .def_property_readonly("is_nozero", [](const statistics::Info &info) {
-                return info.flags.isSet(statistics::nozero);
-            })
->>>>>>> bdaeb082
+        .def_property_readonly("is_nozero",
+                               [](const statistics::Info &info) {
+                                   return info.flags.isSet(statistics::nozero);
+                               })
         .def("check", &statistics::Info::check)
         .def("baseCheck", &statistics::Info::baseCheck)
         .def("enable", &statistics::Info::enable)
