/*
 * Copyright (c) 2002-2004 The Regents of The University of Michigan
 * All rights reserved.
 *
 * Redistribution and use in source and binary forms, with or without
 * modification, are permitted provided that the following conditions are
 * met: redistributions of source code must retain the above copyright
 * notice, this list of conditions and the following disclaimer;
 * redistributions in binary form must reproduce the above copyright
 * notice, this list of conditions and the following disclaimer in the
 * documentation and/or other materials provided with the distribution;
 * neither the name of the copyright holders nor the names of its
 * contributors may be used to endorse or promote products derived from
 * this software without specific prior written permission.
 *
 * THIS SOFTWARE IS PROVIDED BY THE COPYRIGHT HOLDERS AND CONTRIBUTORS
 * "AS IS" AND ANY EXPRESS OR IMPLIED WARRANTIES, INCLUDING, BUT NOT
 * LIMITED TO, THE IMPLIED WARRANTIES OF MERCHANTABILITY AND FITNESS FOR
 * A PARTICULAR PURPOSE ARE DISCLAIMED. IN NO EVENT SHALL THE COPYRIGHT
 * OWNER OR CONTRIBUTORS BE LIABLE FOR ANY DIRECT, INDIRECT, INCIDENTAL,
 * SPECIAL, EXEMPLARY, OR CONSEQUENTIAL DAMAGES (INCLUDING, BUT NOT
 * LIMITED TO, PROCUREMENT OF SUBSTITUTE GOODS OR SERVICES; LOSS OF USE,
 * DATA, OR PROFITS; OR BUSINESS INTERRUPTION) HOWEVER CAUSED AND ON ANY
 * THEORY OF LIABILITY, WHETHER IN CONTRACT, STRICT LIABILITY, OR TORT
 * (INCLUDING NEGLIGENCE OR OTHERWISE) ARISING IN ANY WAY OUT OF THE USE
 * OF THIS SOFTWARE, EVEN IF ADVISED OF THE POSSIBILITY OF SUCH DAMAGE.
 */

#include "base/loader/image_file_data.hh"

#include <fcntl.h>
#include <sys/mman.h>
#include <sys/types.h>
#include <unistd.h>
#include <zlib.h>

#include <cstdio>
#include <vector>

#include "base/logging.hh"

namespace gem5
{

namespace loader
{

static bool
hasGzipMagic(int fd)
{
    uint8_t buf[2] = { 0 };
    size_t sz = pread(fd, buf, 2, 0);
    panic_if(sz != 2, "Couldn't read magic bytes from object file");
    return ((buf[0] == 0x1f) && (buf[1] == 0x8b));
}

static int
doGzipLoad(int fd)
{
    const size_t blk_sz = 4096;

    gzFile fdz = gzdopen(fd, "rb");
    if (!fdz) {
        return -1;
    }

<<<<<<< HEAD
    size_t tmp_len = strlen(P_tmpdir);
    char *tmpnam = (char *)malloc(tmp_len + 20);
    strcpy(tmpnam, P_tmpdir);
    strcpy(tmpnam + tmp_len, "/gem5-gz-obj-XXXXXX"); // 19 chars
=======
    std::string tmpnam_str = std::string(P_tmpdir) + "/gem5-gz-obj-XXXXXX";
    char *tmpnam = const_cast<char*>(tmpnam_str.c_str());
>>>>>>> bdaeb082
    fd = mkstemp(tmpnam); // repurposing fd variable for output
    if (fd < 0) {
        gzclose(fdz);
        return fd;
    }

    if (unlink(tmpnam) != 0)
        warn("couldn't remove temporary file %s\n", tmpnam);

    auto buf = new uint8_t[blk_sz];
    int r; // size of (r)emaining uncopied data in (buf)fer
    while ((r = gzread(fdz, buf, blk_sz)) > 0) {
        auto p = buf; // pointer into buffer
        while (r > 0) {
            auto sz = write(fd, p, r);
            assert(sz <= r);
            r -= sz;
            p += sz;
        }
    }
    delete[] buf;
    gzclose(fdz);
    if (r < 0) { // error
        close(fd);
        return -1;
    }
    assert(r == 0); // finished successfully
    return fd;      // return fd to decompressed temporary file for mmap()'ing
}

ImageFileData::ImageFileData(const std::string &fname)
{
    _filename = fname;

    // Open the file.
    int fd = open(fname.c_str(), O_RDONLY);
    fatal_if(fd < 0,
             "Failed to open file %s.\n"
             "This error typically occurs when the file path specified is "
             "incorrect.\n",
             fname);

    // Decompress GZ files.
    if (hasGzipMagic(fd)) {
        fd = doGzipLoad(fd);
        panic_if(fd < 0, "Failed to unzip file %s.\n", fname);
    }

    // Find the length of the file by seeking to the end.
    off_t off = lseek(fd, 0, SEEK_END);
    fatal_if(off < 0, "Failed to determine size of file %s.\n", fname);
    _len = static_cast<size_t>(off);

    // Mmap the whole shebang.
    _data = (uint8_t *)mmap(NULL, _len, PROT_READ, MAP_SHARED, fd, 0);
    close(fd);

    panic_if(_data == MAP_FAILED, "Failed to mmap file %s.\n", fname);
}

ImageFileData::~ImageFileData() { munmap((void *)_data, _len); }

} // namespace loader
} // namespace gem5<|MERGE_RESOLUTION|>--- conflicted
+++ resolved
@@ -64,15 +64,8 @@
         return -1;
     }
 
-<<<<<<< HEAD
-    size_t tmp_len = strlen(P_tmpdir);
-    char *tmpnam = (char *)malloc(tmp_len + 20);
-    strcpy(tmpnam, P_tmpdir);
-    strcpy(tmpnam + tmp_len, "/gem5-gz-obj-XXXXXX"); // 19 chars
-=======
     std::string tmpnam_str = std::string(P_tmpdir) + "/gem5-gz-obj-XXXXXX";
-    char *tmpnam = const_cast<char*>(tmpnam_str.c_str());
->>>>>>> bdaeb082
+    char *tmpnam = const_cast<char *>(tmpnam_str.c_str());
     fd = mkstemp(tmpnam); // repurposing fd variable for output
     if (fd < 0) {
         gzclose(fdz);
