/*
 * Copyright (c) 2010-2013, 2015-2023 Arm Limited
 * All rights reserved
 *
 * The license below extends only to copyright in the software and shall
 * not be construed as granting a license to any other intellectual
 * property including but not limited to intellectual property relating
 * to a hardware implementation of the functionality of the software
 * licensed hereunder.  You may use the software subject to the license
 * terms below provided that you ensure that this notice is replicated
 * unmodified and in its entirety in all distributions of the software,
 * modified or unmodified, in source code or in binary form.
 *
 * Redistribution and use in source and binary forms, with or without
 * modification, are permitted provided that the following conditions are
 * met: redistributions of source code must retain the above copyright
 * notice, this list of conditions and the following disclaimer;
 * redistributions in binary form must reproduce the above copyright
 * notice, this list of conditions and the following disclaimer in the
 * documentation and/or other materials provided with the distribution;
 * neither the name of the copyright holders nor the names of its
 * contributors may be used to endorse or promote products derived from
 * this software without specific prior written permission.
 *
 * THIS SOFTWARE IS PROVIDED BY THE COPYRIGHT HOLDERS AND CONTRIBUTORS
 * "AS IS" AND ANY EXPRESS OR IMPLIED WARRANTIES, INCLUDING, BUT NOT
 * LIMITED TO, THE IMPLIED WARRANTIES OF MERCHANTABILITY AND FITNESS FOR
 * A PARTICULAR PURPOSE ARE DISCLAIMED. IN NO EVENT SHALL THE COPYRIGHT
 * OWNER OR CONTRIBUTORS BE LIABLE FOR ANY DIRECT, INDIRECT, INCIDENTAL,
 * SPECIAL, EXEMPLARY, OR CONSEQUENTIAL DAMAGES (INCLUDING, BUT NOT
 * LIMITED TO, PROCUREMENT OF SUBSTITUTE GOODS OR SERVICES; LOSS OF USE,
 * DATA, OR PROFITS; OR BUSINESS INTERRUPTION) HOWEVER CAUSED AND ON ANY
 * THEORY OF LIABILITY, WHETHER IN CONTRACT, STRICT LIABILITY, OR TORT
 * (INCLUDING NEGLIGENCE OR OTHERWISE) ARISING IN ANY WAY OUT OF THE USE
 * OF THIS SOFTWARE, EVEN IF ADVISED OF THE POSSIBILITY OF SUCH DAMAGE.
 */

#include "arch/arm/regs/misc.hh"

#include <tuple>

#include "arch/arm/insts/misc64.hh"
#include "arch/arm/isa.hh"
#include "base/logging.hh"
#include "cpu/thread_context.hh"
#include "dev/arm/gic_v3_cpu_interface.hh"
#include "sim/full_system.hh"
#include "params/ArmISA.hh"

namespace gem5
{

namespace ArmISA
{

namespace
{

std::unordered_map<MiscRegNum32, MiscRegIndex> miscRegNum32ToIdx{
    // MCR/MRC regs
    { MiscRegNum32(14, 0, 0, 0, 0), MISCREG_DBGDIDR },
    { MiscRegNum32(14, 0, 0, 0, 2), MISCREG_DBGDTRRXext },
    { MiscRegNum32(14, 0, 0, 0, 4), MISCREG_DBGBVR0 },
    { MiscRegNum32(14, 0, 0, 0, 5), MISCREG_DBGBCR0 },
    { MiscRegNum32(14, 0, 0, 0, 6), MISCREG_DBGWVR0 },
    { MiscRegNum32(14, 0, 0, 0, 7), MISCREG_DBGWCR0 },
    { MiscRegNum32(14, 0, 0, 1, 0), MISCREG_DBGDSCRint },
    { MiscRegNum32(14, 0, 0, 1, 4), MISCREG_DBGBVR1 },
    { MiscRegNum32(14, 0, 0, 1, 5), MISCREG_DBGBCR1 },
    { MiscRegNum32(14, 0, 0, 1, 6), MISCREG_DBGWVR1 },
    { MiscRegNum32(14, 0, 0, 1, 7), MISCREG_DBGWCR1 },
    { MiscRegNum32(14, 0, 0, 2, 2), MISCREG_DBGDSCRext },
    { MiscRegNum32(14, 0, 0, 2, 4), MISCREG_DBGBVR2 },
    { MiscRegNum32(14, 0, 0, 2, 5), MISCREG_DBGBCR2 },
    { MiscRegNum32(14, 0, 0, 2, 6), MISCREG_DBGWVR2 },
    { MiscRegNum32(14, 0, 0, 2, 7), MISCREG_DBGWCR2 },
    { MiscRegNum32(14, 0, 0, 3, 2), MISCREG_DBGDTRTXext },
    { MiscRegNum32(14, 0, 0, 3, 4), MISCREG_DBGBVR3 },
    { MiscRegNum32(14, 0, 0, 3, 5), MISCREG_DBGBCR3 },
    { MiscRegNum32(14, 0, 0, 3, 6), MISCREG_DBGWVR3 },
    { MiscRegNum32(14, 0, 0, 3, 7), MISCREG_DBGWCR3 },
    { MiscRegNum32(14, 0, 0, 4, 4), MISCREG_DBGBVR4 },
    { MiscRegNum32(14, 0, 0, 4, 5), MISCREG_DBGBCR4 },
    { MiscRegNum32(14, 0, 0, 4, 6), MISCREG_DBGWVR4 },
    { MiscRegNum32(14, 0, 0, 4, 7), MISCREG_DBGWCR4 },
    { MiscRegNum32(14, 0, 0, 5, 4), MISCREG_DBGBVR5 },
    { MiscRegNum32(14, 0, 0, 5, 5), MISCREG_DBGBCR5 },
    { MiscRegNum32(14, 0, 0, 5, 6), MISCREG_DBGWVR5 },
    { MiscRegNum32(14, 0, 0, 5, 7), MISCREG_DBGWCR5 },
    { MiscRegNum32(14, 0, 0, 6, 2), MISCREG_DBGOSECCR },
    { MiscRegNum32(14, 0, 0, 6, 4), MISCREG_DBGBVR6 },
    { MiscRegNum32(14, 0, 0, 6, 5), MISCREG_DBGBCR6 },
    { MiscRegNum32(14, 0, 0, 6, 6), MISCREG_DBGWVR6 },
    { MiscRegNum32(14, 0, 0, 6, 7), MISCREG_DBGWCR6 },
    { MiscRegNum32(14, 0, 0, 7, 0), MISCREG_DBGVCR },
    { MiscRegNum32(14, 0, 0, 7, 4), MISCREG_DBGBVR7 },
    { MiscRegNum32(14, 0, 0, 7, 5), MISCREG_DBGBCR7 },
    { MiscRegNum32(14, 0, 0, 7, 6), MISCREG_DBGWVR7 },
    { MiscRegNum32(14, 0, 0, 7, 7), MISCREG_DBGWCR7 },
    { MiscRegNum32(14, 0, 0, 8, 4), MISCREG_DBGBVR8 },
    { MiscRegNum32(14, 0, 0, 8, 5), MISCREG_DBGBCR8 },
    { MiscRegNum32(14, 0, 0, 8, 6), MISCREG_DBGWVR8 },
    { MiscRegNum32(14, 0, 0, 8, 7), MISCREG_DBGWCR8 },
    { MiscRegNum32(14, 0, 0, 9, 4), MISCREG_DBGBVR9 },
    { MiscRegNum32(14, 0, 0, 9, 5), MISCREG_DBGBCR9 },
    { MiscRegNum32(14, 0, 0, 9, 6), MISCREG_DBGWVR9 },
    { MiscRegNum32(14, 0, 0, 9, 7), MISCREG_DBGWCR9 },
    { MiscRegNum32(14, 0, 0, 10, 4), MISCREG_DBGBVR10 },
    { MiscRegNum32(14, 0, 0, 10, 5), MISCREG_DBGBCR10 },
    { MiscRegNum32(14, 0, 0, 10, 6), MISCREG_DBGWVR10 },
    { MiscRegNum32(14, 0, 0, 10, 7), MISCREG_DBGWCR10 },
    { MiscRegNum32(14, 0, 0, 11, 4), MISCREG_DBGBVR11 },
    { MiscRegNum32(14, 0, 0, 11, 5), MISCREG_DBGBCR11 },
    { MiscRegNum32(14, 0, 0, 11, 6), MISCREG_DBGWVR11 },
    { MiscRegNum32(14, 0, 0, 11, 7), MISCREG_DBGWCR11 },
    { MiscRegNum32(14, 0, 0, 12, 4), MISCREG_DBGBVR12 },
    { MiscRegNum32(14, 0, 0, 12, 5), MISCREG_DBGBCR12 },
    { MiscRegNum32(14, 0, 0, 12, 6), MISCREG_DBGWVR12 },
    { MiscRegNum32(14, 0, 0, 12, 7), MISCREG_DBGWCR12 },
    { MiscRegNum32(14, 0, 0, 13, 4), MISCREG_DBGBVR13 },
    { MiscRegNum32(14, 0, 0, 13, 5), MISCREG_DBGBCR13 },
    { MiscRegNum32(14, 0, 0, 13, 6), MISCREG_DBGWVR13 },
    { MiscRegNum32(14, 0, 0, 13, 7), MISCREG_DBGWCR13 },
    { MiscRegNum32(14, 0, 0, 14, 4), MISCREG_DBGBVR14 },
    { MiscRegNum32(14, 0, 0, 14, 5), MISCREG_DBGBCR14 },
    { MiscRegNum32(14, 0, 0, 14, 6), MISCREG_DBGWVR14 },
    { MiscRegNum32(14, 0, 0, 14, 7), MISCREG_DBGWCR14 },
    { MiscRegNum32(14, 0, 0, 15, 4), MISCREG_DBGBVR15 },
    { MiscRegNum32(14, 0, 0, 15, 5), MISCREG_DBGBCR15 },
    { MiscRegNum32(14, 0, 0, 15, 6), MISCREG_DBGWVR15 },
    { MiscRegNum32(14, 0, 0, 15, 7), MISCREG_DBGWCR15 },
    { MiscRegNum32(14, 0, 1, 0, 1), MISCREG_DBGBXVR0 },
    { MiscRegNum32(14, 0, 1, 0, 4), MISCREG_DBGOSLAR },
    { MiscRegNum32(14, 0, 1, 1, 1), MISCREG_DBGBXVR1 },
    { MiscRegNum32(14, 0, 1, 1, 4), MISCREG_DBGOSLSR },
    { MiscRegNum32(14, 0, 1, 2, 1), MISCREG_DBGBXVR2 },
    { MiscRegNum32(14, 0, 1, 3, 1), MISCREG_DBGBXVR3 },
    { MiscRegNum32(14, 0, 1, 3, 4), MISCREG_DBGOSDLR },
    { MiscRegNum32(14, 0, 1, 4, 1), MISCREG_DBGBXVR4 },
    { MiscRegNum32(14, 0, 1, 4, 4), MISCREG_DBGPRCR },
    { MiscRegNum32(14, 0, 1, 5, 1), MISCREG_DBGBXVR5 },
    { MiscRegNum32(14, 0, 1, 6, 1), MISCREG_DBGBXVR6 },
    { MiscRegNum32(14, 0, 1, 7, 1), MISCREG_DBGBXVR7 },
    { MiscRegNum32(14, 0, 1, 8, 1), MISCREG_DBGBXVR8 },
    { MiscRegNum32(14, 0, 1, 9, 1), MISCREG_DBGBXVR9 },
    { MiscRegNum32(14, 0, 1, 10, 1), MISCREG_DBGBXVR10 },
    { MiscRegNum32(14, 0, 1, 11, 1), MISCREG_DBGBXVR11 },
    { MiscRegNum32(14, 0, 1, 12, 1), MISCREG_DBGBXVR12 },
    { MiscRegNum32(14, 0, 1, 13, 1), MISCREG_DBGBXVR13 },
    { MiscRegNum32(14, 0, 1, 14, 1), MISCREG_DBGBXVR14 },
    { MiscRegNum32(14, 0, 1, 15, 1), MISCREG_DBGBXVR15 },
    { MiscRegNum32(14, 6, 1, 0, 0), MISCREG_TEEHBR },
    { MiscRegNum32(14, 7, 0, 0, 0), MISCREG_JIDR },
    { MiscRegNum32(14, 7, 1, 0, 0), MISCREG_JOSCR },
    { MiscRegNum32(14, 7, 2, 0, 0), MISCREG_JMCR },
    { MiscRegNum32(15, 0, 0, 0, 0), MISCREG_MIDR },
    { MiscRegNum32(15, 0, 0, 0, 1), MISCREG_CTR },
    { MiscRegNum32(15, 0, 0, 0, 2), MISCREG_TCMTR },
    { MiscRegNum32(15, 0, 0, 0, 3), MISCREG_TLBTR },
    { MiscRegNum32(15, 0, 0, 0, 4), MISCREG_MIDR },
    { MiscRegNum32(15, 0, 0, 0, 5), MISCREG_MPIDR },
    { MiscRegNum32(15, 0, 0, 0, 6), MISCREG_REVIDR },
    { MiscRegNum32(15, 0, 0, 0, 7), MISCREG_MIDR },
    { MiscRegNum32(15, 0, 0, 1, 0), MISCREG_ID_PFR0 },
    { MiscRegNum32(15, 0, 0, 1, 1), MISCREG_ID_PFR1 },
    { MiscRegNum32(15, 0, 0, 1, 2), MISCREG_ID_DFR0 },
    { MiscRegNum32(15, 0, 0, 1, 3), MISCREG_ID_AFR0 },
    { MiscRegNum32(15, 0, 0, 1, 4), MISCREG_ID_MMFR0 },
    { MiscRegNum32(15, 0, 0, 1, 5), MISCREG_ID_MMFR1 },
    { MiscRegNum32(15, 0, 0, 1, 6), MISCREG_ID_MMFR2 },
    { MiscRegNum32(15, 0, 0, 1, 7), MISCREG_ID_MMFR3 },
    { MiscRegNum32(15, 0, 0, 2, 0), MISCREG_ID_ISAR0 },
    { MiscRegNum32(15, 0, 0, 2, 1), MISCREG_ID_ISAR1 },
    { MiscRegNum32(15, 0, 0, 2, 2), MISCREG_ID_ISAR2 },
    { MiscRegNum32(15, 0, 0, 2, 3), MISCREG_ID_ISAR3 },
    { MiscRegNum32(15, 0, 0, 2, 4), MISCREG_ID_ISAR4 },
    { MiscRegNum32(15, 0, 0, 2, 5), MISCREG_ID_ISAR5 },
    { MiscRegNum32(15, 0, 0, 2, 6), MISCREG_ID_MMFR4 },
    { MiscRegNum32(15, 0, 0, 2, 7), MISCREG_ID_ISAR6 },
    { MiscRegNum32(15, 0, 0, 3, 0), MISCREG_RAZ },
    { MiscRegNum32(15, 0, 0, 3, 1), MISCREG_RAZ },
    { MiscRegNum32(15, 0, 0, 3, 2), MISCREG_RAZ },
    { MiscRegNum32(15, 0, 0, 3, 3), MISCREG_RAZ },
    { MiscRegNum32(15, 0, 0, 3, 4), MISCREG_RAZ },
    { MiscRegNum32(15, 0, 0, 3, 5), MISCREG_RAZ },
    { MiscRegNum32(15, 0, 0, 3, 6), MISCREG_RAZ },
    { MiscRegNum32(15, 0, 0, 3, 7), MISCREG_RAZ },
    { MiscRegNum32(15, 0, 0, 4, 0), MISCREG_RAZ },
    { MiscRegNum32(15, 0, 0, 4, 1), MISCREG_RAZ },
    { MiscRegNum32(15, 0, 0, 4, 2), MISCREG_RAZ },
    { MiscRegNum32(15, 0, 0, 4, 3), MISCREG_RAZ },
    { MiscRegNum32(15, 0, 0, 4, 4), MISCREG_RAZ },
    { MiscRegNum32(15, 0, 0, 4, 5), MISCREG_RAZ },
    { MiscRegNum32(15, 0, 0, 4, 6), MISCREG_RAZ },
    { MiscRegNum32(15, 0, 0, 4, 7), MISCREG_RAZ },
    { MiscRegNum32(15, 0, 0, 5, 0), MISCREG_RAZ },
    { MiscRegNum32(15, 0, 0, 5, 1), MISCREG_RAZ },
    { MiscRegNum32(15, 0, 0, 5, 2), MISCREG_RAZ },
    { MiscRegNum32(15, 0, 0, 5, 3), MISCREG_RAZ },
    { MiscRegNum32(15, 0, 0, 5, 4), MISCREG_RAZ },
    { MiscRegNum32(15, 0, 0, 5, 5), MISCREG_RAZ },
    { MiscRegNum32(15, 0, 0, 5, 6), MISCREG_RAZ },
    { MiscRegNum32(15, 0, 0, 5, 7), MISCREG_RAZ },
    { MiscRegNum32(15, 0, 0, 6, 0), MISCREG_RAZ },
    { MiscRegNum32(15, 0, 0, 6, 1), MISCREG_RAZ },
    { MiscRegNum32(15, 0, 0, 6, 2), MISCREG_RAZ },
    { MiscRegNum32(15, 0, 0, 6, 3), MISCREG_RAZ },
    { MiscRegNum32(15, 0, 0, 6, 4), MISCREG_RAZ },
    { MiscRegNum32(15, 0, 0, 6, 5), MISCREG_RAZ },
    { MiscRegNum32(15, 0, 0, 6, 6), MISCREG_RAZ },
    { MiscRegNum32(15, 0, 0, 6, 7), MISCREG_RAZ },
    { MiscRegNum32(15, 0, 0, 7, 0), MISCREG_RAZ },
    { MiscRegNum32(15, 0, 0, 7, 1), MISCREG_RAZ },
    { MiscRegNum32(15, 0, 0, 7, 2), MISCREG_RAZ },
    { MiscRegNum32(15, 0, 0, 7, 3), MISCREG_RAZ },
    { MiscRegNum32(15, 0, 0, 7, 4), MISCREG_RAZ },
    { MiscRegNum32(15, 0, 0, 7, 5), MISCREG_RAZ },
    { MiscRegNum32(15, 0, 0, 7, 6), MISCREG_RAZ },
    { MiscRegNum32(15, 0, 0, 7, 7), MISCREG_RAZ },
    { MiscRegNum32(15, 0, 0, 8, 0), MISCREG_RAZ },
    { MiscRegNum32(15, 0, 0, 8, 1), MISCREG_RAZ },
    { MiscRegNum32(15, 0, 0, 8, 2), MISCREG_RAZ },
    { MiscRegNum32(15, 0, 0, 8, 3), MISCREG_RAZ },
    { MiscRegNum32(15, 0, 0, 8, 4), MISCREG_RAZ },
    { MiscRegNum32(15, 0, 0, 8, 5), MISCREG_RAZ },
    { MiscRegNum32(15, 0, 0, 8, 6), MISCREG_RAZ },
    { MiscRegNum32(15, 0, 0, 8, 7), MISCREG_RAZ },
    { MiscRegNum32(15, 0, 0, 9, 0), MISCREG_RAZ },
    { MiscRegNum32(15, 0, 0, 9, 1), MISCREG_RAZ },
    { MiscRegNum32(15, 0, 0, 9, 2), MISCREG_RAZ },
    { MiscRegNum32(15, 0, 0, 9, 3), MISCREG_RAZ },
    { MiscRegNum32(15, 0, 0, 9, 4), MISCREG_RAZ },
    { MiscRegNum32(15, 0, 0, 9, 5), MISCREG_RAZ },
    { MiscRegNum32(15, 0, 0, 9, 6), MISCREG_RAZ },
    { MiscRegNum32(15, 0, 0, 9, 7), MISCREG_RAZ },
    { MiscRegNum32(15, 0, 0, 10, 0), MISCREG_RAZ },
    { MiscRegNum32(15, 0, 0, 10, 1), MISCREG_RAZ },
    { MiscRegNum32(15, 0, 0, 10, 2), MISCREG_RAZ },
    { MiscRegNum32(15, 0, 0, 10, 3), MISCREG_RAZ },
    { MiscRegNum32(15, 0, 0, 10, 4), MISCREG_RAZ },
    { MiscRegNum32(15, 0, 0, 10, 5), MISCREG_RAZ },
    { MiscRegNum32(15, 0, 0, 10, 6), MISCREG_RAZ },
    { MiscRegNum32(15, 0, 0, 10, 7), MISCREG_RAZ },
    { MiscRegNum32(15, 0, 0, 11, 0), MISCREG_RAZ },
    { MiscRegNum32(15, 0, 0, 11, 1), MISCREG_RAZ },
    { MiscRegNum32(15, 0, 0, 11, 2), MISCREG_RAZ },
    { MiscRegNum32(15, 0, 0, 11, 3), MISCREG_RAZ },
    { MiscRegNum32(15, 0, 0, 11, 4), MISCREG_RAZ },
    { MiscRegNum32(15, 0, 0, 11, 5), MISCREG_RAZ },
    { MiscRegNum32(15, 0, 0, 11, 6), MISCREG_RAZ },
    { MiscRegNum32(15, 0, 0, 11, 7), MISCREG_RAZ },
    { MiscRegNum32(15, 0, 0, 12, 0), MISCREG_RAZ },
    { MiscRegNum32(15, 0, 0, 12, 1), MISCREG_RAZ },
    { MiscRegNum32(15, 0, 0, 12, 2), MISCREG_RAZ },
    { MiscRegNum32(15, 0, 0, 12, 3), MISCREG_RAZ },
    { MiscRegNum32(15, 0, 0, 12, 4), MISCREG_RAZ },
    { MiscRegNum32(15, 0, 0, 12, 5), MISCREG_RAZ },
    { MiscRegNum32(15, 0, 0, 12, 6), MISCREG_RAZ },
    { MiscRegNum32(15, 0, 0, 12, 7), MISCREG_RAZ },
    { MiscRegNum32(15, 0, 0, 13, 0), MISCREG_RAZ },
    { MiscRegNum32(15, 0, 0, 13, 1), MISCREG_RAZ },
    { MiscRegNum32(15, 0, 0, 13, 2), MISCREG_RAZ },
    { MiscRegNum32(15, 0, 0, 13, 3), MISCREG_RAZ },
    { MiscRegNum32(15, 0, 0, 13, 4), MISCREG_RAZ },
    { MiscRegNum32(15, 0, 0, 13, 5), MISCREG_RAZ },
    { MiscRegNum32(15, 0, 0, 13, 6), MISCREG_RAZ },
    { MiscRegNum32(15, 0, 0, 13, 7), MISCREG_RAZ },
    { MiscRegNum32(15, 0, 0, 14, 0), MISCREG_RAZ },
    { MiscRegNum32(15, 0, 0, 14, 1), MISCREG_RAZ },
    { MiscRegNum32(15, 0, 0, 14, 2), MISCREG_RAZ },
    { MiscRegNum32(15, 0, 0, 14, 3), MISCREG_RAZ },
    { MiscRegNum32(15, 0, 0, 14, 4), MISCREG_RAZ },
    { MiscRegNum32(15, 0, 0, 14, 5), MISCREG_RAZ },
    { MiscRegNum32(15, 0, 0, 14, 6), MISCREG_RAZ },
    { MiscRegNum32(15, 0, 0, 14, 7), MISCREG_RAZ },
    { MiscRegNum32(15, 0, 0, 15, 0), MISCREG_RAZ },
    { MiscRegNum32(15, 0, 0, 15, 1), MISCREG_RAZ },
    { MiscRegNum32(15, 0, 0, 15, 2), MISCREG_RAZ },
    { MiscRegNum32(15, 0, 0, 15, 3), MISCREG_RAZ },
    { MiscRegNum32(15, 0, 0, 15, 4), MISCREG_RAZ },
    { MiscRegNum32(15, 0, 0, 15, 5), MISCREG_RAZ },
    { MiscRegNum32(15, 0, 0, 15, 6), MISCREG_RAZ },
    { MiscRegNum32(15, 0, 0, 15, 7), MISCREG_RAZ },
    { MiscRegNum32(15, 0, 1, 0, 0), MISCREG_SCTLR },
    { MiscRegNum32(15, 0, 1, 0, 1), MISCREG_ACTLR },
    { MiscRegNum32(15, 0, 1, 0, 2), MISCREG_CPACR },
    { MiscRegNum32(15, 0, 1, 1, 0), MISCREG_SCR },
    { MiscRegNum32(15, 0, 1, 1, 1), MISCREG_SDER },
    { MiscRegNum32(15, 0, 1, 1, 2), MISCREG_NSACR },
    { MiscRegNum32(15, 0, 1, 3, 1), MISCREG_SDCR },
    { MiscRegNum32(15, 0, 2, 0, 0), MISCREG_TTBR0 },
    { MiscRegNum32(15, 0, 2, 0, 1), MISCREG_TTBR1 },
    { MiscRegNum32(15, 0, 2, 0, 2), MISCREG_TTBCR },
    { MiscRegNum32(15, 0, 3, 0, 0), MISCREG_DACR },
    { MiscRegNum32(15, 0, 4, 6, 0), MISCREG_ICC_PMR },
    { MiscRegNum32(15, 0, 5, 0, 0), MISCREG_DFSR },
    { MiscRegNum32(15, 0, 5, 0, 1), MISCREG_IFSR },
    { MiscRegNum32(15, 0, 5, 1, 0), MISCREG_ADFSR },
    { MiscRegNum32(15, 0, 5, 1, 1), MISCREG_AIFSR },
    { MiscRegNum32(15, 0, 6, 0, 0), MISCREG_DFAR },
    { MiscRegNum32(15, 0, 6, 0, 2), MISCREG_IFAR },
    { MiscRegNum32(15, 0, 7, 0, 4), MISCREG_NOP },
    { MiscRegNum32(15, 0, 7, 1, 0), MISCREG_ICIALLUIS },
    { MiscRegNum32(15, 0, 7, 1, 6), MISCREG_BPIALLIS },
    { MiscRegNum32(15, 0, 7, 2, 7), MISCREG_DBGDEVID0 },
    { MiscRegNum32(15, 0, 7, 4, 0), MISCREG_PAR },
    { MiscRegNum32(15, 0, 7, 5, 0), MISCREG_ICIALLU },
    { MiscRegNum32(15, 0, 7, 5, 1), MISCREG_ICIMVAU },
    { MiscRegNum32(15, 0, 7, 5, 4), MISCREG_CP15ISB },
    { MiscRegNum32(15, 0, 7, 5, 6), MISCREG_BPIALL },
    { MiscRegNum32(15, 0, 7, 5, 7), MISCREG_BPIMVA },
    { MiscRegNum32(15, 0, 7, 6, 1), MISCREG_DCIMVAC },
    { MiscRegNum32(15, 0, 7, 6, 2), MISCREG_DCISW },
    { MiscRegNum32(15, 0, 7, 8, 0), MISCREG_ATS1CPR },
    { MiscRegNum32(15, 0, 7, 8, 1), MISCREG_ATS1CPW },
    { MiscRegNum32(15, 0, 7, 8, 2), MISCREG_ATS1CUR },
    { MiscRegNum32(15, 0, 7, 8, 3), MISCREG_ATS1CUW },
    { MiscRegNum32(15, 0, 7, 8, 4), MISCREG_ATS12NSOPR },
    { MiscRegNum32(15, 0, 7, 8, 5), MISCREG_ATS12NSOPW },
    { MiscRegNum32(15, 0, 7, 8, 6), MISCREG_ATS12NSOUR },
    { MiscRegNum32(15, 0, 7, 8, 7), MISCREG_ATS12NSOUW },
    { MiscRegNum32(15, 0, 7, 10, 1), MISCREG_DCCMVAC },
    { MiscRegNum32(15, 0, 7, 10, 2), MISCREG_DCCSW },
    { MiscRegNum32(15, 0, 7, 10, 4), MISCREG_CP15DSB },
    { MiscRegNum32(15, 0, 7, 10, 5), MISCREG_CP15DMB },
    { MiscRegNum32(15, 0, 7, 11, 1), MISCREG_DCCMVAU },
    { MiscRegNum32(15, 0, 7, 13, 1), MISCREG_NOP },
    { MiscRegNum32(15, 0, 7, 14, 1), MISCREG_DCCIMVAC },
    { MiscRegNum32(15, 0, 7, 14, 2), MISCREG_DCCISW },
    { MiscRegNum32(15, 0, 8, 3, 0), MISCREG_TLBIALLIS },
    { MiscRegNum32(15, 0, 8, 3, 1), MISCREG_TLBIMVAIS },
    { MiscRegNum32(15, 0, 8, 3, 2), MISCREG_TLBIASIDIS },
    { MiscRegNum32(15, 0, 8, 3, 3), MISCREG_TLBIMVAAIS },
    { MiscRegNum32(15, 0, 8, 3, 5), MISCREG_TLBIMVALIS },
    { MiscRegNum32(15, 0, 8, 3, 7), MISCREG_TLBIMVAALIS },
    { MiscRegNum32(15, 0, 8, 5, 0), MISCREG_ITLBIALL },
    { MiscRegNum32(15, 0, 8, 5, 1), MISCREG_ITLBIMVA },
    { MiscRegNum32(15, 0, 8, 5, 2), MISCREG_ITLBIASID },
    { MiscRegNum32(15, 0, 8, 6, 0), MISCREG_DTLBIALL },
    { MiscRegNum32(15, 0, 8, 6, 1), MISCREG_DTLBIMVA },
    { MiscRegNum32(15, 0, 8, 6, 2), MISCREG_DTLBIASID },
    { MiscRegNum32(15, 0, 8, 7, 0), MISCREG_TLBIALL },
    { MiscRegNum32(15, 0, 8, 7, 1), MISCREG_TLBIMVA },
    { MiscRegNum32(15, 0, 8, 7, 2), MISCREG_TLBIASID },
    { MiscRegNum32(15, 0, 8, 7, 3), MISCREG_TLBIMVAA },
    { MiscRegNum32(15, 0, 8, 7, 5), MISCREG_TLBIMVAL },
    { MiscRegNum32(15, 0, 8, 7, 7), MISCREG_TLBIMVAAL },
    { MiscRegNum32(15, 0, 9, 12, 0), MISCREG_PMCR },
    { MiscRegNum32(15, 0, 9, 12, 1), MISCREG_PMCNTENSET },
    { MiscRegNum32(15, 0, 9, 12, 2), MISCREG_PMCNTENCLR },
    { MiscRegNum32(15, 0, 9, 12, 3), MISCREG_PMOVSR },
    { MiscRegNum32(15, 0, 9, 12, 4), MISCREG_PMSWINC },
    { MiscRegNum32(15, 0, 9, 12, 5), MISCREG_PMSELR },
    { MiscRegNum32(15, 0, 9, 12, 6), MISCREG_PMCEID0 },
    { MiscRegNum32(15, 0, 9, 12, 7), MISCREG_PMCEID1 },
    { MiscRegNum32(15, 0, 9, 13, 0), MISCREG_PMCCNTR },
    { MiscRegNum32(15, 0, 9, 13, 1), MISCREG_PMXEVTYPER_PMCCFILTR },
    { MiscRegNum32(15, 0, 9, 13, 2), MISCREG_PMXEVCNTR },
    { MiscRegNum32(15, 0, 9, 14, 0), MISCREG_PMUSERENR },
    { MiscRegNum32(15, 0, 9, 14, 1), MISCREG_PMINTENSET },
    { MiscRegNum32(15, 0, 9, 14, 2), MISCREG_PMINTENCLR },
    { MiscRegNum32(15, 0, 9, 14, 3), MISCREG_PMOVSSET },
    { MiscRegNum32(15, 0, 10, 2, 0), MISCREG_PRRR_MAIR0 },
    { MiscRegNum32(15, 0, 10, 2, 1), MISCREG_NMRR_MAIR1 },
    { MiscRegNum32(15, 0, 10, 3, 0), MISCREG_AMAIR0 },
    { MiscRegNum32(15, 0, 10, 3, 1), MISCREG_AMAIR1 },
    { MiscRegNum32(15, 0, 12, 0, 0), MISCREG_VBAR },
    { MiscRegNum32(15, 0, 12, 0, 1), MISCREG_MVBAR },
    { MiscRegNum32(15, 0, 12, 1, 0), MISCREG_ISR },
    { MiscRegNum32(15, 0, 12, 8, 0), MISCREG_ICC_IAR0 },
    { MiscRegNum32(15, 0, 12, 8, 1), MISCREG_ICC_EOIR0 },
    { MiscRegNum32(15, 0, 12, 8, 2), MISCREG_ICC_HPPIR0 },
    { MiscRegNum32(15, 0, 12, 8, 3), MISCREG_ICC_BPR0 },
    { MiscRegNum32(15, 0, 12, 8, 4), MISCREG_ICC_AP0R0 },
    { MiscRegNum32(15, 0, 12, 8, 5), MISCREG_ICC_AP0R1 },
    { MiscRegNum32(15, 0, 12, 8, 6), MISCREG_ICC_AP0R2 },
    { MiscRegNum32(15, 0, 12, 8, 7), MISCREG_ICC_AP0R3 },
    { MiscRegNum32(15, 0, 12, 9, 0), MISCREG_ICC_AP1R0 },
    { MiscRegNum32(15, 0, 12, 9, 1), MISCREG_ICC_AP1R1 },
    { MiscRegNum32(15, 0, 12, 9, 2), MISCREG_ICC_AP1R2 },
    { MiscRegNum32(15, 0, 12, 9, 3), MISCREG_ICC_AP1R3 },
    { MiscRegNum32(15, 0, 12, 11, 1), MISCREG_ICC_DIR },
    { MiscRegNum32(15, 0, 12, 11, 3), MISCREG_ICC_RPR },
    { MiscRegNum32(15, 0, 12, 12, 0), MISCREG_ICC_IAR1 },
    { MiscRegNum32(15, 0, 12, 12, 1), MISCREG_ICC_EOIR1 },
    { MiscRegNum32(15, 0, 12, 12, 2), MISCREG_ICC_HPPIR1 },
    { MiscRegNum32(15, 0, 12, 12, 3), MISCREG_ICC_BPR1 },
    { MiscRegNum32(15, 0, 12, 12, 4), MISCREG_ICC_CTLR },
    { MiscRegNum32(15, 0, 12, 12, 5), MISCREG_ICC_SRE },
    { MiscRegNum32(15, 0, 12, 12, 6), MISCREG_ICC_IGRPEN0 },
    { MiscRegNum32(15, 0, 12, 12, 7), MISCREG_ICC_IGRPEN1 },
    { MiscRegNum32(15, 0, 13, 0, 0), MISCREG_FCSEIDR },
    { MiscRegNum32(15, 0, 13, 0, 1), MISCREG_CONTEXTIDR },
    { MiscRegNum32(15, 0, 13, 0, 2), MISCREG_TPIDRURW },
    { MiscRegNum32(15, 0, 13, 0, 3), MISCREG_TPIDRURO },
    { MiscRegNum32(15, 0, 13, 0, 4), MISCREG_TPIDRPRW },
    { MiscRegNum32(15, 0, 14, 0, 0), MISCREG_CNTFRQ },
    { MiscRegNum32(15, 0, 14, 1, 0), MISCREG_CNTKCTL },
    { MiscRegNum32(15, 0, 14, 2, 0), MISCREG_CNTP_TVAL },
    { MiscRegNum32(15, 0, 14, 2, 1), MISCREG_CNTP_CTL },
    { MiscRegNum32(15, 0, 14, 3, 0), MISCREG_CNTV_TVAL },
    { MiscRegNum32(15, 0, 14, 3, 1), MISCREG_CNTV_CTL },
    { MiscRegNum32(15, 1, 0, 0, 0), MISCREG_CCSIDR },
    { MiscRegNum32(15, 1, 0, 0, 1), MISCREG_CLIDR },
    { MiscRegNum32(15, 1, 0, 0, 7), MISCREG_AIDR },
    { MiscRegNum32(15, 2, 0, 0, 0), MISCREG_CSSELR },
    { MiscRegNum32(15, 4, 0, 0, 0), MISCREG_VPIDR },
    { MiscRegNum32(15, 4, 0, 0, 5), MISCREG_VMPIDR },
    { MiscRegNum32(15, 4, 1, 0, 0), MISCREG_HSCTLR },
    { MiscRegNum32(15, 4, 1, 0, 1), MISCREG_HACTLR },
    { MiscRegNum32(15, 4, 1, 1, 0), MISCREG_HCR },
    { MiscRegNum32(15, 4, 1, 1, 1), MISCREG_HDCR },
    { MiscRegNum32(15, 4, 1, 1, 2), MISCREG_HCPTR },
    { MiscRegNum32(15, 4, 1, 1, 3), MISCREG_HSTR },
    { MiscRegNum32(15, 4, 1, 1, 4), MISCREG_HCR2 },
    { MiscRegNum32(15, 4, 1, 1, 7), MISCREG_HACR },
    { MiscRegNum32(15, 4, 2, 0, 2), MISCREG_HTCR },
    { MiscRegNum32(15, 4, 2, 1, 2), MISCREG_VTCR },
    { MiscRegNum32(15, 4, 5, 1, 0), MISCREG_HADFSR },
    { MiscRegNum32(15, 4, 5, 1, 1), MISCREG_HAIFSR },
    { MiscRegNum32(15, 4, 5, 2, 0), MISCREG_HSR },
    { MiscRegNum32(15, 4, 6, 0, 0), MISCREG_HDFAR },
    { MiscRegNum32(15, 4, 6, 0, 2), MISCREG_HIFAR },
    { MiscRegNum32(15, 4, 6, 0, 4), MISCREG_HPFAR },
    { MiscRegNum32(15, 4, 7, 8, 0), MISCREG_ATS1HR },
    { MiscRegNum32(15, 4, 7, 8, 1), MISCREG_ATS1HW },
    { MiscRegNum32(15, 4, 8, 0, 1), MISCREG_TLBIIPAS2IS },
    { MiscRegNum32(15, 4, 8, 0, 5), MISCREG_TLBIIPAS2LIS },
    { MiscRegNum32(15, 4, 8, 3, 0), MISCREG_TLBIALLHIS },
    { MiscRegNum32(15, 4, 8, 3, 1), MISCREG_TLBIMVAHIS },
    { MiscRegNum32(15, 4, 8, 3, 4), MISCREG_TLBIALLNSNHIS },
    { MiscRegNum32(15, 4, 8, 3, 5), MISCREG_TLBIMVALHIS },
    { MiscRegNum32(15, 4, 8, 4, 1), MISCREG_TLBIIPAS2 },
    { MiscRegNum32(15, 4, 8, 4, 5), MISCREG_TLBIIPAS2L },
    { MiscRegNum32(15, 4, 8, 7, 0), MISCREG_TLBIALLH },
    { MiscRegNum32(15, 4, 8, 7, 1), MISCREG_TLBIMVAH },
    { MiscRegNum32(15, 4, 8, 7, 4), MISCREG_TLBIALLNSNH },
    { MiscRegNum32(15, 4, 8, 7, 5), MISCREG_TLBIMVALH },
    { MiscRegNum32(15, 4, 10, 2, 0), MISCREG_HMAIR0 },
    { MiscRegNum32(15, 4, 10, 2, 1), MISCREG_HMAIR1 },
    { MiscRegNum32(15, 4, 10, 3, 0), MISCREG_HAMAIR0 },
    { MiscRegNum32(15, 4, 10, 3, 1), MISCREG_HAMAIR1 },
    { MiscRegNum32(15, 4, 12, 0, 0), MISCREG_HVBAR },
    { MiscRegNum32(15, 4, 12, 8, 0), MISCREG_ICH_AP0R0 },
    { MiscRegNum32(15, 4, 12, 8, 1), MISCREG_ICH_AP0R1 },
    { MiscRegNum32(15, 4, 12, 8, 2), MISCREG_ICH_AP0R2 },
    { MiscRegNum32(15, 4, 12, 8, 3), MISCREG_ICH_AP0R3 },
    { MiscRegNum32(15, 4, 12, 9, 0), MISCREG_ICH_AP1R0 },
    { MiscRegNum32(15, 4, 12, 9, 1), MISCREG_ICH_AP1R1 },
    { MiscRegNum32(15, 4, 12, 9, 2), MISCREG_ICH_AP1R2 },
    { MiscRegNum32(15, 4, 12, 9, 3), MISCREG_ICH_AP1R3 },
    { MiscRegNum32(15, 4, 12, 9, 5), MISCREG_ICC_HSRE },
    { MiscRegNum32(15, 4, 12, 11, 0), MISCREG_ICH_HCR },
    { MiscRegNum32(15, 4, 12, 11, 1), MISCREG_ICH_VTR },
    { MiscRegNum32(15, 4, 12, 11, 2), MISCREG_ICH_MISR },
    { MiscRegNum32(15, 4, 12, 11, 3), MISCREG_ICH_EISR },
    { MiscRegNum32(15, 4, 12, 11, 5), MISCREG_ICH_ELRSR },
    { MiscRegNum32(15, 4, 12, 11, 7), MISCREG_ICH_VMCR },
    { MiscRegNum32(15, 4, 12, 12, 0), MISCREG_ICH_LR0 },
    { MiscRegNum32(15, 4, 12, 12, 1), MISCREG_ICH_LR1 },
    { MiscRegNum32(15, 4, 12, 12, 2), MISCREG_ICH_LR2 },
    { MiscRegNum32(15, 4, 12, 12, 3), MISCREG_ICH_LR3 },
    { MiscRegNum32(15, 4, 12, 12, 4), MISCREG_ICH_LR4 },
    { MiscRegNum32(15, 4, 12, 12, 5), MISCREG_ICH_LR5 },
    { MiscRegNum32(15, 4, 12, 12, 6), MISCREG_ICH_LR6 },
    { MiscRegNum32(15, 4, 12, 12, 7), MISCREG_ICH_LR7 },
    { MiscRegNum32(15, 4, 12, 13, 0), MISCREG_ICH_LR8 },
    { MiscRegNum32(15, 4, 12, 13, 1), MISCREG_ICH_LR9 },
    { MiscRegNum32(15, 4, 12, 13, 2), MISCREG_ICH_LR10 },
    { MiscRegNum32(15, 4, 12, 13, 3), MISCREG_ICH_LR11 },
    { MiscRegNum32(15, 4, 12, 13, 4), MISCREG_ICH_LR12 },
    { MiscRegNum32(15, 4, 12, 13, 5), MISCREG_ICH_LR13 },
    { MiscRegNum32(15, 4, 12, 13, 6), MISCREG_ICH_LR14 },
    { MiscRegNum32(15, 4, 12, 13, 7), MISCREG_ICH_LR15 },
    { MiscRegNum32(15, 4, 12, 14, 0), MISCREG_ICH_LRC0 },
    { MiscRegNum32(15, 4, 12, 14, 1), MISCREG_ICH_LRC1 },
    { MiscRegNum32(15, 4, 12, 14, 2), MISCREG_ICH_LRC2 },
    { MiscRegNum32(15, 4, 12, 14, 3), MISCREG_ICH_LRC3 },
    { MiscRegNum32(15, 4, 12, 14, 4), MISCREG_ICH_LRC4 },
    { MiscRegNum32(15, 4, 12, 14, 5), MISCREG_ICH_LRC5 },
    { MiscRegNum32(15, 4, 12, 14, 6), MISCREG_ICH_LRC6 },
    { MiscRegNum32(15, 4, 12, 14, 7), MISCREG_ICH_LRC7 },
    { MiscRegNum32(15, 4, 12, 15, 0), MISCREG_ICH_LRC8 },
    { MiscRegNum32(15, 4, 12, 15, 1), MISCREG_ICH_LRC9 },
    { MiscRegNum32(15, 4, 12, 15, 2), MISCREG_ICH_LRC10 },
    { MiscRegNum32(15, 4, 12, 15, 3), MISCREG_ICH_LRC11 },
    { MiscRegNum32(15, 4, 12, 15, 4), MISCREG_ICH_LRC12 },
    { MiscRegNum32(15, 4, 12, 15, 5), MISCREG_ICH_LRC13 },
    { MiscRegNum32(15, 4, 12, 15, 6), MISCREG_ICH_LRC14 },
    { MiscRegNum32(15, 4, 12, 15, 7), MISCREG_ICH_LRC15 },
    { MiscRegNum32(15, 4, 13, 0, 2), MISCREG_HTPIDR },
    { MiscRegNum32(15, 4, 14, 1, 0), MISCREG_CNTHCTL },
    { MiscRegNum32(15, 4, 14, 2, 0), MISCREG_CNTHP_TVAL },
    { MiscRegNum32(15, 4, 14, 2, 1), MISCREG_CNTHP_CTL },
    { MiscRegNum32(15, 6, 12, 12, 4), MISCREG_ICC_MCTLR },
    { MiscRegNum32(15, 6, 12, 12, 5), MISCREG_ICC_MSRE },
    { MiscRegNum32(15, 6, 12, 12, 7), MISCREG_ICC_MGRPEN1 },
    // MCRR/MRRC regs
    { MiscRegNum32(15, 0, 2), MISCREG_TTBR0 },
    { MiscRegNum32(15, 0, 7), MISCREG_PAR },
    { MiscRegNum32(15, 0, 12), MISCREG_ICC_SGI1R },
    { MiscRegNum32(15, 0, 14), MISCREG_CNTPCT },
    { MiscRegNum32(15, 0, 15), MISCREG_CPUMERRSR },
    { MiscRegNum32(15, 1, 2), MISCREG_TTBR1 },
    { MiscRegNum32(15, 1, 12), MISCREG_ICC_ASGI1R },
    { MiscRegNum32(15, 1, 14), MISCREG_CNTVCT },
    { MiscRegNum32(15, 1, 15), MISCREG_L2MERRSR },
    { MiscRegNum32(15, 2, 12), MISCREG_ICC_SGI0R },
    { MiscRegNum32(15, 2, 14), MISCREG_CNTP_CVAL },
    { MiscRegNum32(15, 3, 14), MISCREG_CNTV_CVAL },
    { MiscRegNum32(15, 4, 2), MISCREG_HTTBR },
    { MiscRegNum32(15, 4, 14), MISCREG_CNTVOFF },
    { MiscRegNum32(15, 6, 2), MISCREG_VTTBR },
    { MiscRegNum32(15, 6, 14), MISCREG_CNTHP_CVAL },
};

}

MiscRegIndex
decodeCP14Reg(unsigned crn, unsigned opc1, unsigned crm, unsigned opc2)
{
    MiscRegNum32 cop_reg(14, opc1, crn, crm, opc2);
    auto it = miscRegNum32ToIdx.find(cop_reg);
    if (it != miscRegNum32ToIdx.end()) {
        return it->second;
    } else {
        warn("CP14 unimplemented crn[%d], opc1[%d], crm[%d], opc2[%d]",
             crn, opc1, crm, opc2);
        return MISCREG_UNKNOWN;
    }
}

MiscRegIndex
decodeCP15Reg(unsigned crn, unsigned opc1, unsigned crm, unsigned opc2)
{
    MiscRegNum32 cop_reg(15, opc1, crn, crm, opc2);
    auto it = miscRegNum32ToIdx.find(cop_reg);
    if (it != miscRegNum32ToIdx.end()) {
        return it->second;
    } else {
        if ((crn == 15) ||
            (crn == 9 && (crm <= 2 || crm >= 5)) ||
            (crn == 10 && opc1 == 0 && crm <= 1) ||
            (crn == 11 && opc1 <= 7 && (crm <= 8 || crm ==15))) {
            return MISCREG_IMPDEF_UNIMPL;
        } else {
            return MISCREG_UNKNOWN;
        }
    }
}

MiscRegIndex
decodeCP15Reg64(unsigned crm, unsigned opc1)
{
    MiscRegNum32 cop_reg(15, opc1, crm);
    auto it = miscRegNum32ToIdx.find(cop_reg);
    if (it != miscRegNum32ToIdx.end()) {
        return it->second;
    } else {
        return MISCREG_UNKNOWN;
    }
}

std::tuple<bool, bool>
canReadCoprocReg(MiscRegIndex reg, SCR scr, CPSR cpsr, ThreadContext *tc)
{
    bool secure = !scr.ns;
    bool can_read = false;
    bool undefined = false;
    auto& miscreg_info = lookUpMiscReg[reg].info;

    switch (cpsr.mode) {
      case MODE_USER:
        can_read = secure ? miscreg_info[MISCREG_USR_S_RD] :
                            miscreg_info[MISCREG_USR_NS_RD];
        break;
      case MODE_FIQ:
      case MODE_IRQ:
      case MODE_SVC:
      case MODE_ABORT:
      case MODE_UNDEFINED:
      case MODE_SYSTEM:
        can_read = secure ? miscreg_info[MISCREG_PRI_S_RD] :
                            miscreg_info[MISCREG_PRI_NS_RD];
        break;
      case MODE_MON:
        can_read = secure ? miscreg_info[MISCREG_MON_NS0_RD] :
                            miscreg_info[MISCREG_MON_NS1_RD];
        break;
      case MODE_HYP:
        can_read = miscreg_info[MISCREG_HYP_NS_RD];
        break;
      default:
        undefined = true;
    }

    switch (reg) {
      case MISCREG_CNTFRQ ... MISCREG_CNTVOFF:
        if (!undefined)
            undefined = AArch32isUndefinedGenericTimer(reg, tc);
        break;
      default:
        break;
    }

    // can't do permissions checkes on the root of a banked pair of regs
    assert(!miscreg_info[MISCREG_BANKED]);
    return std::make_tuple(can_read, undefined);
}

std::tuple<bool, bool>
canWriteCoprocReg(MiscRegIndex reg, SCR scr, CPSR cpsr, ThreadContext *tc)
{
    bool secure = !scr.ns;
    bool can_write = false;
    bool undefined = false;
    const auto& miscreg_info = lookUpMiscReg[reg].info;

    switch (cpsr.mode) {
      case MODE_USER:
        can_write = secure ? miscreg_info[MISCREG_USR_S_WR] :
                             miscreg_info[MISCREG_USR_NS_WR];
        break;
      case MODE_FIQ:
      case MODE_IRQ:
      case MODE_SVC:
      case MODE_ABORT:
      case MODE_UNDEFINED:
      case MODE_SYSTEM:
        can_write = secure ? miscreg_info[MISCREG_PRI_S_WR] :
                             miscreg_info[MISCREG_PRI_NS_WR];
        break;
      case MODE_MON:
        can_write = secure ? miscreg_info[MISCREG_MON_NS0_WR] :
                             miscreg_info[MISCREG_MON_NS1_WR];
        break;
      case MODE_HYP:
        can_write =  miscreg_info[MISCREG_HYP_NS_WR];
        break;
      default:
        undefined = true;
    }

    switch (reg) {
      case MISCREG_CNTFRQ ... MISCREG_CNTVOFF:
        if (!undefined)
            undefined = AArch32isUndefinedGenericTimer(reg, tc);
        break;
      default:
        break;
    }

    // can't do permissions checkes on the root of a banked pair of regs
    assert(!miscreg_info[MISCREG_BANKED]);
    return std::make_tuple(can_write, undefined);
}

bool
AArch32isUndefinedGenericTimer(MiscRegIndex reg, ThreadContext *tc)
{
    if (currEL(tc) == EL0 && ELIs32(tc, EL1)) {
        const HCR hcr = tc->readMiscReg(MISCREG_HCR_EL2);
        bool trap_cond = condGenericTimerSystemAccessTrapEL1(reg, tc);
        if (trap_cond && (!EL2Enabled(tc) || !hcr.tge))
            return true;
    }
    return false;
}

int
snsBankedIndex(MiscRegIndex reg, ThreadContext *tc)
{
    SCR scr = tc->readMiscReg(MISCREG_SCR_EL3);
    return snsBankedIndex(reg, tc, scr.ns);
}

int
snsBankedIndex(MiscRegIndex reg, ThreadContext *tc, bool ns)
{
    int reg_as_int = static_cast<int>(reg);
    if (lookUpMiscReg[reg].info[MISCREG_BANKED]) {
        reg_as_int += (ArmSystem::haveEL(tc, EL3) &&
                      !ArmSystem::highestELIs64(tc) && !ns) ? 2 : 1;
    }
    return reg_as_int;
}

int
snsBankedIndex64(MiscRegIndex reg, ThreadContext *tc)
{
    auto *isa = static_cast<ArmISA::ISA *>(tc->getIsaPtr());
    SCR scr = tc->readMiscReg(MISCREG_SCR_EL3);
    return isa->snsBankedIndex64(reg, scr.ns);
}

/**
 * If the reg is a child reg of a banked set, then the parent is the last
 * banked one in the list. This is messy, and the wish is to eventually have
 * the bitmap replaced with a better data structure. the preUnflatten function
 * initializes a lookup table to speed up the search for these banked
 * registers.
 */

int unflattenResultMiscReg[NUM_MISCREGS];

void
preUnflattenMiscReg()
{
    int reg = -1;
    for (int i = 0 ; i < NUM_MISCREGS; i++){
        if (lookUpMiscReg[i].info[MISCREG_BANKED])
            reg = i;
        if (lookUpMiscReg[i].info[MISCREG_BANKED_CHILD])
            unflattenResultMiscReg[i] = reg;
        else
            unflattenResultMiscReg[i] = i;
        // if this assert fails, no parent was found, and something is broken
        assert(unflattenResultMiscReg[i] > -1);
    }
}

int
unflattenMiscReg(int reg)
{
    return unflattenResultMiscReg[reg];
}

Fault
checkFaultAccessAArch64SysReg(MiscRegIndex reg, CPSR cpsr,
                              ThreadContext *tc, const MiscRegOp64 &inst)
{
    return lookUpMiscReg[reg].checkFault(tc, inst, currEL(cpsr));
}

std::vector<struct MiscRegLUTEntry> lookUpMiscReg(NUM_MISCREGS);

namespace {

// The map is translating a MiscRegIndex into AArch64 system register
// numbers (op0, op1, crn, crm, op2)
std::unordered_map<MiscRegIndex, MiscRegNum64> idxToMiscRegNum;

// The map is translating AArch64 system register numbers
// (op0, op1, crn, crm, op2) into a MiscRegIndex
std::unordered_map<MiscRegNum64, MiscRegIndex> miscRegNumToIdx{
    { MiscRegNum64(1, 0, 7, 1, 0), MISCREG_IC_IALLUIS },
    { MiscRegNum64(1, 0, 7, 5, 0), MISCREG_IC_IALLU },
    { MiscRegNum64(1, 0, 7, 6, 1), MISCREG_DC_IVAC_Xt },
    { MiscRegNum64(1, 0, 7, 6, 2), MISCREG_DC_ISW_Xt },
    { MiscRegNum64(1, 0, 7, 8, 0), MISCREG_AT_S1E1R_Xt },
    { MiscRegNum64(1, 0, 7, 8, 1), MISCREG_AT_S1E1W_Xt },
    { MiscRegNum64(1, 0, 7, 8, 2), MISCREG_AT_S1E0R_Xt },
    { MiscRegNum64(1, 0, 7, 8, 3), MISCREG_AT_S1E0W_Xt },
    { MiscRegNum64(1, 0, 7, 10, 2), MISCREG_DC_CSW_Xt },
    { MiscRegNum64(1, 0, 7, 14, 2), MISCREG_DC_CISW_Xt },
    { MiscRegNum64(1, 0, 8, 1, 0), MISCREG_TLBI_VMALLE1OS },
    { MiscRegNum64(1, 0, 8, 1, 1), MISCREG_TLBI_VAE1OS_Xt },
    { MiscRegNum64(1, 0, 8, 1, 2), MISCREG_TLBI_ASIDE1OS_Xt },
    { MiscRegNum64(1, 0, 8, 1, 3), MISCREG_TLBI_VAAE1OS_Xt },
    { MiscRegNum64(1, 0, 8, 1, 5), MISCREG_TLBI_VALE1OS_Xt },
    { MiscRegNum64(1, 0, 8, 1, 7), MISCREG_TLBI_VAALE1OS_Xt },
    { MiscRegNum64(1, 0, 8, 2, 1), MISCREG_TLBI_RVAE1IS_Xt },
    { MiscRegNum64(1, 0, 8, 2, 3), MISCREG_TLBI_RVAAE1IS_Xt },
    { MiscRegNum64(1, 0, 8, 2, 5), MISCREG_TLBI_RVALE1IS_Xt },
    { MiscRegNum64(1, 0, 8, 2, 7), MISCREG_TLBI_RVAALE1IS_Xt },
    { MiscRegNum64(1, 0, 8, 3, 0), MISCREG_TLBI_VMALLE1IS },
    { MiscRegNum64(1, 0, 8, 3, 1), MISCREG_TLBI_VAE1IS_Xt },
    { MiscRegNum64(1, 0, 8, 3, 2), MISCREG_TLBI_ASIDE1IS_Xt },
    { MiscRegNum64(1, 0, 8, 3, 3), MISCREG_TLBI_VAAE1IS_Xt },
    { MiscRegNum64(1, 0, 8, 3, 5), MISCREG_TLBI_VALE1IS_Xt },
    { MiscRegNum64(1, 0, 8, 3, 7), MISCREG_TLBI_VAALE1IS_Xt },
    { MiscRegNum64(1, 0, 8, 5, 1), MISCREG_TLBI_RVAE1OS_Xt },
    { MiscRegNum64(1, 0, 8, 5, 3), MISCREG_TLBI_RVAAE1OS_Xt },
    { MiscRegNum64(1, 0, 8, 5, 5), MISCREG_TLBI_RVALE1OS_Xt },
    { MiscRegNum64(1, 0, 8, 5, 7), MISCREG_TLBI_RVAALE1OS_Xt },
    { MiscRegNum64(1, 0, 8, 6, 1), MISCREG_TLBI_RVAE1_Xt },
    { MiscRegNum64(1, 0, 8, 6, 3), MISCREG_TLBI_RVAAE1_Xt },
    { MiscRegNum64(1, 0, 8, 6, 5), MISCREG_TLBI_RVALE1_Xt },
    { MiscRegNum64(1, 0, 8, 6, 7), MISCREG_TLBI_RVAALE1_Xt },
    { MiscRegNum64(1, 0, 8, 7, 0), MISCREG_TLBI_VMALLE1 },
    { MiscRegNum64(1, 0, 8, 7, 1), MISCREG_TLBI_VAE1_Xt },
    { MiscRegNum64(1, 0, 8, 7, 2), MISCREG_TLBI_ASIDE1_Xt },
    { MiscRegNum64(1, 0, 8, 7, 3), MISCREG_TLBI_VAAE1_Xt },
    { MiscRegNum64(1, 0, 8, 7, 5), MISCREG_TLBI_VALE1_Xt },
    { MiscRegNum64(1, 0, 8, 7, 7), MISCREG_TLBI_VAALE1_Xt },
    { MiscRegNum64(1, 3, 7, 4, 1), MISCREG_DC_ZVA_Xt },
    { MiscRegNum64(1, 3, 7, 5, 1), MISCREG_IC_IVAU_Xt },
    { MiscRegNum64(1, 3, 7, 10, 1), MISCREG_DC_CVAC_Xt },
    { MiscRegNum64(1, 3, 7, 11, 1), MISCREG_DC_CVAU_Xt },
    { MiscRegNum64(1, 3, 7, 14, 1), MISCREG_DC_CIVAC_Xt },
    { MiscRegNum64(1, 4, 7, 8, 0), MISCREG_AT_S1E2R_Xt },
    { MiscRegNum64(1, 4, 7, 8, 1), MISCREG_AT_S1E2W_Xt },
    { MiscRegNum64(1, 4, 7, 8, 4), MISCREG_AT_S12E1R_Xt },
    { MiscRegNum64(1, 4, 7, 8, 5), MISCREG_AT_S12E1W_Xt },
    { MiscRegNum64(1, 4, 7, 8, 6), MISCREG_AT_S12E0R_Xt },
    { MiscRegNum64(1, 4, 7, 8, 7), MISCREG_AT_S12E0W_Xt },
    { MiscRegNum64(1, 4, 8, 0, 1), MISCREG_TLBI_IPAS2E1IS_Xt },
    { MiscRegNum64(1, 4, 8, 0, 2), MISCREG_TLBI_RIPAS2E1IS_Xt },
    { MiscRegNum64(1, 4, 8, 0, 5), MISCREG_TLBI_IPAS2LE1IS_Xt },
    { MiscRegNum64(1, 4, 8, 1, 0), MISCREG_TLBI_ALLE2OS },
    { MiscRegNum64(1, 4, 8, 1, 1), MISCREG_TLBI_VAE2OS_Xt },
    { MiscRegNum64(1, 4, 8, 1, 4), MISCREG_TLBI_ALLE1OS },
    { MiscRegNum64(1, 4, 8, 1, 5), MISCREG_TLBI_VALE2OS_Xt },
    { MiscRegNum64(1, 4, 8, 1, 6), MISCREG_TLBI_VMALLS12E1OS },
    { MiscRegNum64(1, 4, 8, 0, 6), MISCREG_TLBI_RIPAS2LE1IS_Xt },
    { MiscRegNum64(1, 4, 8, 2, 1), MISCREG_TLBI_RVAE2IS_Xt },
    { MiscRegNum64(1, 4, 8, 2, 5), MISCREG_TLBI_RVALE2IS_Xt },
    { MiscRegNum64(1, 4, 8, 3, 0), MISCREG_TLBI_ALLE2IS },
    { MiscRegNum64(1, 4, 8, 3, 1), MISCREG_TLBI_VAE2IS_Xt },
    { MiscRegNum64(1, 4, 8, 3, 4), MISCREG_TLBI_ALLE1IS },
    { MiscRegNum64(1, 4, 8, 3, 5), MISCREG_TLBI_VALE2IS_Xt },
    { MiscRegNum64(1, 4, 8, 3, 6), MISCREG_TLBI_VMALLS12E1IS },
    { MiscRegNum64(1, 4, 8, 4, 0), MISCREG_TLBI_IPAS2E1OS_Xt },
    { MiscRegNum64(1, 4, 8, 4, 1), MISCREG_TLBI_IPAS2E1_Xt },
    { MiscRegNum64(1, 4, 8, 4, 2), MISCREG_TLBI_RIPAS2E1_Xt },
    { MiscRegNum64(1, 4, 8, 4, 3), MISCREG_TLBI_RIPAS2E1OS_Xt },
    { MiscRegNum64(1, 4, 8, 4, 4), MISCREG_TLBI_IPAS2LE1OS_Xt },
    { MiscRegNum64(1, 4, 8, 4, 5), MISCREG_TLBI_IPAS2LE1_Xt },
    { MiscRegNum64(1, 4, 8, 4, 6), MISCREG_TLBI_RIPAS2LE1_Xt },
    { MiscRegNum64(1, 4, 8, 4, 7), MISCREG_TLBI_RIPAS2LE1OS_Xt },
    { MiscRegNum64(1, 4, 8, 5, 1), MISCREG_TLBI_RVAE2OS_Xt },
    { MiscRegNum64(1, 4, 8, 5, 5), MISCREG_TLBI_RVALE2OS_Xt },
    { MiscRegNum64(1, 4, 8, 6, 1), MISCREG_TLBI_RVAE2_Xt },
    { MiscRegNum64(1, 4, 8, 6, 5), MISCREG_TLBI_RVALE2_Xt },
    { MiscRegNum64(1, 4, 8, 7, 0), MISCREG_TLBI_ALLE2 },
    { MiscRegNum64(1, 4, 8, 7, 1), MISCREG_TLBI_VAE2_Xt },
    { MiscRegNum64(1, 4, 8, 7, 4), MISCREG_TLBI_ALLE1 },
    { MiscRegNum64(1, 4, 8, 7, 5), MISCREG_TLBI_VALE2_Xt },
    { MiscRegNum64(1, 4, 8, 7, 6), MISCREG_TLBI_VMALLS12E1 },
    { MiscRegNum64(1, 6, 7, 8, 0), MISCREG_AT_S1E3R_Xt },
    { MiscRegNum64(1, 6, 7, 8, 1), MISCREG_AT_S1E3W_Xt },
    { MiscRegNum64(1, 6, 8, 1, 0), MISCREG_TLBI_ALLE3OS },
    { MiscRegNum64(1, 6, 8, 1, 1), MISCREG_TLBI_VAE3OS_Xt },
    { MiscRegNum64(1, 6, 8, 1, 5), MISCREG_TLBI_VALE3OS_Xt },
    { MiscRegNum64(1, 6, 8, 2, 1), MISCREG_TLBI_RVAE3IS_Xt },
    { MiscRegNum64(1, 6, 8, 2, 5), MISCREG_TLBI_RVALE3IS_Xt },
    { MiscRegNum64(1, 6, 8, 3, 0), MISCREG_TLBI_ALLE3IS },
    { MiscRegNum64(1, 6, 8, 3, 1), MISCREG_TLBI_VAE3IS_Xt },
    { MiscRegNum64(1, 6, 8, 3, 5), MISCREG_TLBI_VALE3IS_Xt },
    { MiscRegNum64(1, 6, 8, 5, 1), MISCREG_TLBI_RVAE3OS_Xt },
    { MiscRegNum64(1, 6, 8, 5, 5), MISCREG_TLBI_RVALE3OS_Xt },
    { MiscRegNum64(1, 6, 8, 6, 1), MISCREG_TLBI_RVAE3_Xt },
    { MiscRegNum64(1, 6, 8, 6, 5), MISCREG_TLBI_RVALE3_Xt },
    { MiscRegNum64(1, 6, 8, 7, 0), MISCREG_TLBI_ALLE3 },
    { MiscRegNum64(1, 6, 8, 7, 1), MISCREG_TLBI_VAE3_Xt },
    { MiscRegNum64(1, 6, 8, 7, 5), MISCREG_TLBI_VALE3_Xt },
    { MiscRegNum64(2, 0, 0, 0, 2), MISCREG_OSDTRRX_EL1 },
    { MiscRegNum64(2, 0, 0, 0, 4), MISCREG_DBGBVR0_EL1 },
    { MiscRegNum64(2, 0, 0, 0, 5), MISCREG_DBGBCR0_EL1 },
    { MiscRegNum64(2, 0, 0, 0, 6), MISCREG_DBGWVR0_EL1 },
    { MiscRegNum64(2, 0, 0, 0, 7), MISCREG_DBGWCR0_EL1 },
    { MiscRegNum64(2, 0, 0, 1, 4), MISCREG_DBGBVR1_EL1 },
    { MiscRegNum64(2, 0, 0, 1, 5), MISCREG_DBGBCR1_EL1 },
    { MiscRegNum64(2, 0, 0, 1, 6), MISCREG_DBGWVR1_EL1 },
    { MiscRegNum64(2, 0, 0, 1, 7), MISCREG_DBGWCR1_EL1 },
    { MiscRegNum64(2, 0, 0, 2, 0), MISCREG_MDCCINT_EL1 },
    { MiscRegNum64(2, 0, 0, 2, 2), MISCREG_MDSCR_EL1 },
    { MiscRegNum64(2, 0, 0, 2, 4), MISCREG_DBGBVR2_EL1 },
    { MiscRegNum64(2, 0, 0, 2, 5), MISCREG_DBGBCR2_EL1 },
    { MiscRegNum64(2, 0, 0, 2, 6), MISCREG_DBGWVR2_EL1 },
    { MiscRegNum64(2, 0, 0, 2, 7), MISCREG_DBGWCR2_EL1 },
    { MiscRegNum64(2, 0, 0, 3, 2), MISCREG_OSDTRTX_EL1 },
    { MiscRegNum64(2, 0, 0, 3, 4), MISCREG_DBGBVR3_EL1 },
    { MiscRegNum64(2, 0, 0, 3, 5), MISCREG_DBGBCR3_EL1 },
    { MiscRegNum64(2, 0, 0, 3, 6), MISCREG_DBGWVR3_EL1 },
    { MiscRegNum64(2, 0, 0, 3, 7), MISCREG_DBGWCR3_EL1 },
    { MiscRegNum64(2, 0, 0, 4, 4), MISCREG_DBGBVR4_EL1 },
    { MiscRegNum64(2, 0, 0, 4, 5), MISCREG_DBGBCR4_EL1 },
    { MiscRegNum64(2, 0, 0, 4, 6), MISCREG_DBGWVR4_EL1 },
    { MiscRegNum64(2, 0, 0, 4, 7), MISCREG_DBGWCR4_EL1 },
    { MiscRegNum64(2, 0, 0, 5, 4), MISCREG_DBGBVR5_EL1 },
    { MiscRegNum64(2, 0, 0, 5, 5), MISCREG_DBGBCR5_EL1 },
    { MiscRegNum64(2, 0, 0, 5, 6), MISCREG_DBGWVR5_EL1 },
    { MiscRegNum64(2, 0, 0, 5, 7), MISCREG_DBGWCR5_EL1 },
    { MiscRegNum64(2, 0, 0, 6, 2), MISCREG_OSECCR_EL1 },
    { MiscRegNum64(2, 0, 0, 6, 4), MISCREG_DBGBVR6_EL1 },
    { MiscRegNum64(2, 0, 0, 6, 5), MISCREG_DBGBCR6_EL1 },
    { MiscRegNum64(2, 0, 0, 6, 6), MISCREG_DBGWVR6_EL1 },
    { MiscRegNum64(2, 0, 0, 6, 7), MISCREG_DBGWCR6_EL1 },
    { MiscRegNum64(2, 0, 0, 7, 4), MISCREG_DBGBVR7_EL1 },
    { MiscRegNum64(2, 0, 0, 7, 5), MISCREG_DBGBCR7_EL1 },
    { MiscRegNum64(2, 0, 0, 7, 6), MISCREG_DBGWVR7_EL1 },
    { MiscRegNum64(2, 0, 0, 7, 7), MISCREG_DBGWCR7_EL1 },
    { MiscRegNum64(2, 0, 0, 8, 4), MISCREG_DBGBVR8_EL1 },
    { MiscRegNum64(2, 0, 0, 8, 5), MISCREG_DBGBCR8_EL1 },
    { MiscRegNum64(2, 0, 0, 8, 6), MISCREG_DBGWVR8_EL1 },
    { MiscRegNum64(2, 0, 0, 8, 7), MISCREG_DBGWCR8_EL1 },
    { MiscRegNum64(2, 0, 0, 9, 4), MISCREG_DBGBVR9_EL1 },
    { MiscRegNum64(2, 0, 0, 9, 5), MISCREG_DBGBCR9_EL1 },
    { MiscRegNum64(2, 0, 0, 9, 6), MISCREG_DBGWVR9_EL1 },
    { MiscRegNum64(2, 0, 0, 9, 7), MISCREG_DBGWCR9_EL1 },
    { MiscRegNum64(2, 0, 0, 10, 4), MISCREG_DBGBVR10_EL1 },
    { MiscRegNum64(2, 0, 0, 10, 5), MISCREG_DBGBCR10_EL1 },
    { MiscRegNum64(2, 0, 0, 10, 6), MISCREG_DBGWVR10_EL1 },
    { MiscRegNum64(2, 0, 0, 10, 7), MISCREG_DBGWCR10_EL1 },
    { MiscRegNum64(2, 0, 0, 11, 4), MISCREG_DBGBVR11_EL1 },
    { MiscRegNum64(2, 0, 0, 11, 5), MISCREG_DBGBCR11_EL1 },
    { MiscRegNum64(2, 0, 0, 11, 6), MISCREG_DBGWVR11_EL1 },
    { MiscRegNum64(2, 0, 0, 11, 7), MISCREG_DBGWCR11_EL1 },
    { MiscRegNum64(2, 0, 0, 12, 4), MISCREG_DBGBVR12_EL1 },
    { MiscRegNum64(2, 0, 0, 12, 5), MISCREG_DBGBCR12_EL1 },
    { MiscRegNum64(2, 0, 0, 12, 6), MISCREG_DBGWVR12_EL1 },
    { MiscRegNum64(2, 0, 0, 12, 7), MISCREG_DBGWCR12_EL1 },
    { MiscRegNum64(2, 0, 0, 13, 4), MISCREG_DBGBVR13_EL1 },
    { MiscRegNum64(2, 0, 0, 13, 5), MISCREG_DBGBCR13_EL1 },
    { MiscRegNum64(2, 0, 0, 13, 6), MISCREG_DBGWVR13_EL1 },
    { MiscRegNum64(2, 0, 0, 13, 7), MISCREG_DBGWCR13_EL1 },
    { MiscRegNum64(2, 0, 0, 14, 4), MISCREG_DBGBVR14_EL1 },
    { MiscRegNum64(2, 0, 0, 14, 5), MISCREG_DBGBCR14_EL1 },
    { MiscRegNum64(2, 0, 0, 14, 6), MISCREG_DBGWVR14_EL1 },
    { MiscRegNum64(2, 0, 0, 14, 7), MISCREG_DBGWCR14_EL1 },
    { MiscRegNum64(2, 0, 0, 15, 4), MISCREG_DBGBVR15_EL1 },
    { MiscRegNum64(2, 0, 0, 15, 5), MISCREG_DBGBCR15_EL1 },
    { MiscRegNum64(2, 0, 0, 15, 6), MISCREG_DBGWVR15_EL1 },
    { MiscRegNum64(2, 0, 0, 15, 7), MISCREG_DBGWCR15_EL1 },
    { MiscRegNum64(2, 0, 1, 0, 0), MISCREG_MDRAR_EL1 },
    { MiscRegNum64(2, 0, 1, 0, 4), MISCREG_OSLAR_EL1 },
    { MiscRegNum64(2, 0, 1, 1, 4), MISCREG_OSLSR_EL1 },
    { MiscRegNum64(2, 0, 1, 3, 4), MISCREG_OSDLR_EL1 },
    { MiscRegNum64(2, 0, 1, 4, 4), MISCREG_DBGPRCR_EL1 },
    { MiscRegNum64(2, 0, 7, 8, 6), MISCREG_DBGCLAIMSET_EL1 },
    { MiscRegNum64(2, 0, 7, 9, 6), MISCREG_DBGCLAIMCLR_EL1 },
    { MiscRegNum64(2, 0, 7, 14, 6), MISCREG_DBGAUTHSTATUS_EL1 },
    { MiscRegNum64(2, 2, 0, 0, 0), MISCREG_TEECR32_EL1 },
    { MiscRegNum64(2, 2, 1, 0, 0), MISCREG_TEEHBR32_EL1 },
    { MiscRegNum64(2, 3, 0, 1, 0), MISCREG_MDCCSR_EL0 },
    { MiscRegNum64(2, 3, 0, 4, 0), MISCREG_MDDTR_EL0 },
    { MiscRegNum64(2, 3, 0, 5, 0), MISCREG_MDDTRRX_EL0 },
    { MiscRegNum64(2, 4, 0, 7, 0), MISCREG_DBGVCR32_EL2 },
    { MiscRegNum64(3, 0, 0, 0, 0), MISCREG_MIDR_EL1 },
    { MiscRegNum64(3, 0, 0, 0, 5), MISCREG_MPIDR_EL1 },
    { MiscRegNum64(3, 0, 0, 0, 6), MISCREG_REVIDR_EL1 },
    { MiscRegNum64(3, 0, 0, 1, 0), MISCREG_ID_PFR0_EL1 },
    { MiscRegNum64(3, 0, 0, 1, 1), MISCREG_ID_PFR1_EL1 },
    { MiscRegNum64(3, 0, 0, 1, 2), MISCREG_ID_DFR0_EL1 },
    { MiscRegNum64(3, 0, 0, 1, 3), MISCREG_ID_AFR0_EL1 },
    { MiscRegNum64(3, 0, 0, 1, 4), MISCREG_ID_MMFR0_EL1 },
    { MiscRegNum64(3, 0, 0, 1, 5), MISCREG_ID_MMFR1_EL1 },
    { MiscRegNum64(3, 0, 0, 1, 6), MISCREG_ID_MMFR2_EL1 },
    { MiscRegNum64(3, 0, 0, 1, 7), MISCREG_ID_MMFR3_EL1 },
    { MiscRegNum64(3, 0, 0, 2, 0), MISCREG_ID_ISAR0_EL1 },
    { MiscRegNum64(3, 0, 0, 2, 1), MISCREG_ID_ISAR1_EL1 },
    { MiscRegNum64(3, 0, 0, 2, 2), MISCREG_ID_ISAR2_EL1 },
    { MiscRegNum64(3, 0, 0, 2, 3), MISCREG_ID_ISAR3_EL1 },
    { MiscRegNum64(3, 0, 0, 2, 4), MISCREG_ID_ISAR4_EL1 },
    { MiscRegNum64(3, 0, 0, 2, 5), MISCREG_ID_ISAR5_EL1 },
    { MiscRegNum64(3, 0, 0, 2, 6), MISCREG_ID_MMFR4_EL1 },
    { MiscRegNum64(3, 0, 0, 2, 7), MISCREG_ID_ISAR6_EL1 },
    { MiscRegNum64(3, 0, 0, 3, 0), MISCREG_MVFR0_EL1 },
    { MiscRegNum64(3, 0, 0, 3, 1), MISCREG_MVFR1_EL1 },
    { MiscRegNum64(3, 0, 0, 3, 2), MISCREG_MVFR2_EL1 },
    { MiscRegNum64(3, 0, 0, 3, 3), MISCREG_RAZ },
    { MiscRegNum64(3, 0, 0, 3, 4), MISCREG_RAZ },
    { MiscRegNum64(3, 0, 0, 3, 5), MISCREG_RAZ },
    { MiscRegNum64(3, 0, 0, 3, 6), MISCREG_RAZ },
    { MiscRegNum64(3, 0, 0, 3, 7), MISCREG_RAZ },
    { MiscRegNum64(3, 0, 0, 4, 0), MISCREG_ID_AA64PFR0_EL1 },
    { MiscRegNum64(3, 0, 0, 4, 1), MISCREG_ID_AA64PFR1_EL1 },
    { MiscRegNum64(3, 0, 0, 4, 2), MISCREG_RAZ },
    { MiscRegNum64(3, 0, 0, 4, 3), MISCREG_RAZ },
    { MiscRegNum64(3, 0, 0, 4, 4), MISCREG_ID_AA64ZFR0_EL1 },
    { MiscRegNum64(3, 0, 0, 4, 5), MISCREG_ID_AA64SMFR0_EL1 },
    { MiscRegNum64(3, 0, 0, 4, 6), MISCREG_RAZ },
    { MiscRegNum64(3, 0, 0, 4, 7), MISCREG_RAZ },
    { MiscRegNum64(3, 0, 0, 5, 0), MISCREG_ID_AA64DFR0_EL1 },
    { MiscRegNum64(3, 0, 0, 5, 1), MISCREG_ID_AA64DFR1_EL1 },
    { MiscRegNum64(3, 0, 0, 5, 2), MISCREG_RAZ },
    { MiscRegNum64(3, 0, 0, 5, 3), MISCREG_RAZ },
    { MiscRegNum64(3, 0, 0, 5, 4), MISCREG_ID_AA64AFR0_EL1 },
    { MiscRegNum64(3, 0, 0, 5, 5), MISCREG_ID_AA64AFR1_EL1 },
    { MiscRegNum64(3, 0, 0, 5, 6), MISCREG_RAZ },
    { MiscRegNum64(3, 0, 0, 5, 7), MISCREG_RAZ },
    { MiscRegNum64(3, 0, 0, 6, 0), MISCREG_ID_AA64ISAR0_EL1 },
    { MiscRegNum64(3, 0, 0, 6, 1), MISCREG_ID_AA64ISAR1_EL1 },
    { MiscRegNum64(3, 0, 0, 6, 2), MISCREG_RAZ },
    { MiscRegNum64(3, 0, 0, 6, 3), MISCREG_RAZ },
    { MiscRegNum64(3, 0, 0, 6, 4), MISCREG_RAZ },
    { MiscRegNum64(3, 0, 0, 6, 5), MISCREG_RAZ },
    { MiscRegNum64(3, 0, 0, 6, 6), MISCREG_RAZ },
    { MiscRegNum64(3, 0, 0, 6, 7), MISCREG_RAZ },
    { MiscRegNum64(3, 0, 0, 7, 0), MISCREG_ID_AA64MMFR0_EL1 },
    { MiscRegNum64(3, 0, 0, 7, 1), MISCREG_ID_AA64MMFR1_EL1 },
    { MiscRegNum64(3, 0, 0, 7, 2), MISCREG_ID_AA64MMFR2_EL1 },
    { MiscRegNum64(3, 0, 0, 7, 3), MISCREG_ID_AA64MMFR3_EL1 },
    { MiscRegNum64(3, 0, 0, 7, 4), MISCREG_RAZ },
    { MiscRegNum64(3, 0, 0, 7, 5), MISCREG_RAZ },
    { MiscRegNum64(3, 0, 0, 7, 6), MISCREG_RAZ },
    { MiscRegNum64(3, 0, 0, 7, 7), MISCREG_RAZ },
    { MiscRegNum64(3, 0, 1, 0, 0), MISCREG_SCTLR_EL1 },
    { MiscRegNum64(3, 0, 1, 0, 1), MISCREG_ACTLR_EL1 },
    { MiscRegNum64(3, 0, 1, 0, 2), MISCREG_CPACR_EL1 },
    { MiscRegNum64(3, 0, 1, 0, 3), MISCREG_SCTLR2_EL1 },
    { MiscRegNum64(3, 0, 1, 2, 0), MISCREG_ZCR_EL1 },
    { MiscRegNum64(3, 0, 1, 2, 4), MISCREG_SMPRI_EL1 },
    { MiscRegNum64(3, 0, 1, 2, 6), MISCREG_SMCR_EL1 },
    { MiscRegNum64(3, 0, 2, 0, 0), MISCREG_TTBR0_EL1 },
    { MiscRegNum64(3, 0, 2, 0, 1), MISCREG_TTBR1_EL1 },
    { MiscRegNum64(3, 0, 2, 0, 2), MISCREG_TCR_EL1 },
    { MiscRegNum64(3, 0, 2, 0, 3), MISCREG_TCR2_EL1 },
    { MiscRegNum64(3, 0, 2, 1, 0), MISCREG_APIAKeyLo_EL1 },
    { MiscRegNum64(3, 0, 2, 1, 1), MISCREG_APIAKeyHi_EL1 },
    { MiscRegNum64(3, 0, 2, 1, 2), MISCREG_APIBKeyLo_EL1 },
    { MiscRegNum64(3, 0, 2, 1, 3), MISCREG_APIBKeyHi_EL1 },
    { MiscRegNum64(3, 0, 2, 2, 0), MISCREG_APDAKeyLo_EL1 },
    { MiscRegNum64(3, 0, 2, 2, 1), MISCREG_APDAKeyHi_EL1 },
    { MiscRegNum64(3, 0, 2, 2, 2), MISCREG_APDBKeyLo_EL1 },
    { MiscRegNum64(3, 0, 2, 2, 3), MISCREG_APDBKeyHi_EL1 },
    { MiscRegNum64(3, 0, 2, 3, 0), MISCREG_APGAKeyLo_EL1 },
    { MiscRegNum64(3, 0, 2, 3, 1), MISCREG_APGAKeyHi_EL1 },
    { MiscRegNum64(3, 0, 4, 0, 0), MISCREG_SPSR_EL1 },
    { MiscRegNum64(3, 0, 4, 0, 1), MISCREG_ELR_EL1 },
    { MiscRegNum64(3, 0, 4, 1, 0), MISCREG_SP_EL0 },
    { MiscRegNum64(3, 0, 4, 2, 0), MISCREG_SPSEL },
    { MiscRegNum64(3, 0, 4, 2, 2), MISCREG_CURRENTEL },
    { MiscRegNum64(3, 0, 4, 2, 3), MISCREG_PAN },
    { MiscRegNum64(3, 0, 4, 2, 4), MISCREG_UAO },
    { MiscRegNum64(3, 0, 4, 6, 0), MISCREG_ICC_PMR_EL1 },
    { MiscRegNum64(3, 0, 5, 1, 0), MISCREG_AFSR0_EL1 },
    { MiscRegNum64(3, 0, 5, 1, 1), MISCREG_AFSR1_EL1 },
    { MiscRegNum64(3, 0, 5, 2, 0), MISCREG_ESR_EL1 },
    { MiscRegNum64(3, 0, 5, 3, 0), MISCREG_ERRIDR_EL1 },
    { MiscRegNum64(3, 0, 5, 3, 1), MISCREG_ERRSELR_EL1 },
    { MiscRegNum64(3, 0, 5, 4, 0), MISCREG_ERXFR_EL1 },
    { MiscRegNum64(3, 0, 5, 4, 1), MISCREG_ERXCTLR_EL1 },
    { MiscRegNum64(3, 0, 5, 4, 2), MISCREG_ERXSTATUS_EL1 },
    { MiscRegNum64(3, 0, 5, 4, 3), MISCREG_ERXADDR_EL1 },
    { MiscRegNum64(3, 0, 5, 5, 0), MISCREG_ERXMISC0_EL1 },
    { MiscRegNum64(3, 0, 5, 5, 1), MISCREG_ERXMISC1_EL1 },
    { MiscRegNum64(3, 0, 6, 0, 0), MISCREG_FAR_EL1 },
    { MiscRegNum64(3, 0, 7, 4, 0), MISCREG_PAR_EL1 },
    { MiscRegNum64(3, 0, 9, 14, 1), MISCREG_PMINTENSET_EL1 },
    { MiscRegNum64(3, 0, 9, 14, 2), MISCREG_PMINTENCLR_EL1 },
    { MiscRegNum64(3, 0, 10, 2, 0), MISCREG_MAIR_EL1 },
    { MiscRegNum64(3, 0, 10, 3, 0), MISCREG_AMAIR_EL1 },
    { MiscRegNum64(3, 0, 10, 5, 3), MISCREG_MPAMSM_EL1 },
    { MiscRegNum64(3, 0, 12, 0, 0), MISCREG_VBAR_EL1 },
    { MiscRegNum64(3, 0, 12, 0, 1), MISCREG_RVBAR_EL1 },
    { MiscRegNum64(3, 0, 12, 1, 0), MISCREG_ISR_EL1 },
    { MiscRegNum64(3, 0, 12, 1, 1), MISCREG_DISR_EL1 },
    { MiscRegNum64(3, 0, 12, 8, 0), MISCREG_ICC_IAR0_EL1 },
    { MiscRegNum64(3, 0, 12, 8, 1), MISCREG_ICC_EOIR0_EL1 },
    { MiscRegNum64(3, 0, 12, 8, 2), MISCREG_ICC_HPPIR0_EL1 },
    { MiscRegNum64(3, 0, 12, 8, 3), MISCREG_ICC_BPR0_EL1 },
    { MiscRegNum64(3, 0, 12, 8, 4), MISCREG_ICC_AP0R0_EL1 },
    { MiscRegNum64(3, 0, 12, 8, 5), MISCREG_ICC_AP0R1_EL1 },
    { MiscRegNum64(3, 0, 12, 8, 6), MISCREG_ICC_AP0R2_EL1 },
    { MiscRegNum64(3, 0, 12, 8, 7), MISCREG_ICC_AP0R3_EL1 },
    { MiscRegNum64(3, 0, 12, 9, 0), MISCREG_ICC_AP1R0_EL1 },
    { MiscRegNum64(3, 0, 12, 9, 1), MISCREG_ICC_AP1R1_EL1 },
    { MiscRegNum64(3, 0, 12, 9, 2), MISCREG_ICC_AP1R2_EL1 },
    { MiscRegNum64(3, 0, 12, 9, 3), MISCREG_ICC_AP1R3_EL1 },
    { MiscRegNum64(3, 0, 12, 11, 1), MISCREG_ICC_DIR_EL1 },
    { MiscRegNum64(3, 0, 12, 11, 3), MISCREG_ICC_RPR_EL1 },
    { MiscRegNum64(3, 0, 12, 11, 5), MISCREG_ICC_SGI1R_EL1 },
    { MiscRegNum64(3, 0, 12, 11, 6), MISCREG_ICC_ASGI1R_EL1 },
    { MiscRegNum64(3, 0, 12, 11, 7), MISCREG_ICC_SGI0R_EL1 },
    { MiscRegNum64(3, 0, 12, 12, 0), MISCREG_ICC_IAR1_EL1 },
    { MiscRegNum64(3, 0, 12, 12, 1), MISCREG_ICC_EOIR1_EL1 },
    { MiscRegNum64(3, 0, 12, 12, 2), MISCREG_ICC_HPPIR1_EL1 },
    { MiscRegNum64(3, 0, 12, 12, 3), MISCREG_ICC_BPR1_EL1 },
    { MiscRegNum64(3, 0, 12, 12, 4), MISCREG_ICC_CTLR_EL1 },
    { MiscRegNum64(3, 0, 12, 12, 5), MISCREG_ICC_SRE_EL1 },
    { MiscRegNum64(3, 0, 12, 12, 6), MISCREG_ICC_IGRPEN0_EL1 },
    { MiscRegNum64(3, 0, 12, 12, 7), MISCREG_ICC_IGRPEN1_EL1 },
    { MiscRegNum64(3, 0, 13, 0, 1), MISCREG_CONTEXTIDR_EL1 },
    { MiscRegNum64(3, 0, 13, 0, 4), MISCREG_TPIDR_EL1 },
    { MiscRegNum64(3, 0, 14, 1, 0), MISCREG_CNTKCTL_EL1 },
    { MiscRegNum64(3, 0, 15, 0, 0), MISCREG_IL1DATA0_EL1 },
    { MiscRegNum64(3, 0, 15, 0, 1), MISCREG_IL1DATA1_EL1 },
    { MiscRegNum64(3, 0, 15, 0, 2), MISCREG_IL1DATA2_EL1 },
    { MiscRegNum64(3, 0, 15, 0, 3), MISCREG_IL1DATA3_EL1 },
    { MiscRegNum64(3, 0, 15, 1, 0), MISCREG_DL1DATA0_EL1 },
    { MiscRegNum64(3, 0, 15, 1, 1), MISCREG_DL1DATA1_EL1 },
    { MiscRegNum64(3, 0, 15, 1, 2), MISCREG_DL1DATA2_EL1 },
    { MiscRegNum64(3, 0, 15, 1, 3), MISCREG_DL1DATA3_EL1 },
    { MiscRegNum64(3, 0, 15, 1, 4), MISCREG_DL1DATA4_EL1 },
    { MiscRegNum64(3, 1, 0, 0, 0), MISCREG_CCSIDR_EL1 },
    { MiscRegNum64(3, 1, 0, 0, 1), MISCREG_CLIDR_EL1 },
    { MiscRegNum64(3, 1, 0, 0, 6), MISCREG_SMIDR_EL1 },
    { MiscRegNum64(3, 1, 0, 0, 7), MISCREG_AIDR_EL1 },
    { MiscRegNum64(3, 1, 11, 0, 2), MISCREG_L2CTLR_EL1 },
    { MiscRegNum64(3, 1, 11, 0, 3), MISCREG_L2ECTLR_EL1 },
    { MiscRegNum64(3, 1, 15, 0, 0), MISCREG_L2ACTLR_EL1 },
    { MiscRegNum64(3, 1, 15, 2, 0), MISCREG_CPUACTLR_EL1 },
    { MiscRegNum64(3, 1, 15, 2, 1), MISCREG_CPUECTLR_EL1 },
    { MiscRegNum64(3, 1, 15, 2, 2), MISCREG_CPUMERRSR_EL1 },
    { MiscRegNum64(3, 1, 15, 2, 3), MISCREG_L2MERRSR_EL1 },
    { MiscRegNum64(3, 1, 15, 3, 0), MISCREG_CBAR_EL1 },
    { MiscRegNum64(3, 2, 0, 0, 0), MISCREG_CSSELR_EL1 },
    { MiscRegNum64(3, 3, 0, 0, 1), MISCREG_CTR_EL0 },
    { MiscRegNum64(3, 3, 0, 0, 7), MISCREG_DCZID_EL0 },
    { MiscRegNum64(3, 3, 2, 4, 0), MISCREG_RNDR },
    { MiscRegNum64(3, 3, 2, 4, 1), MISCREG_RNDRRS },
    { MiscRegNum64(3, 3, 4, 2, 0), MISCREG_NZCV },
    { MiscRegNum64(3, 3, 4, 2, 1), MISCREG_DAIF },
    { MiscRegNum64(3, 3, 4, 2, 2), MISCREG_SVCR },
    { MiscRegNum64(3, 3, 4, 4, 0), MISCREG_FPCR },
    { MiscRegNum64(3, 3, 4, 4, 1), MISCREG_FPSR },
    { MiscRegNum64(3, 3, 4, 5, 0), MISCREG_DSPSR_EL0 },
    { MiscRegNum64(3, 3, 4, 5, 1), MISCREG_DLR_EL0 },
    { MiscRegNum64(3, 3, 9, 12, 0), MISCREG_PMCR_EL0 },
    { MiscRegNum64(3, 3, 9, 12, 1), MISCREG_PMCNTENSET_EL0 },
    { MiscRegNum64(3, 3, 9, 12, 2), MISCREG_PMCNTENCLR_EL0 },
    { MiscRegNum64(3, 3, 9, 12, 3), MISCREG_PMOVSCLR_EL0 },
    { MiscRegNum64(3, 3, 9, 12, 4), MISCREG_PMSWINC_EL0 },
    { MiscRegNum64(3, 3, 9, 12, 5), MISCREG_PMSELR_EL0 },
    { MiscRegNum64(3, 3, 9, 12, 6), MISCREG_PMCEID0_EL0 },
    { MiscRegNum64(3, 3, 9, 12, 7), MISCREG_PMCEID1_EL0 },
    { MiscRegNum64(3, 3, 9, 13, 0), MISCREG_PMCCNTR_EL0 },
    { MiscRegNum64(3, 3, 9, 13, 1), MISCREG_PMXEVTYPER_EL0 },
    { MiscRegNum64(3, 3, 9, 13, 2), MISCREG_PMXEVCNTR_EL0 },
    { MiscRegNum64(3, 3, 9, 14, 0), MISCREG_PMUSERENR_EL0 },
    { MiscRegNum64(3, 3, 9, 14, 3), MISCREG_PMOVSSET_EL0 },
    { MiscRegNum64(3, 3, 13, 0, 2), MISCREG_TPIDR_EL0 },
    { MiscRegNum64(3, 3, 13, 0, 3), MISCREG_TPIDRRO_EL0 },
    { MiscRegNum64(3, 3, 13, 0, 5), MISCREG_TPIDR2_EL0 },
    { MiscRegNum64(3, 3, 14, 0, 0), MISCREG_CNTFRQ_EL0 },
    { MiscRegNum64(3, 3, 14, 0, 1), MISCREG_CNTPCT_EL0 },
    { MiscRegNum64(3, 3, 14, 0, 2), MISCREG_CNTVCT_EL0 },
    { MiscRegNum64(3, 3, 14, 2, 0), MISCREG_CNTP_TVAL_EL0 },
    { MiscRegNum64(3, 3, 14, 2, 1), MISCREG_CNTP_CTL_EL0 },
    { MiscRegNum64(3, 3, 14, 2, 2), MISCREG_CNTP_CVAL_EL0 },
    { MiscRegNum64(3, 3, 14, 3, 0), MISCREG_CNTV_TVAL_EL0 },
    { MiscRegNum64(3, 3, 14, 3, 1), MISCREG_CNTV_CTL_EL0 },
    { MiscRegNum64(3, 3, 14, 3, 2), MISCREG_CNTV_CVAL_EL0 },
    { MiscRegNum64(3, 3, 14, 8, 0), MISCREG_PMEVCNTR0_EL0 },
    { MiscRegNum64(3, 3, 14, 8, 1), MISCREG_PMEVCNTR1_EL0 },
    { MiscRegNum64(3, 3, 14, 8, 2), MISCREG_PMEVCNTR2_EL0 },
    { MiscRegNum64(3, 3, 14, 8, 3), MISCREG_PMEVCNTR3_EL0 },
    { MiscRegNum64(3, 3, 14, 8, 4), MISCREG_PMEVCNTR4_EL0 },
    { MiscRegNum64(3, 3, 14, 8, 5), MISCREG_PMEVCNTR5_EL0 },
    { MiscRegNum64(3, 3, 14, 12, 0), MISCREG_PMEVTYPER0_EL0 },
    { MiscRegNum64(3, 3, 14, 12, 1), MISCREG_PMEVTYPER1_EL0 },
    { MiscRegNum64(3, 3, 14, 12, 2), MISCREG_PMEVTYPER2_EL0 },
    { MiscRegNum64(3, 3, 14, 12, 3), MISCREG_PMEVTYPER3_EL0 },
    { MiscRegNum64(3, 3, 14, 12, 4), MISCREG_PMEVTYPER4_EL0 },
    { MiscRegNum64(3, 3, 14, 12, 5), MISCREG_PMEVTYPER5_EL0 },
    { MiscRegNum64(3, 3, 14, 15, 7), MISCREG_PMCCFILTR_EL0 },
    { MiscRegNum64(3, 4, 0, 0, 0), MISCREG_VPIDR_EL2 },
    { MiscRegNum64(3, 4, 0, 0, 5), MISCREG_VMPIDR_EL2 },
    { MiscRegNum64(3, 4, 1, 0, 0), MISCREG_SCTLR_EL2 },
    { MiscRegNum64(3, 4, 1, 0, 1), MISCREG_ACTLR_EL2 },
    { MiscRegNum64(3, 4, 1, 0, 3), MISCREG_SCTLR2_EL2 },
    { MiscRegNum64(3, 4, 1, 1, 0), MISCREG_HCR_EL2 },
    { MiscRegNum64(3, 4, 1, 1, 1), MISCREG_MDCR_EL2 },
    { MiscRegNum64(3, 4, 1, 1, 2), MISCREG_CPTR_EL2 },
    { MiscRegNum64(3, 4, 1, 1, 3), MISCREG_HSTR_EL2 },
    { MiscRegNum64(3, 4, 1, 1, 4), MISCREG_HFGRTR_EL2 },
    { MiscRegNum64(3, 4, 1, 1, 5), MISCREG_HFGWTR_EL2 },
    { MiscRegNum64(3, 4, 1, 1, 6), MISCREG_HFGITR_EL2 },
    { MiscRegNum64(3, 4, 1, 1, 7), MISCREG_HACR_EL2 },
    { MiscRegNum64(3, 4, 1, 2, 0), MISCREG_ZCR_EL2 },
    { MiscRegNum64(3, 4, 1, 2, 2), MISCREG_HCRX_EL2 },
    { MiscRegNum64(3, 4, 1, 2, 5), MISCREG_SMPRIMAP_EL2 },
    { MiscRegNum64(3, 4, 1, 2, 6), MISCREG_SMCR_EL2 },
    { MiscRegNum64(3, 4, 2, 0, 0), MISCREG_TTBR0_EL2 },
    { MiscRegNum64(3, 4, 2, 0, 1), MISCREG_TTBR1_EL2 },
    { MiscRegNum64(3, 4, 2, 0, 2), MISCREG_TCR_EL2 },
    { MiscRegNum64(3, 4, 2, 0, 3), MISCREG_TCR2_EL2 },
    { MiscRegNum64(3, 4, 2, 1, 0), MISCREG_VTTBR_EL2 },
    { MiscRegNum64(3, 4, 2, 1, 2), MISCREG_VTCR_EL2 },
    { MiscRegNum64(3, 4, 2, 6, 0), MISCREG_VSTTBR_EL2 },
    { MiscRegNum64(3, 4, 2, 6, 2), MISCREG_VSTCR_EL2 },
    { MiscRegNum64(3, 4, 3, 0, 0), MISCREG_DACR32_EL2 },
    { MiscRegNum64(3, 4, 4, 0, 0), MISCREG_SPSR_EL2 },
    { MiscRegNum64(3, 4, 4, 0, 1), MISCREG_ELR_EL2 },
    { MiscRegNum64(3, 4, 4, 1, 0), MISCREG_SP_EL1 },
    { MiscRegNum64(3, 4, 4, 3, 0), MISCREG_SPSR_IRQ_AA64 },
    { MiscRegNum64(3, 4, 4, 3, 1), MISCREG_SPSR_ABT_AA64 },
    { MiscRegNum64(3, 4, 4, 3, 2), MISCREG_SPSR_UND_AA64 },
    { MiscRegNum64(3, 4, 4, 3, 3), MISCREG_SPSR_FIQ_AA64 },
    { MiscRegNum64(3, 4, 5, 0, 1), MISCREG_IFSR32_EL2 },
    { MiscRegNum64(3, 4, 5, 1, 0), MISCREG_AFSR0_EL2 },
    { MiscRegNum64(3, 4, 5, 1, 1), MISCREG_AFSR1_EL2 },
    { MiscRegNum64(3, 4, 5, 2, 0), MISCREG_ESR_EL2 },
    { MiscRegNum64(3, 4, 5, 2, 3), MISCREG_VSESR_EL2 },
    { MiscRegNum64(3, 4, 5, 3, 0), MISCREG_FPEXC32_EL2 },
    { MiscRegNum64(3, 4, 6, 0, 0), MISCREG_FAR_EL2 },
    { MiscRegNum64(3, 4, 6, 0, 4), MISCREG_HPFAR_EL2 },
    { MiscRegNum64(3, 4, 10, 2, 0), MISCREG_MAIR_EL2 },
    { MiscRegNum64(3, 4, 10, 3, 0), MISCREG_AMAIR_EL2 },
    { MiscRegNum64(3, 4, 12, 0, 0), MISCREG_VBAR_EL2 },
    { MiscRegNum64(3, 4, 12, 0, 1), MISCREG_RVBAR_EL2 },
    { MiscRegNum64(3, 4, 12, 1, 1), MISCREG_VDISR_EL2 },
    { MiscRegNum64(3, 4, 12, 8, 0), MISCREG_ICH_AP0R0_EL2 },
    { MiscRegNum64(3, 4, 12, 8, 1), MISCREG_ICH_AP0R1_EL2 },
    { MiscRegNum64(3, 4, 12, 8, 2), MISCREG_ICH_AP0R2_EL2 },
    { MiscRegNum64(3, 4, 12, 8, 3), MISCREG_ICH_AP0R3_EL2 },
    { MiscRegNum64(3, 4, 12, 9, 0), MISCREG_ICH_AP1R0_EL2 },
    { MiscRegNum64(3, 4, 12, 9, 1), MISCREG_ICH_AP1R1_EL2 },
    { MiscRegNum64(3, 4, 12, 9, 2), MISCREG_ICH_AP1R2_EL2 },
    { MiscRegNum64(3, 4, 12, 9, 3), MISCREG_ICH_AP1R3_EL2 },
    { MiscRegNum64(3, 4, 12, 9, 5), MISCREG_ICC_SRE_EL2 },
    { MiscRegNum64(3, 4, 12, 11, 0), MISCREG_ICH_HCR_EL2 },
    { MiscRegNum64(3, 4, 12, 11, 1), MISCREG_ICH_VTR_EL2 },
    { MiscRegNum64(3, 4, 12, 11, 2), MISCREG_ICH_MISR_EL2 },
    { MiscRegNum64(3, 4, 12, 11, 3), MISCREG_ICH_EISR_EL2 },
    { MiscRegNum64(3, 4, 12, 11, 5), MISCREG_ICH_ELRSR_EL2 },
    { MiscRegNum64(3, 4, 12, 11, 7), MISCREG_ICH_VMCR_EL2 },
    { MiscRegNum64(3, 4, 12, 12, 0), MISCREG_ICH_LR0_EL2 },
    { MiscRegNum64(3, 4, 12, 12, 1), MISCREG_ICH_LR1_EL2 },
    { MiscRegNum64(3, 4, 12, 12, 2), MISCREG_ICH_LR2_EL2 },
    { MiscRegNum64(3, 4, 12, 12, 3), MISCREG_ICH_LR3_EL2 },
    { MiscRegNum64(3, 4, 12, 12, 4), MISCREG_ICH_LR4_EL2 },
    { MiscRegNum64(3, 4, 12, 12, 5), MISCREG_ICH_LR5_EL2 },
    { MiscRegNum64(3, 4, 12, 12, 6), MISCREG_ICH_LR6_EL2 },
    { MiscRegNum64(3, 4, 12, 12, 7), MISCREG_ICH_LR7_EL2 },
    { MiscRegNum64(3, 4, 12, 13, 0), MISCREG_ICH_LR8_EL2 },
    { MiscRegNum64(3, 4, 12, 13, 1), MISCREG_ICH_LR9_EL2 },
    { MiscRegNum64(3, 4, 12, 13, 2), MISCREG_ICH_LR10_EL2 },
    { MiscRegNum64(3, 4, 12, 13, 3), MISCREG_ICH_LR11_EL2 },
    { MiscRegNum64(3, 4, 12, 13, 4), MISCREG_ICH_LR12_EL2 },
    { MiscRegNum64(3, 4, 12, 13, 5), MISCREG_ICH_LR13_EL2 },
    { MiscRegNum64(3, 4, 12, 13, 6), MISCREG_ICH_LR14_EL2 },
    { MiscRegNum64(3, 4, 12, 13, 7), MISCREG_ICH_LR15_EL2 },
    { MiscRegNum64(3, 4, 13, 0, 1), MISCREG_CONTEXTIDR_EL2 },
    { MiscRegNum64(3, 4, 13, 0, 2), MISCREG_TPIDR_EL2 },
    { MiscRegNum64(3, 4, 14, 0, 3), MISCREG_CNTVOFF_EL2 },
    { MiscRegNum64(3, 4, 14, 1, 0), MISCREG_CNTHCTL_EL2 },
    { MiscRegNum64(3, 4, 14, 2, 0), MISCREG_CNTHP_TVAL_EL2 },
    { MiscRegNum64(3, 4, 14, 2, 1), MISCREG_CNTHP_CTL_EL2 },
    { MiscRegNum64(3, 4, 14, 2, 2), MISCREG_CNTHP_CVAL_EL2 },
    { MiscRegNum64(3, 4, 14, 3, 0), MISCREG_CNTHV_TVAL_EL2 },
    { MiscRegNum64(3, 4, 14, 3, 1), MISCREG_CNTHV_CTL_EL2 },
    { MiscRegNum64(3, 4, 14, 3, 2), MISCREG_CNTHV_CVAL_EL2 },
    { MiscRegNum64(3, 4, 14, 4, 0), MISCREG_CNTHVS_TVAL_EL2 },
    { MiscRegNum64(3, 4, 14, 4, 1), MISCREG_CNTHVS_CTL_EL2 },
    { MiscRegNum64(3, 4, 14, 4, 2), MISCREG_CNTHVS_CVAL_EL2 },
    { MiscRegNum64(3, 4, 14, 5, 0), MISCREG_CNTHPS_TVAL_EL2 },
    { MiscRegNum64(3, 4, 14, 5, 1), MISCREG_CNTHPS_CTL_EL2 },
    { MiscRegNum64(3, 4, 14, 5, 2), MISCREG_CNTHPS_CVAL_EL2 },
    { MiscRegNum64(3, 5, 1, 0, 0), MISCREG_SCTLR_EL12 },
    { MiscRegNum64(3, 5, 1, 0, 2), MISCREG_CPACR_EL12 },
    { MiscRegNum64(3, 5, 1, 0, 3), MISCREG_SCTLR2_EL12 },
    { MiscRegNum64(3, 5, 1, 2, 0), MISCREG_ZCR_EL12 },
    { MiscRegNum64(3, 5, 1, 2, 6), MISCREG_SMCR_EL12 },
    { MiscRegNum64(3, 5, 2, 0, 0), MISCREG_TTBR0_EL12 },
    { MiscRegNum64(3, 5, 2, 0, 1), MISCREG_TTBR1_EL12 },
    { MiscRegNum64(3, 5, 2, 0, 2), MISCREG_TCR_EL12 },
    { MiscRegNum64(3, 5, 2, 0, 3), MISCREG_TCR2_EL12 },
    { MiscRegNum64(3, 5, 4, 0, 0), MISCREG_SPSR_EL12 },
    { MiscRegNum64(3, 5, 4, 0, 1), MISCREG_ELR_EL12 },
    { MiscRegNum64(3, 5, 5, 1, 0), MISCREG_AFSR0_EL12 },
    { MiscRegNum64(3, 5, 5, 1, 1), MISCREG_AFSR1_EL12 },
    { MiscRegNum64(3, 5, 5, 2, 0), MISCREG_ESR_EL12 },
    { MiscRegNum64(3, 5, 6, 0, 0), MISCREG_FAR_EL12 },
    { MiscRegNum64(3, 5, 10, 2, 0), MISCREG_MAIR_EL12 },
    { MiscRegNum64(3, 5, 10, 3, 0), MISCREG_AMAIR_EL12 },
    { MiscRegNum64(3, 5, 12, 0, 0), MISCREG_VBAR_EL12 },
    { MiscRegNum64(3, 5, 13, 0, 1), MISCREG_CONTEXTIDR_EL12 },
    { MiscRegNum64(3, 5, 14, 1, 0), MISCREG_CNTKCTL_EL12 },
    { MiscRegNum64(3, 5, 14, 2, 0), MISCREG_CNTP_TVAL_EL02 },
    { MiscRegNum64(3, 5, 14, 2, 1), MISCREG_CNTP_CTL_EL02 },
    { MiscRegNum64(3, 5, 14, 2, 2), MISCREG_CNTP_CVAL_EL02 },
    { MiscRegNum64(3, 5, 14, 3, 0), MISCREG_CNTV_TVAL_EL02 },
    { MiscRegNum64(3, 5, 14, 3, 1), MISCREG_CNTV_CTL_EL02 },
    { MiscRegNum64(3, 5, 14, 3, 2), MISCREG_CNTV_CVAL_EL02 },
    { MiscRegNum64(3, 6, 1, 0, 0), MISCREG_SCTLR_EL3 },
    { MiscRegNum64(3, 6, 1, 0, 1), MISCREG_ACTLR_EL3 },
    { MiscRegNum64(3, 6, 1, 0, 3), MISCREG_SCTLR2_EL3 },
    { MiscRegNum64(3, 6, 1, 1, 0), MISCREG_SCR_EL3 },
    { MiscRegNum64(3, 6, 1, 1, 1), MISCREG_SDER32_EL3 },
    { MiscRegNum64(3, 6, 1, 1, 2), MISCREG_CPTR_EL3 },
    { MiscRegNum64(3, 6, 1, 2, 0), MISCREG_ZCR_EL3 },
    { MiscRegNum64(3, 6, 1, 2, 6), MISCREG_SMCR_EL3 },
    { MiscRegNum64(3, 6, 1, 3, 1), MISCREG_MDCR_EL3 },
    { MiscRegNum64(3, 6, 2, 0, 0), MISCREG_TTBR0_EL3 },
    { MiscRegNum64(3, 6, 2, 0, 2), MISCREG_TCR_EL3 },
    { MiscRegNum64(3, 6, 4, 0, 0), MISCREG_SPSR_EL3 },
    { MiscRegNum64(3, 6, 4, 0, 1), MISCREG_ELR_EL3 },
    { MiscRegNum64(3, 6, 4, 1, 0), MISCREG_SP_EL2 },
    { MiscRegNum64(3, 6, 5, 1, 0), MISCREG_AFSR0_EL3 },
    { MiscRegNum64(3, 6, 5, 1, 1), MISCREG_AFSR1_EL3 },
    { MiscRegNum64(3, 6, 5, 2, 0), MISCREG_ESR_EL3 },
    { MiscRegNum64(3, 6, 6, 0, 0), MISCREG_FAR_EL3 },
    { MiscRegNum64(3, 6, 10, 2, 0), MISCREG_MAIR_EL3 },
    { MiscRegNum64(3, 6, 10, 3, 0), MISCREG_AMAIR_EL3 },
    { MiscRegNum64(3, 6, 12, 0, 0), MISCREG_VBAR_EL3 },
    { MiscRegNum64(3, 6, 12, 0, 1), MISCREG_RVBAR_EL3 },
    { MiscRegNum64(3, 6, 12, 0, 2), MISCREG_RMR_EL3 },
    { MiscRegNum64(3, 6, 12, 12, 4), MISCREG_ICC_CTLR_EL3 },
    { MiscRegNum64(3, 6, 12, 12, 5), MISCREG_ICC_SRE_EL3 },
    { MiscRegNum64(3, 6, 12, 12, 7), MISCREG_ICC_IGRPEN1_EL3 },
    { MiscRegNum64(3, 6, 13, 0, 2), MISCREG_TPIDR_EL3 },
    { MiscRegNum64(3, 7, 14, 2, 0), MISCREG_CNTPS_TVAL_EL1 },
    { MiscRegNum64(3, 7, 14, 2, 1), MISCREG_CNTPS_CTL_EL1 },
    { MiscRegNum64(3, 7, 14, 2, 2), MISCREG_CNTPS_CVAL_EL1 }
};

template <bool read>
HFGTR
fgtRegister(ThreadContext *tc)
{
    if constexpr (read) {
        return tc->readMiscReg(MISCREG_HFGRTR_EL2);
    } else {
        return tc->readMiscReg(MISCREG_HFGWTR_EL2);
    }
}

/**
 * Template helper for fine grained traps at EL0
 *
 * @tparam read: is this a read access to the register?
 * @tparam r_bitfield: register (HFGTR) bitfield
 */
template<bool read, auto r_bitfield>
Fault
faultFgtEL0(const MiscRegLUTEntry &entry,
    ThreadContext *tc, const MiscRegOp64 &inst)
{
    const HCR hcr = tc->readMiscReg(MISCREG_HCR_EL2);
    const bool in_host = EL2Enabled(tc) && hcr.e2h && hcr.tge;
    if (fgtEnabled(tc) && !in_host &&
        fgtRegister<read>(tc).*r_bitfield) {
        return inst.generateTrap(EL2);
    } else {
        return NoFault;
    }
}

/**
 * Template helper for fine grained traps at EL1
 *
 * @tparam read: is this a read access to the register?
 * @tparam r_bitfield: register (HFGTR) bitfield
 */
template<bool read, auto r_bitfield>
Fault
faultFgtEL1(const MiscRegLUTEntry &entry,
    ThreadContext *tc, const MiscRegOp64 &inst)
{
    if (fgtEnabled(tc) && fgtRegister<read>(tc).*r_bitfield) {
        return inst.generateTrap(EL2);
    } else {
        return NoFault;
    }
}

/**
 * Template helper for fine grained traps at EL1
 *
 * @tparam r_bitfield: register (HFGITR) bitfield
 */
template<auto r_bitfield>
Fault
faultFgtInstEL1(const MiscRegLUTEntry &entry,
    ThreadContext *tc, const MiscRegOp64 &inst)
{
    if (fgtEnabled(tc) &&
        static_cast<HFGITR>(tc->readMiscReg(MISCREG_HFGITR_EL2)).*r_bitfield) {
        return inst.generateTrap(EL2);
    } else {
        return NoFault;
    }
}

/**
 * Template helper for fine grained traps at EL1
 *
 * @tparam g_bitfield: group (HCR) bitfield
 */
template <auto g_bitfield>
Fault
faultHcrEL1(const MiscRegLUTEntry &entry,
    ThreadContext *tc, const MiscRegOp64 &inst)
{
    const HCR hcr = tc->readMiscReg(MISCREG_HCR_EL2);
    if (EL2Enabled(tc) && hcr.*g_bitfield) {
        return inst.generateTrap(EL2);
    } else {
        return NoFault;
    }
}

/**
 * Template helper for fine grained traps at EL0
 *
 * @tparam read: is this a read access to the register?
 * @tparam g_bitfield: group (HCR) bitfield
 * @tparam r_bitfield: register (HFGTR) bitfield
 */
template<bool read, auto g_bitfield, auto r_bitfield>
Fault
faultHcrFgtEL0(const MiscRegLUTEntry &entry,
    ThreadContext *tc, const MiscRegOp64 &inst)
{
    const HCR hcr = tc->readMiscReg(MISCREG_HCR_EL2);
    const bool in_host = EL2Enabled(tc) && hcr.e2h && hcr.tge;

    if (EL2Enabled(tc) && !in_host && hcr.*g_bitfield) {
        return inst.generateTrap(EL2);
    } else if (auto fault = faultFgtEL0<read, r_bitfield>(entry, tc, inst);
               fault != NoFault) {
        return fault;
    } else {
        return NoFault;
    }
}

/**
 * Template helper for fine grained traps at EL1
 *
 * @tparam read: is this a read access to the register?
 * @tparam g_bitfield: group (HCR) bitfield
 * @tparam r_bitfield: register (HFGTR) bitfield
 */
template<bool read, auto g_bitfield, auto r_bitfield>
Fault
faultHcrFgtEL1(const MiscRegLUTEntry &entry,
    ThreadContext *tc, const MiscRegOp64 &inst)
{
    const HCR hcr = tc->readMiscReg(MISCREG_HCR_EL2);

    if (EL2Enabled(tc) && hcr.*g_bitfield) {
        return inst.generateTrap(EL2);
    } else if (auto fault = faultFgtEL1<read, r_bitfield>(entry, tc, inst);
               fault != NoFault) {
        return fault;
    } else {
        return NoFault;
    }
}

/**
 * Template helper for fine grained traps at EL1
 *
 * @tparam g_bitfield: group (HCR) bitfield
 * @tparam r_bitfield: register (HFGITR) bitfield
 */
template<auto g_bitfield, auto r_bitfield>
Fault
faultHcrFgtInstEL1(const MiscRegLUTEntry &entry,
    ThreadContext *tc, const MiscRegOp64 &inst)
{
    const HCR hcr = tc->readMiscReg(MISCREG_HCR_EL2);

    if (EL2Enabled(tc) && hcr.*g_bitfield) {
        return inst.generateTrap(EL2);
    } else if (auto fault = faultFgtInstEL1<r_bitfield>(entry, tc, inst);
               fault != NoFault) {
        return fault;
    } else {
        return NoFault;
    }
}

Fault
faultSpEL0(const MiscRegLUTEntry &entry, ThreadContext *tc,
           const MiscRegOp64 &inst)
{
    if (tc->readMiscReg(MISCREG_SPSEL) == 0)
        return inst.undefined();
    else
        return NoFault;
}

Fault
faultDaif(const MiscRegLUTEntry &entry, ThreadContext *tc,
          const MiscRegOp64 &inst)
{
    const bool el2_enabled = EL2Enabled(tc);
    const HCR hcr = tc->readMiscRegNoEffect(MISCREG_HCR_EL2);
    const SCTLR sctlr = tc->readMiscRegNoEffect(MISCREG_SCTLR_EL1);
    if ((el2_enabled && hcr.e2h && hcr.tge) || sctlr.uma == 0) {
        if (el2_enabled && hcr.tge) {
            return inst.generateTrap(EL2);
        } else {
            return inst.generateTrap(EL1);
        }
    } else {
        return NoFault;
    }
}

Fault
faultDczvaEL0(const MiscRegLUTEntry &entry, ThreadContext *tc,
              const MiscRegOp64 &inst)
{
    if (!FullSystem)
        return NoFault;

    const SCTLR sctlr = tc->readMiscRegNoEffect(MISCREG_SCTLR_EL1);
    const SCTLR sctlr2 = tc->readMiscRegNoEffect(MISCREG_SCTLR_EL2);
    const HCR hcr = tc->readMiscRegNoEffect(MISCREG_HCR_EL2);

    const bool el2_enabled = EL2Enabled(tc);
    const bool in_host = hcr.e2h && hcr.tge;
    if (!(el2_enabled && in_host) && !sctlr.dze) {
        if (el2_enabled && hcr.tge) {
            return inst.generateTrap(EL2);
        } else {
            return inst.generateTrap(EL1);
        }
    } else if (el2_enabled && !in_host && hcr.tdz) {
        return inst.generateTrap(EL2);
    } else if (el2_enabled && in_host && !sctlr2.dze) {
        return inst.generateTrap(EL2);
    } else {
        return NoFault;
    }
}

Fault
faultCvacEL0(const MiscRegLUTEntry &entry, ThreadContext *tc,
             const MiscRegOp64 &inst)
{
    const SCTLR sctlr = tc->readMiscReg(MISCREG_SCTLR_EL1);
    const SCTLR sctlr2 = tc->readMiscReg(MISCREG_SCTLR_EL2);
    const HCR hcr = tc->readMiscReg(MISCREG_HCR_EL2);

    const bool el2_enabled = EL2Enabled(tc);
    const bool in_host = hcr.e2h && hcr.tge;
    if (!(el2_enabled && in_host) && !sctlr.uci) {
        if (el2_enabled && hcr.tge) {
            return inst.generateTrap(EL2);
        } else {
            return inst.generateTrap(EL1);
        }
    } else if (el2_enabled && !in_host && hcr.tpc) {
        return inst.generateTrap(EL2);
    } else if (el2_enabled && in_host && !sctlr2.uci) {
        return inst.generateTrap(EL2);
    } else {
        return NoFault;
    }
}

Fault
faultFpcrEL0(const MiscRegLUTEntry &entry, ThreadContext *tc,
               const MiscRegOp64 &inst)
{
    const CPACR cpacr = tc->readMiscReg(MISCREG_CPACR_EL1);
    const CPTR cptr_el2 = tc->readMiscReg(MISCREG_CPTR_EL2);
    const CPTR cptr_el3 = tc->readMiscReg(MISCREG_CPTR_EL3);

    const HCR hcr = tc->readMiscReg(MISCREG_HCR_EL2);
    const bool el2_enabled = EL2Enabled(tc);
    const bool in_host = hcr.e2h && hcr.tge;
    if (!(el2_enabled && in_host) && cpacr.fpen != 0b11) {
        if (el2_enabled && hcr.tge) {
            return inst.generateTrap(EL2, ExceptionClass::UNKNOWN, inst.iss());
        } else {
            return inst.generateTrap(EL1,
                ExceptionClass::TRAPPED_SIMD_FP, 0x1E00000);
        }
    } else if (el2_enabled && in_host && cptr_el2.fpen != 0b11) {
        return inst.generateTrap(EL2,
            ExceptionClass::TRAPPED_SIMD_FP, 0x1E00000);
    } else if (el2_enabled && hcr.e2h && ((cptr_el2.fpen & 0b1) == 0b0)) {
        return inst.generateTrap(EL2,
            ExceptionClass::TRAPPED_SIMD_FP, 0x1E00000);
    } else if (el2_enabled && !hcr.e2h && cptr_el2.tfp) {
        return inst.generateTrap(EL2,
            ExceptionClass::TRAPPED_SIMD_FP, 0x1E00000);
    } else if (ArmSystem::haveEL(tc, EL3) && cptr_el3.tfp) {
        return inst.generateTrap(EL3,
            ExceptionClass::TRAPPED_SIMD_FP, 0x1E00000);
    } else {
        return NoFault;
    }
}

Fault
faultFpcrEL1(const MiscRegLUTEntry &entry, ThreadContext *tc,
             const MiscRegOp64 &inst)
{
    const CPACR cpacr = tc->readMiscReg(MISCREG_CPACR_EL1);
    const CPTR cptr_el2 = tc->readMiscReg(MISCREG_CPTR_EL2);
    const CPTR cptr_el3 = tc->readMiscReg(MISCREG_CPTR_EL3);

    const HCR hcr = tc->readMiscReg(MISCREG_HCR_EL2);
    const bool el2_enabled = EL2Enabled(tc);
    if ((cpacr.fpen & 0b1) == 0b0) {
        return inst.generateTrap(EL1,
            ExceptionClass::TRAPPED_SIMD_FP, 0x1E00000);
    } else if (el2_enabled && !hcr.e2h && cptr_el2.tfp) {
        return inst.generateTrap(EL2,
            ExceptionClass::TRAPPED_SIMD_FP, 0x1E00000);
    } else if (el2_enabled && hcr.e2h && ((cptr_el2.fpen & 0b1) == 0b0)) {
        return inst.generateTrap(EL2,
            ExceptionClass::TRAPPED_SIMD_FP, 0x1E00000);
    } else if (ArmSystem::haveEL(tc, EL3) && cptr_el3.tfp) {
        return inst.generateTrap(EL3,
            ExceptionClass::TRAPPED_SIMD_FP, 0x1E00000);
    } else {
        return NoFault;
    }
}

Fault
faultFpcrEL2(const MiscRegLUTEntry &entry, ThreadContext *tc,
             const MiscRegOp64 &inst)
{
    const CPTR cptr_el2 = tc->readMiscReg(MISCREG_CPTR_EL2);
    const CPTR cptr_el3 = tc->readMiscReg(MISCREG_CPTR_EL3);

    const HCR hcr = tc->readMiscReg(MISCREG_HCR_EL2);
    if (!hcr.e2h && cptr_el2.tfp) {
        return inst.generateTrap(EL2,
            ExceptionClass::TRAPPED_SIMD_FP, 0x1E00000);
    } else if (hcr.e2h && ((cptr_el2.fpen & 0b1) == 0b0)) {
        return inst.generateTrap(EL2,
            ExceptionClass::TRAPPED_SIMD_FP, 0x1E00000);
    } else if (ArmSystem::haveEL(tc, EL3) && cptr_el3.tfp) {
        return inst.generateTrap(EL3,
            ExceptionClass::TRAPPED_SIMD_FP, 0x1E00000);
    } else {
        return NoFault;
    }
}

Fault
faultFpcrEL3(const MiscRegLUTEntry &entry,
    ThreadContext *tc, const MiscRegOp64 &inst)
{
    const CPTR cptr_el3 = tc->readMiscReg(MISCREG_CPTR_EL3);
    if (cptr_el3.tfp) {
        return inst.generateTrap(EL3,
            ExceptionClass::TRAPPED_SIMD_FP, 0x1E00000);
    } else {
        return NoFault;
    }
}

Fault
faultPouEL0(const MiscRegLUTEntry &entry,
    ThreadContext *tc, const MiscRegOp64 &inst)
{
    const SCTLR sctlr = tc->readMiscReg(MISCREG_SCTLR_EL1);
    const SCTLR sctlr2 = tc->readMiscReg(MISCREG_SCTLR_EL2);
    const HCR hcr = tc->readMiscReg(MISCREG_HCR_EL2);

    const bool el2_enabled = EL2Enabled(tc);
    const bool in_host = hcr.e2h && hcr.tge;
    if (!(el2_enabled && in_host) && !sctlr.uci) {
        if (el2_enabled && hcr.tge) {
            return inst.generateTrap(EL2);
        } else {
            return inst.generateTrap(EL1);
        }
    } else if (el2_enabled && !in_host && hcr.tpu) {
        return inst.generateTrap(EL2);
    } else if (el2_enabled && !in_host &&
               HaveExt(tc, ArmExtension::FEAT_EVT) && hcr.tocu) {
        return inst.generateTrap(EL2);
    } else if (el2_enabled && in_host && !sctlr2.uci) {
        return inst.generateTrap(EL2);
    } else {
        return NoFault;
    }
}

template <auto bitfield>
Fault
faultPouEL1(const MiscRegLUTEntry &entry,
    ThreadContext *tc, const MiscRegOp64 &inst)
{
    const HCR hcr = tc->readMiscReg(MISCREG_HCR_EL2);
    const bool el2_enabled = EL2Enabled(tc);
    if (el2_enabled && hcr.tpu) {
        return inst.generateTrap(EL2);
    } else if (el2_enabled && HaveExt(tc, ArmExtension::FEAT_EVT) &&
               hcr.tocu) {
        return inst.generateTrap(EL2);
    } else if (auto fault = faultFgtInstEL1<bitfield>(entry, tc, inst);
               fault != NoFault) {
        return fault;
    } else {
        return NoFault;
    }
}

template <auto bitfield>
Fault
faultPouIsEL1(const MiscRegLUTEntry &entry,
    ThreadContext *tc, const MiscRegOp64 &inst)
{
    const HCR hcr = tc->readMiscReg(MISCREG_HCR_EL2);
    const bool el2_enabled = EL2Enabled(tc);
    if (el2_enabled && hcr.tpu) {
        return inst.generateTrap(EL2);
    } else if (el2_enabled && HaveExt(tc, ArmExtension::FEAT_EVT) &&
               hcr.ticab) {
        return inst.generateTrap(EL2);
    } else if (auto fault = faultFgtInstEL1<bitfield>(entry, tc, inst);
               fault != NoFault) {
        return fault;
    } else {
        return NoFault;
    }
}

Fault
faultCtrEL0(const MiscRegLUTEntry &entry,
    ThreadContext *tc, const MiscRegOp64 &inst)
{
     const SCTLR sctlr = tc->readMiscReg(MISCREG_SCTLR_EL1);
     const SCTLR sctlr2 = tc->readMiscReg(MISCREG_SCTLR_EL2);
     const HCR hcr = tc->readMiscReg(MISCREG_HCR_EL2);

     const bool el2_enabled = EL2Enabled(tc);
     const bool in_host = hcr.e2h && hcr.tge;
     if (!(el2_enabled && in_host) && !sctlr.uct) {
         if (el2_enabled && hcr.tge) {
            return inst.generateTrap(EL2);
         } else {
            return inst.generateTrap(EL1);
         }
     } else if (auto fault = faultHcrFgtEL0<
                    true, &HCR::tid2, &HFGTR::ctrEL0>(entry, tc, inst);
                fault != NoFault) {
        return fault;
     } else if (el2_enabled && in_host && !sctlr2.uct) {
        return inst.generateTrap(EL2);
     } else {
         return NoFault;
     }
}

Fault
faultMdccsrEL0(const MiscRegLUTEntry &entry,
    ThreadContext *tc, const MiscRegOp64 &inst)
{
    const DBGDS32 mdscr = tc->readMiscReg(MISCREG_MDSCR_EL1);
    const HDCR mdcr_el2 = tc->readMiscReg(MISCREG_MDCR_EL2);
    const HDCR mdcr_el3 = tc->readMiscReg(MISCREG_MDCR_EL3);

    const HCR hcr = tc->readMiscReg(MISCREG_HCR_EL2);
    const bool el2_enabled = EL2Enabled(tc);
    if (mdscr.tdcc) {
        if (el2_enabled && hcr.tge) {
            return inst.generateTrap(EL2);
        } else {
            return inst.generateTrap(EL1);
        }
    } else if (el2_enabled && mdcr_el2.tdcc) {
        return inst.generateTrap(EL2);
    } else if (el2_enabled && (hcr.tge || (mdcr_el2.tde || mdcr_el2.tda))) {
        return inst.generateTrap(EL2);
    } else if (ArmSystem::haveEL(tc, EL3) && (mdcr_el3.tdcc || mdcr_el3.tda)) {
        return inst.generateTrap(EL3);
    } else {
        return NoFault;
    }
}

Fault
faultMdccsrEL1(const MiscRegLUTEntry &entry,
    ThreadContext *tc, const MiscRegOp64 &inst)
{
    const HDCR mdcr_el2 = tc->readMiscReg(MISCREG_MDCR_EL2);
    const HDCR mdcr_el3 = tc->readMiscReg(MISCREG_MDCR_EL3);

    const bool el2_enabled = EL2Enabled(tc);
    if (el2_enabled && mdcr_el2.tdcc) {
        return inst.generateTrap(EL2);
    } else if (el2_enabled && (mdcr_el2.tde || mdcr_el2.tda)) {
        return inst.generateTrap(EL2);
    } else if (ArmSystem::haveEL(tc, EL3) && (mdcr_el3.tdcc || mdcr_el3.tda)) {
        return inst.generateTrap(EL3);
    } else {
        return NoFault;
    }
}

Fault
faultMdccsrEL2(const MiscRegLUTEntry &entry,
    ThreadContext *tc, const MiscRegOp64 &inst)
{
    const HDCR mdcr_el3 = tc->readMiscReg(MISCREG_MDCR_EL3);
    if (ArmSystem::haveEL(tc, EL3) && (mdcr_el3.tdcc || mdcr_el3.tda)) {
        return inst.generateTrap(EL3);
    } else {
        return NoFault;
    }
}

Fault
faultDebugEL1(const MiscRegLUTEntry &entry,
    ThreadContext *tc, const MiscRegOp64 &inst)
{
    const HDCR mdcr_el2 = tc->readMiscReg(MISCREG_MDCR_EL2);
    const HDCR mdcr_el3 = tc->readMiscReg(MISCREG_MDCR_EL3);

    const bool el2_enabled = EL2Enabled(tc);
    if (el2_enabled && (mdcr_el2.tde || mdcr_el2.tda)) {
        return inst.generateTrap(EL2);
    } else if (ArmSystem::haveEL(tc, EL3) && mdcr_el3.tda) {
        return inst.generateTrap(EL3);
    } else {
        return NoFault;
    }
}

Fault
faultDebugEL2(const MiscRegLUTEntry &entry,
    ThreadContext *tc, const MiscRegOp64 &inst)
{
    const HDCR mdcr_el3 = tc->readMiscReg(MISCREG_MDCR_EL3);
    if (ArmSystem::haveEL(tc, EL3) && mdcr_el3.tda) {
        return inst.generateTrap(EL3);
    } else {
        return NoFault;
    }
}

Fault
faultHcrxEL2(const MiscRegLUTEntry &entry,
    ThreadContext *tc, const MiscRegOp64 &inst)
{
    const SCR scr = tc->readMiscReg(MISCREG_SCR_EL3);
    if (ArmSystem::haveEL(tc, EL3) && !scr.hxen) {
        return inst.generateTrap(EL3);
    } else {
        return NoFault;
    }
}

Fault
faultZcrEL1(const MiscRegLUTEntry &entry,
    ThreadContext *tc, const MiscRegOp64 &inst)
{
    const CPACR cpacr_el1 = tc->readMiscReg(MISCREG_CPACR_EL1);
    const CPTR cptr_el2 = tc->readMiscReg(MISCREG_CPTR_EL2);
    const CPTR cptr_el3 = tc->readMiscReg(MISCREG_CPTR_EL3);

    const HCR hcr = tc->readMiscReg(MISCREG_HCR_EL2);
    const bool el2_enabled = EL2Enabled(tc);
    if (!(cpacr_el1.zen & 0x1)) {
        return inst.generateTrap(EL1, ExceptionClass::TRAPPED_SVE, 0);
    } else if (el2_enabled && !hcr.e2h && cptr_el2.tz) {
        return inst.generateTrap(EL2, ExceptionClass::TRAPPED_SVE, 0);
    } else if (el2_enabled && hcr.e2h && !(cptr_el2.zen & 0x1)) {
        return inst.generateTrap(EL2, ExceptionClass::TRAPPED_SVE, 0);
    } else if (ArmSystem::haveEL(tc, EL3) && !cptr_el3.ez) {
        return inst.generateTrap(EL3, ExceptionClass::TRAPPED_SVE, 0);
    } else {
        return NoFault;
    }
}

Fault
faultZcrEL2(const MiscRegLUTEntry &entry,
    ThreadContext *tc, const MiscRegOp64 &inst)
{
    const CPTR cptr_el2 = tc->readMiscReg(MISCREG_CPTR_EL2);
    const CPTR cptr_el3 = tc->readMiscReg(MISCREG_CPTR_EL3);

    const HCR hcr = tc->readMiscReg(MISCREG_HCR_EL2);
    if (!hcr.e2h && cptr_el2.tz) {
        return inst.generateTrap(EL2, ExceptionClass::TRAPPED_SVE, 0);
    } else if (hcr.e2h && !(cptr_el2.zen & 0x1)) {
        return inst.generateTrap(EL2, ExceptionClass::TRAPPED_SVE, 0);
    } else if (ArmSystem::haveEL(tc, EL3) && !cptr_el3.ez) {
        return inst.generateTrap(EL3, ExceptionClass::TRAPPED_SVE, 0);
    } else {
        return NoFault;
    }
}

Fault
faultZcrEL3(const MiscRegLUTEntry &entry,
    ThreadContext *tc, const MiscRegOp64 &inst)
{
    const CPTR cptr_el3 = tc->readMiscReg(MISCREG_CPTR_EL3);
    if (!cptr_el3.ez) {
        return inst.generateTrap(EL3, ExceptionClass::TRAPPED_SVE, 0);
    } else {
        return NoFault;
    }
}

Fault
faultGicv3(const MiscRegLUTEntry &entry,
    ThreadContext *tc, const MiscRegOp64 &inst)
{
    auto gic = static_cast<ArmSystem*>(tc->getSystemPtr())->getGIC();
    if (!gic->supportsVersion(BaseGic::GicVersion::GIC_V3)) {
        return inst.undefined();
    } else {
        return NoFault;
    }
}

Fault
faultIccSgiEL1(const MiscRegLUTEntry &entry,
    ThreadContext *tc, const MiscRegOp64 &inst)
{
    if (auto fault = faultGicv3(entry, tc, inst); fault != NoFault) {
        return fault;
    }

    const Gicv3CPUInterface::ICH_HCR_EL2 ich_hcr =
        tc->readMiscReg(MISCREG_ICH_HCR_EL2);
    const HCR hcr = tc->readMiscReg(MISCREG_HCR_EL2);
    const SCR scr = tc->readMiscReg(MISCREG_SCR_EL3);
    if (EL2Enabled(tc) && (hcr.fmo || hcr.imo || ich_hcr.TC)) {
        return inst.generateTrap(EL2);
    } else if (ArmSystem::haveEL(tc, EL3) && scr.irq && scr.fiq) {
        return inst.generateTrap(EL3);
    } else {
        return NoFault;
    }
}

Fault
faultIccSgiEL2(const MiscRegLUTEntry &entry,
    ThreadContext *tc, const MiscRegOp64 &inst)
{
    if (auto fault = faultGicv3(entry, tc, inst); fault != NoFault) {
        return fault;
    }

    const SCR scr = tc->readMiscReg(MISCREG_SCR_EL3);
    if (ArmSystem::haveEL(tc, EL3) && scr.irq && scr.fiq) {
        return inst.generateTrap(EL3);
    } else {
        return NoFault;
    }
}

template<bool read, auto g_bitfield>
Fault
faultSctlr2EL1(const MiscRegLUTEntry &entry,
    ThreadContext *tc, const MiscRegOp64 &inst)
{
    if (HaveExt(tc, ArmExtension::FEAT_SCTLR2)) {
        const SCR scr = tc->readMiscReg(MISCREG_SCR_EL3);
        const HCRX hcrx = tc->readMiscReg(MISCREG_HCRX_EL2);
        if (
<<<<<<< HEAD
            auto fault = faultHcrFgtEL1<read, g_bitfield, &HFGTR::sctlrEL1>(
                entry,
                tc
                inst
            );
            fault != NoFault
           ) {
=======
                auto fault = faultHcrFgtEL1<read, g_bitfield, &HFGTR::sctlrEL1>
                (
                    entry,
                    tc,
                    inst
                );
                fault != NoFault
        ) {
>>>>>>> 97f4b44d
            return fault;
        } else if (
                    EL2Enabled(tc) &&(!isHcrxEL2Enabled(tc) || !hcrx.sctlr2En)
                  ) {
            return inst.generateTrap(EL2);
        } else if (ArmSystem::haveEL(tc, EL3) && !scr.sctlr2En) {
            return inst.generateTrap(EL3);
        } else {
            return NoFault;
        }
    } else {
        return inst.undefined();
    }
}

Fault
faultSctlr2EL2(const MiscRegLUTEntry &entry,
    ThreadContext *tc, const MiscRegOp64 &inst)
{
    if (HaveExt(tc, ArmExtension::FEAT_SCTLR2)) {
        const SCR scr = tc->readMiscReg(MISCREG_SCR_EL3);
        if (ArmSystem::haveEL(tc, EL3) && !scr.sctlr2En) {
            return inst.generateTrap(EL3);
        } else {
            return NoFault;
        }
    } else {
        return inst.undefined();
    }
}

Fault
faultSctlr2VheEL2(const MiscRegLUTEntry &entry,
    ThreadContext *tc, const MiscRegOp64 &inst)
{
    if (HaveExt(tc, ArmExtension::FEAT_SCTLR2)) {
        const HCR hcr = tc->readMiscRegNoEffect(MISCREG_HCR_EL2);
        const SCR scr = tc->readMiscReg(MISCREG_SCR_EL3);
        if (hcr.e2h) {
            if (ArmSystem::haveEL(tc, EL3) && !scr.sctlr2En) {
                return inst.generateTrap(EL3);
            } else {
                return NoFault;
            }
        } else {
            return inst.undefined();
        }
    } else {
        return inst.undefined();
    }
}

template<bool read, auto g_bitfield>
Fault
faultTcr2EL1(const MiscRegLUTEntry &entry,
    ThreadContext *tc, const MiscRegOp64 &inst)
{
    if (HaveExt(tc, ArmExtension::FEAT_TCR2)) {
        const SCR scr = tc->readMiscReg(MISCREG_SCR_EL3);
        const HCRX hcrx = tc->readMiscReg(MISCREG_HCRX_EL2);
        if (
<<<<<<< HEAD
            auto fault = faultHcrFgtEL1<read, g_bitfield, &HFGTR::tcrEL1>(
                entry,
                tc,inst
            );
            fault != NoFault
           ) {
=======
                auto fault = faultHcrFgtEL1<read, g_bitfield, &HFGTR::sctlrEL1>
                (
                    entry,
                    tc,
                    inst
                );
                fault != NoFault
        ) {
>>>>>>> 97f4b44d
            return fault;
        } else if (EL2Enabled(tc) && (!isHcrxEL2Enabled(tc) || !hcrx.tcr2En)) {
            return inst.generateTrap(EL2);
        } else if (ArmSystem::haveEL(tc, EL3) && !scr.tcr2En) {
            return inst.generateTrap(EL3);
        } else {
            return NoFault;
        }
    } else {
        return inst.undefined();
    }
}

Fault
faultTcr2EL2(const MiscRegLUTEntry &entry,
    ThreadContext *tc, const MiscRegOp64 &inst)
{
    if (HaveExt(tc, ArmExtension::FEAT_TCR2)) {
        const SCR scr = tc->readMiscReg(MISCREG_SCR_EL3);
        if (ArmSystem::haveEL(tc, EL3) && !scr.tcr2En) {
            return inst.generateTrap(EL3);
        } else {
            return NoFault;
        }
    } else {
        return inst.undefined();
    }
}

Fault
faultTcr2VheEL2(const MiscRegLUTEntry &entry,
    ThreadContext *tc, const MiscRegOp64 &inst)
{
    if (HaveExt(tc, ArmExtension::FEAT_TCR2)) {
        const HCR hcr = tc->readMiscRegNoEffect(MISCREG_HCR_EL2);
        const SCR scr = tc->readMiscReg(MISCREG_SCR_EL3);
        if (hcr.e2h) {
            if (ArmSystem::haveEL(tc, EL3) && !scr.tcr2En) {
                return inst.generateTrap(EL3);
            } else {
                return NoFault;
            }
        } else {
            return inst.undefined();
        }
    } else {
        return inst.undefined();
    }
}

Fault
faultTcr2VheEL3(const MiscRegLUTEntry &entry,
    ThreadContext *tc, const MiscRegOp64 &inst)
{
    if (HaveExt(tc, ArmExtension::FEAT_TCR2)) {
        const HCR hcr = tc->readMiscRegNoEffect(MISCREG_HCR_EL2);
        const bool el2_host = EL2Enabled(tc) && hcr.e2h;
        if (el2_host) {
            return NoFault;
        } else {
            return inst.undefined();
        }
    } else {
        return inst.undefined();
    }
}

template<bool read, auto r_bitfield>
Fault
faultCpacrEL1(const MiscRegLUTEntry &entry,
    ThreadContext *tc, const MiscRegOp64 &inst)
{
    const CPTR cptr_el2 = tc->readMiscReg(MISCREG_CPTR_EL2);
    const CPTR cptr_el3 = tc->readMiscReg(MISCREG_CPTR_EL3);

    const bool el2_enabled = EL2Enabled(tc);
    if (el2_enabled && cptr_el2.tcpac) {
        return inst.generateTrap(EL2);
    } else if (auto fault = faultFgtEL1<read, r_bitfield>(entry, tc, inst);
               fault != NoFault) {
        return fault;
    } else if (ArmSystem::haveEL(tc, EL3) && cptr_el3.tcpac) {
        return inst.generateTrap(EL3);
    } else {
        return NoFault;
    }
}

Fault
faultCpacrEL2(const MiscRegLUTEntry &entry,
    ThreadContext *tc, const MiscRegOp64 &inst)
{
    const CPTR cptr_el3 = tc->readMiscReg(MISCREG_CPTR_EL3);
    if (ArmSystem::haveEL(tc, EL3) && cptr_el3.tcpac) {
        return inst.generateTrap(EL3);
    } else {
        return NoFault;
    }
}

Fault
faultCpacrVheEL2(const MiscRegLUTEntry &entry,
    ThreadContext *tc, const MiscRegOp64 &inst)
{
    const HCR hcr = tc->readMiscRegNoEffect(MISCREG_HCR_EL2);
    if (hcr.e2h) {
        return faultCpacrEL2(entry, tc, inst);
    } else {
        return inst.undefined();
    }
}

template <auto bitfield>
Fault
faultTlbiOsEL1(const MiscRegLUTEntry &entry,
    ThreadContext *tc, const MiscRegOp64 &inst)
{
    const HCR hcr = tc->readMiscRegNoEffect(MISCREG_HCR_EL2);
    const bool el2_enabled = EL2Enabled(tc);
    if (el2_enabled && hcr.ttlb) {
        return inst.generateTrap(EL2);
    } else if (el2_enabled && HaveExt(tc, ArmExtension::FEAT_EVT) &&
               hcr.ttlbos) {
        return inst.generateTrap(EL2);
    } else if (auto fault = faultFgtInstEL1<bitfield>(entry, tc, inst);
               fault != NoFault) {
        return fault;
    } else {
        return NoFault;
    }
}

template <auto bitfield>
Fault
faultTlbiIsEL1(const MiscRegLUTEntry &entry,
    ThreadContext *tc, const MiscRegOp64 &inst)
{
    const HCR hcr = tc->readMiscRegNoEffect(MISCREG_HCR_EL2);
    const bool el2_enabled = EL2Enabled(tc);
    if (el2_enabled && hcr.ttlb) {
        return inst.generateTrap(EL2);
    } else if (el2_enabled && HaveExt(tc, ArmExtension::FEAT_EVT) &&
               hcr.ttlbis) {
        return inst.generateTrap(EL2);
    } else if (auto fault = faultFgtInstEL1<bitfield>(entry, tc, inst);
               fault != NoFault) {
        return fault;
    } else {
        return NoFault;
    }
}

template <bool read, auto r_bitfield>
Fault
faultCacheEL1(const MiscRegLUTEntry &entry,
    ThreadContext *tc, const MiscRegOp64 &inst)
{
    const HCR hcr = tc->readMiscRegNoEffect(MISCREG_HCR_EL2);
    const bool el2_enabled = EL2Enabled(tc);
    if (el2_enabled && hcr.tid2) {
        return inst.generateTrap(EL2);
    } else if (el2_enabled && HaveExt(tc, ArmExtension::FEAT_EVT) &&
               hcr.tid4) {
        return inst.generateTrap(EL2);
    } else if (auto fault = faultFgtEL1<read, r_bitfield>(entry, tc, inst);
               fault != NoFault) {
        return fault;
    } else {
        return NoFault;
    }
}

template <bool read, auto r_bitfield>
Fault
faultPauthEL1(const MiscRegLUTEntry &entry,
    ThreadContext *tc, const MiscRegOp64 &inst)
{
    const HCR hcr = tc->readMiscReg(MISCREG_HCR_EL2);
    const SCR scr = tc->readMiscReg(MISCREG_SCR_EL3);
    const bool el2_enabled = EL2Enabled(tc);

    if (el2_enabled && !hcr.apk) {
        return inst.generateTrap(EL2);
    } else if (auto fault = faultFgtEL1<read, r_bitfield>(entry, tc, inst);
               fault != NoFault) {
        return fault;
    } else if (ArmSystem::haveEL(tc, EL3) && !scr.apk) {
        return inst.generateTrap(EL3);
    } else {
        return NoFault;
    }
}

Fault
faultPauthEL2(const MiscRegLUTEntry &entry,
    ThreadContext *tc, const MiscRegOp64 &inst)
{
    const SCR scr = tc->readMiscReg(MISCREG_SCR_EL3);
    if (ArmSystem::haveEL(tc, EL3) && !scr.apk) {
        return inst.generateTrap(EL3);
    } else {
        return NoFault;
    }
}

Fault
faultGenericTimerEL0(const MiscRegLUTEntry &entry,
    ThreadContext *tc, const MiscRegOp64 &inst)
{
    const bool el2_enabled = EL2Enabled(tc);
    const HCR hcr = tc->readMiscReg(MISCREG_HCR_EL2);
    const bool in_host = el2_enabled && hcr.e2h && hcr.tge;
    const CNTKCTL cntkctl_el1 = tc->readMiscReg(MISCREG_CNTKCTL_EL1);
    const CNTHCTL_E2H cnthctl_el2 = tc->readMiscReg(MISCREG_CNTHCTL_EL2);
    if (!(in_host) && !cntkctl_el1.el0pcten && !cntkctl_el1.el0vcten) {
        if (el2_enabled && hcr.tge)
            return inst.generateTrap(EL2);
        else
            return inst.generateTrap(EL1);
    } else if (in_host && !cnthctl_el2.el0pcten && !cnthctl_el2.el0vcten) {
        return inst.generateTrap(EL2);
    } else {
        return NoFault;
    }
}

Fault
faultCntpctEL0(const MiscRegLUTEntry &entry,
    ThreadContext *tc, const MiscRegOp64 &inst)
{
    const bool el2_enabled = EL2Enabled(tc);
    const HCR hcr = tc->readMiscReg(MISCREG_HCR_EL2);
    const bool in_host = el2_enabled && hcr.e2h && hcr.tge;
    const CNTKCTL cntkctl_el1 = tc->readMiscReg(MISCREG_CNTKCTL_EL1);
    const RegVal cnthctl_el2 = tc->readMiscReg(MISCREG_CNTHCTL_EL2);
    if (!(in_host) && !cntkctl_el1.el0pcten) {
        if (el2_enabled && hcr.tge)
            return inst.generateTrap(EL2);
        else
            return inst.generateTrap(EL1);
    } else if (el2_enabled && !hcr.e2h &&
               !static_cast<CNTHCTL>(cnthctl_el2).el1pcten) {
        return inst.generateTrap(EL2);
    } else if (el2_enabled && hcr.e2h && !hcr.tge &&
               !static_cast<CNTHCTL_E2H>(cnthctl_el2).el1pcten) {
        return inst.generateTrap(EL2);
    } else if (in_host &&
               !static_cast<CNTHCTL_E2H>(cnthctl_el2).el0pcten) {
        return inst.generateTrap(EL2);
    } else {
        return NoFault;
    }
}

Fault
faultCntpctEL1(const MiscRegLUTEntry &entry,
    ThreadContext *tc, const MiscRegOp64 &inst)
{
    const bool el2_enabled = EL2Enabled(tc);
    const HCR hcr = tc->readMiscReg(MISCREG_HCR_EL2);
    const RegVal cnthctl_el2 = tc->readMiscReg(MISCREG_CNTHCTL_EL2);
    if (el2_enabled && hcr.e2h &&
        !static_cast<CNTHCTL_E2H>(cnthctl_el2).el1pcten) {
        return inst.generateTrap(EL2);
    } else if (el2_enabled && !hcr.e2h &&
               !static_cast<CNTHCTL>(cnthctl_el2).el1pcten) {
        return inst.generateTrap(EL2);
    } else {
        return NoFault;
    }
}

Fault
faultCntvctEL0(const MiscRegLUTEntry &entry,
    ThreadContext *tc, const MiscRegOp64 &inst)
{
    const bool el2_enabled = EL2Enabled(tc);
    const HCR hcr = tc->readMiscReg(MISCREG_HCR_EL2);
    const bool in_host = el2_enabled && hcr.e2h && hcr.tge;
    const CNTKCTL cntkctl_el1 = tc->readMiscReg(MISCREG_CNTKCTL_EL1);
    const CNTHCTL_E2H cnthctl_el2 = tc->readMiscReg(MISCREG_CNTHCTL_EL2);
    if (!(in_host) && !cntkctl_el1.el0vcten) {
        if (el2_enabled && hcr.tge)
            return inst.generateTrap(EL2);
        else
            return inst.generateTrap(EL1);
    } else if (in_host && !cnthctl_el2.el0vcten) {
        return inst.generateTrap(EL2);
    } else if (el2_enabled && !(hcr.e2h && hcr.tge) && cnthctl_el2.el1tvct) {
        return inst.generateTrap(EL2);
    } else {
        return NoFault;
    }
}

Fault
faultCntvctEL1(const MiscRegLUTEntry &entry,
    ThreadContext *tc, const MiscRegOp64 &inst)
{
    const CNTHCTL cnthctl_el2 = tc->readMiscReg(MISCREG_CNTHCTL_EL2);
    if (EL2Enabled(tc) && cnthctl_el2.el1tvct) {
        return inst.generateTrap(EL2);
    } else {
        return NoFault;
    }
}

//TODO: See faultCntpctEL0
Fault
faultCntpCtlEL0(const MiscRegLUTEntry &entry,
    ThreadContext *tc, const MiscRegOp64 &inst)
{
    const bool el2_enabled = EL2Enabled(tc);
    const HCR hcr = tc->readMiscReg(MISCREG_HCR_EL2);
    const bool in_host = el2_enabled && hcr.e2h && hcr.tge;
    const CNTKCTL cntkctl_el1 = tc->readMiscReg(MISCREG_CNTKCTL_EL1);
    const RegVal cnthctl_el2 = tc->readMiscReg(MISCREG_CNTHCTL_EL2);
    if (!(in_host) && !cntkctl_el1.el0pten) {
        if (el2_enabled && hcr.tge)
            return inst.generateTrap(EL2);
        else
            return inst.generateTrap(EL1);
    } else if (el2_enabled && !hcr.e2h &&
               !static_cast<CNTHCTL>(cnthctl_el2).el1pcen) {
        return inst.generateTrap(EL2);
    } else if (el2_enabled && hcr.e2h && !hcr.tge &&
               !static_cast<CNTHCTL_E2H>(cnthctl_el2).el1pten) {
        return inst.generateTrap(EL2);
    } else if (in_host &&
               !static_cast<CNTHCTL_E2H>(cnthctl_el2).el0pten) {
        return inst.generateTrap(EL2);
    } else {
        return NoFault;
    }
}

Fault
faultCntpCtlEL1(const MiscRegLUTEntry &entry,
    ThreadContext *tc, const MiscRegOp64 &inst)
{
    const bool el2_enabled = EL2Enabled(tc);
    const HCR hcr = tc->readMiscReg(MISCREG_HCR_EL2);
    const RegVal cnthctl_el2 = tc->readMiscReg(MISCREG_CNTHCTL_EL2);
    if (el2_enabled && !hcr.e2h &&
        !static_cast<CNTHCTL>(cnthctl_el2).el1pcen) {
        return inst.generateTrap(EL2);
    } else if (el2_enabled && hcr.e2h &&
               !static_cast<CNTHCTL_E2H>(cnthctl_el2).el1pten) {
        return inst.generateTrap(EL2);
    } else {
        return NoFault;
    }
}

//  TODO: see faultCntvctEL0
Fault
faultCntvCtlEL0(const MiscRegLUTEntry &entry,
    ThreadContext *tc, const MiscRegOp64 &inst)
{
    const bool el2_enabled = EL2Enabled(tc);
    const HCR hcr = tc->readMiscReg(MISCREG_HCR_EL2);
    const bool in_host = el2_enabled && hcr.e2h && hcr.tge;
    const CNTKCTL cntkctl_el1 = tc->readMiscReg(MISCREG_CNTKCTL_EL1);
    const CNTHCTL_E2H cnthctl_el2 = tc->readMiscReg(MISCREG_CNTHCTL_EL2);
    if (!(in_host) && !cntkctl_el1.el0vten) {
        if (el2_enabled && hcr.tge)
            return inst.generateTrap(EL2);
        else
            return inst.generateTrap(EL1);
    } else if (in_host && !cnthctl_el2.el0vten) {
        return inst.generateTrap(EL2);
    } else if (el2_enabled && !(hcr.e2h && hcr.tge) && cnthctl_el2.el1tvt) {
        return inst.generateTrap(EL2);
    } else {
        return NoFault;
    }
}

Fault
faultCntvCtlEL1(const MiscRegLUTEntry &entry,
    ThreadContext *tc, const MiscRegOp64 &inst)
{
    const CNTHCTL cnthctl_el2 = tc->readMiscReg(MISCREG_CNTHCTL_EL2);
    if (EL2Enabled(tc) && cnthctl_el2.el1tvt) {
        return inst.generateTrap(EL2);
    } else {
        return NoFault;
    }
}

Fault
faultCntpsCtlEL1(const MiscRegLUTEntry &entry,
    ThreadContext *tc, const MiscRegOp64 &inst)
{
    const SCR scr = tc->readMiscReg(MISCREG_SCR_EL3);
    if (ArmSystem::haveEL(tc, EL3) && !scr.ns) {
        if (scr.eel2)
            return inst.undefined();
        else if (!scr.st)
            return inst.generateTrap(EL3);
        else
            return NoFault;
    } else {
        return inst.undefined();
    }
}

Fault
faultUnimplemented(const MiscRegLUTEntry &entry,
    ThreadContext *tc, const MiscRegOp64 &inst)
{
    if (entry.info[MISCREG_WARN_NOT_FAIL]) {
        return NoFault;
    } else {
        return inst.undefined();
    }
}

Fault
faultImpdefUnimplEL1(const MiscRegLUTEntry &entry,
    ThreadContext *tc, const MiscRegOp64 &inst)
{
    const HCR hcr = tc->readMiscReg(MISCREG_HCR_EL2);
    if (EL2Enabled(tc) && hcr.tidcp) {
        return inst.generateTrap(EL2);
    } else {
        return faultUnimplemented(entry, tc, inst);
    }
}

Fault
faultEsm(const MiscRegLUTEntry &entry,
    ThreadContext *tc, const MiscRegOp64 &inst)
{
    const CPTR cptr_el3 = tc->readMiscReg(MISCREG_CPTR_EL3);
    if (ArmSystem::haveEL(tc, EL3) && !cptr_el3.esm) {
        return inst.generateTrap(EL3, ExceptionClass::TRAPPED_SME, 0);
    } else {
        return NoFault;
    }
}

Fault
faultTsmSmen(const MiscRegLUTEntry &entry,
    ThreadContext *tc, const MiscRegOp64 &inst)
{
    const HCR hcr_el2 = tc->readMiscReg(MISCREG_HCR_EL2);
    const CPTR cptr_el2 = tc->readMiscReg(MISCREG_CPTR_EL2);
    const bool el2_enabled = EL2Enabled(tc);
    if (el2_enabled && !hcr_el2.e2h && cptr_el2.tsm) {
        return inst.generateTrap(EL2, ExceptionClass::TRAPPED_SME, 0);
    } else if (el2_enabled && hcr_el2.e2h && !(cptr_el2.smen & 0b1)) {
        return inst.generateTrap(EL2, ExceptionClass::TRAPPED_SME, 0);
    } else {
        return faultEsm(entry, tc, inst);
    }
}

Fault
faultSmenEL1(const MiscRegLUTEntry &entry,
    ThreadContext *tc, const MiscRegOp64 &inst)
{
    const CPACR cpacr = tc->readMiscReg(MISCREG_CPACR_EL1);
    if (!(cpacr.smen & 0b1)) {
        return inst.generateTrap(EL1, ExceptionClass::TRAPPED_SME, 0);
    } else {
        return faultTsmSmen(entry, tc, inst);
    }
}

Fault
faultSmenEL0(const MiscRegLUTEntry &entry,
    ThreadContext *tc, const MiscRegOp64 &inst)
{
    const bool el2_enabled = EL2Enabled(tc);
    const HCR hcr = tc->readMiscRegNoEffect(MISCREG_HCR_EL2);
    const bool in_host = hcr.e2h && hcr.tge;

    const CPACR cpacr = tc->readMiscReg(MISCREG_CPACR_EL1);
    const CPTR cptr_el2 = tc->readMiscReg(MISCREG_CPTR_EL2);
    if (!(el2_enabled && in_host) && cpacr.smen != 0b11) {
        if (el2_enabled && hcr.tge)
            return inst.generateTrap(EL2, ExceptionClass::TRAPPED_SME, 0);
        else
            return inst.generateTrap(EL1, ExceptionClass::TRAPPED_SME, 0);
    } else if (el2_enabled && in_host && cptr_el2.smen != 0b11) {
        return inst.generateTrap(EL2, ExceptionClass::TRAPPED_SME, 0);
    } else {
        return faultTsmSmen(entry, tc, inst);
    }
}

Fault
faultRng(const MiscRegLUTEntry &entry,
    ThreadContext *tc, const MiscRegOp64 &inst)
{
    const SCR scr = tc->readMiscReg(MISCREG_SCR_EL3);
    if (HaveExt(tc, ArmExtension::FEAT_RNG_TRAP) && scr.trndr) {
        return inst.generateTrap(EL3);
    } else if (!HaveExt(tc, ArmExtension::FEAT_RNG)) {
        return inst.undefined();
    } else {
        return NoFault;
    }
}

Fault
faultFgtCtrlRegs(const MiscRegLUTEntry &entry,
    ThreadContext *tc, const MiscRegOp64 &inst)
{
    if (HaveExt(tc, ArmExtension::FEAT_FGT)) {
        const SCR scr = tc->readMiscReg(MISCREG_SCR_EL3);
        if (ArmSystem::haveEL(tc, EL3) && !scr.fgten) {
            return inst.generateTrap(EL3);
        } else {
            return NoFault;
        }
    } else {
        return inst.undefined();
    }
}

Fault
faultIdst(const MiscRegLUTEntry &entry,
    ThreadContext *tc, const MiscRegOp64 &inst)
{
    if (HaveExt(tc, ArmExtension::FEAT_IDST)) {
        const HCR hcr = tc->readMiscReg(MISCREG_HCR_EL2);
        if (EL2Enabled(tc) && hcr.tge) {
            return inst.generateTrap(EL2);
        } else {
            return inst.generateTrap(EL1);
        }
    } else {
        return inst.undefined();
    }
}

}

MiscRegIndex
decodeAArch64SysReg(unsigned op0, unsigned op1,
                    unsigned crn, unsigned crm,
                    unsigned op2)
{
    MiscRegNum64 sys_reg(op0, op1, crn, crm, op2);
    return decodeAArch64SysReg(sys_reg);
}

MiscRegIndex
decodeAArch64SysReg(const MiscRegNum64 &sys_reg)
{
    auto it = miscRegNumToIdx.find(sys_reg);
    if (it != miscRegNumToIdx.end()) {
        return it->second;
    } else {
        // Check for a pseudo register before returning MISCREG_UNKNOWN
        if ((sys_reg.op0 == 1 || sys_reg.op0 == 3) &&
            (sys_reg.crn == 11 || sys_reg.crn == 15)) {
            return MISCREG_IMPDEF_UNIMPL;
        } else {
            return MISCREG_UNKNOWN;
        }
    }
}

MiscRegNum64
encodeAArch64SysReg(MiscRegIndex misc_reg)
{
    if (auto it = idxToMiscRegNum.find(misc_reg);
        it != idxToMiscRegNum.end()) {
        return it->second;
    } else {
        panic("Invalid MiscRegIndex: %d\n", misc_reg);
    }
}

Fault
MiscRegLUTEntry::checkFault(ThreadContext *tc,
                            const MiscRegOp64 &inst, ExceptionLevel el)
{
    return !inst.miscRead() ? faultWrite[el](*this, tc, inst) :
                              faultRead[el](*this, tc, inst);
}

template <MiscRegInfo Sec, MiscRegInfo NonSec>
Fault
MiscRegLUTEntry::defaultFault(const MiscRegLUTEntry &entry,
    ThreadContext *tc, const MiscRegOp64 &inst)
{
    if (isSecureBelowEL3(tc) ? entry.info[Sec] : entry.info[NonSec]) {
        return NoFault;
    } else {
        return inst.undefined();
    }
}

static Fault
defaultFaultE2H_EL2(const MiscRegLUTEntry &entry,
    ThreadContext *tc, const MiscRegOp64 &inst)
{
    const HCR hcr = tc->readMiscRegNoEffect(MISCREG_HCR_EL2);
    if (hcr.e2h) {
        return NoFault;
    } else {
        return inst.undefined();
    }
}

static Fault
defaultFaultE2H_EL3(const MiscRegLUTEntry &entry,
    ThreadContext *tc, const MiscRegOp64 &inst)
{
    const HCR hcr = tc->readMiscRegNoEffect(MISCREG_HCR_EL2);
    const bool el2_host = EL2Enabled(tc) && hcr.e2h;
    if (el2_host) {
        return NoFault;
    } else {
        return inst.undefined();
    }
}

MiscRegLUTEntryInitializer::chain
MiscRegLUTEntryInitializer::highest(ArmSystem *const sys) const
{
    switch (FullSystem ? sys->highestEL() : EL1) {
      case EL0:
      case EL1: priv(); break;
      case EL2: hyp(); break;
      case EL3: mon(); break;
    }
    return *this;
}

static CPSR
resetCPSR(ArmSystem *system)
{
    CPSR cpsr = 0;
    if (!FullSystem) {
        cpsr.mode = MODE_USER;
    } else {
        switch (system->highestEL()) {
            // Set initial EL to highest implemented EL using associated stack
            // pointer (SP_ELx); set RVBAR_ELx to implementation defined reset
            // value
          case EL3:
            cpsr.mode = MODE_EL3H;
            break;
          case EL2:
            cpsr.mode = MODE_EL2H;
            break;
          case EL1:
            cpsr.mode = MODE_EL1H;
            break;
          default:
            panic("Invalid highest implemented exception level");
            break;
        }

        // Initialize rest of CPSR
        cpsr.daif = 0xf;  // Mask all interrupts
        cpsr.ss = 0;
        cpsr.il = 0;
    }
    return cpsr;
}

void
ISA::initializeMiscRegMetadata()
{
    // the MiscReg metadata tables are shared across all instances of the
    // ISA object, so there's no need to initialize them multiple times.
    static bool completed = false;
    if (completed)
        return;

    // This boolean variable specifies if the system is running in aarch32 at
    // EL3 (aarch32EL3 = true). It is false if EL3 is not implemented, or it
    // is running in aarch64 (aarch32EL3 = false)
    bool aarch32EL3 = release->has(ArmExtension::SECURITY) && !highestELIs64;

    // Set Privileged Access Never on taking an exception to EL1 (Arm 8.1+),
    // unsupported
    bool SPAN = false;

    // Implicit error synchronization event enable (Arm 8.2+), unsupported
    bool IESB = false;

    // Load Multiple and Store Multiple Atomicity and Ordering (Arm 8.2+),
    // unsupported
    bool LSMAOE = false;

    // No Trap Load Multiple and Store Multiple (Arm 8.2+), unsupported
    bool nTLSMD = false;

    // Pointer authentication (Arm 8.3+), unsupported
    bool EnDA = true; // using APDAKey_EL1 key of instr addrs in ELs 0,1
    bool EnDB = true; // using APDBKey_EL1 key of instr addrs in ELs 0,1
    bool EnIA = true; // using APIAKey_EL1 key of instr addrs in ELs 0,1
    bool EnIB = true; // using APIBKey_EL1 key of instr addrs in ELs 0,1

    const bool vhe_implemented = release->has(ArmExtension::FEAT_VHE);
    const bool sel2_implemented = release->has(ArmExtension::FEAT_SEL2);

    const Params &p(params());

    uint32_t midr;
    if (p.midr != 0x0)
        midr = p.midr;
    else if (highestELIs64)
        // Cortex-A57 TRM r0p0 MIDR
        midr = 0x410fd070;
    else
        // Cortex-A15 TRM r0p0 MIDR
        midr = 0x410fc0f0;

    /**
     * Some registers alias with others, and therefore need to be translated.
     * When two mapping registers are given, they are the 32b lower and
     * upper halves, respectively, of the 64b register being mapped.
     * aligned with reference documentation ARM DDI 0487A.i pp 1540-1543
     *
     * NAM = "not architecturally mandated",
     * from ARM DDI 0487A.i, template text
     * "AArch64 System register ___ can be mapped to
     *  AArch32 System register ___, but this is not
     *  architecturally mandated."
     */

    InitReg(MISCREG_CPSR)
      .reset(resetCPSR(system))
      .allPrivileges();
    InitReg(MISCREG_SPSR)
      .allPrivileges();
    InitReg(MISCREG_SPSR_FIQ)
      .allPrivileges();
    InitReg(MISCREG_SPSR_IRQ)
      .allPrivileges();
    InitReg(MISCREG_SPSR_SVC)
      .allPrivileges();
    InitReg(MISCREG_SPSR_MON)
      .allPrivileges();
    InitReg(MISCREG_SPSR_ABT)
      .allPrivileges();
    InitReg(MISCREG_SPSR_HYP)
      .allPrivileges();
    InitReg(MISCREG_SPSR_UND)
      .allPrivileges();
    InitReg(MISCREG_ELR_HYP)
      .allPrivileges();
    InitReg(MISCREG_FPSID)
      .reset(p.fpsid)
      .allPrivileges();
    InitReg(MISCREG_FPSCR)
      .res0(mask(14, 13) | mask(6, 5))
      .allPrivileges();
    InitReg(MISCREG_MVFR1)
      .reset([] () {
        MVFR1 mvfr1 = 0;
        mvfr1.flushToZero = 1;
        mvfr1.defaultNaN = 1;
        mvfr1.advSimdLoadStore = 1;
        mvfr1.advSimdInteger = 1;
        mvfr1.advSimdSinglePrecision = 1;
        mvfr1.advSimdHalfPrecision = 1;
        mvfr1.vfpHalfPrecision = 1;
        return mvfr1;
      }())
      .allPrivileges();
    InitReg(MISCREG_MVFR0)
      .reset([] () {
        MVFR0 mvfr0 = 0;
        mvfr0.advSimdRegisters = 2;
        mvfr0.singlePrecision = 2;
        mvfr0.doublePrecision = 2;
        mvfr0.vfpExceptionTrapping = 0;
        mvfr0.divide = 1;
        mvfr0.squareRoot = 1;
        mvfr0.shortVectors = 1;
        mvfr0.roundingModes = 1;
        return mvfr0;
      }())
      .allPrivileges();
    InitReg(MISCREG_FPEXC)
      .allPrivileges();

    // Helper registers
    InitReg(MISCREG_CPSR_MODE)
      .allPrivileges();
    InitReg(MISCREG_CPSR_Q)
      .allPrivileges();
    InitReg(MISCREG_FPSCR_EXC)
      .allPrivileges();
    InitReg(MISCREG_FPSCR_QC)
      .allPrivileges();
    InitReg(MISCREG_LOCKADDR)
      .allPrivileges();
    InitReg(MISCREG_LOCKFLAG)
      .allPrivileges();
    InitReg(MISCREG_PRRR_MAIR0)
      .mutex()
      .banked();
    InitReg(MISCREG_PRRR_MAIR0_NS)
      .mutex()
      .privSecure(!aarch32EL3)
      .bankedChild();
    InitReg(MISCREG_PRRR_MAIR0_S)
      .mutex()
      .bankedChild();
    InitReg(MISCREG_NMRR_MAIR1)
      .mutex()
      .banked();
    InitReg(MISCREG_NMRR_MAIR1_NS)
      .mutex()
      .privSecure(!aarch32EL3)
      .bankedChild();
    InitReg(MISCREG_NMRR_MAIR1_S)
      .mutex()
      .bankedChild();
    InitReg(MISCREG_PMXEVTYPER_PMCCFILTR)
      .mutex();
    InitReg(MISCREG_SEV_MAILBOX)
      .reset(1) // Start with an event in the mailbox
      .allPrivileges();
    InitReg(MISCREG_TLBINEEDSYNC)
      .allPrivileges().exceptUserMode();

    // AArch32 CP14 registers
    InitReg(MISCREG_DBGDIDR)
      .reset(0x6 << 16) // Armv8 Debug architecture
      .allPrivileges().monSecureWrite(0).monNonSecureWrite(0);
    InitReg(MISCREG_DBGDSCRint)
      .allPrivileges().monSecureWrite(0).monNonSecureWrite(0);
    InitReg(MISCREG_DBGDCCINT)
      .unimplemented()
      .allPrivileges();
    InitReg(MISCREG_DBGDTRTXint)
      .unimplemented()
      .allPrivileges();
    InitReg(MISCREG_DBGDTRRXint)
      .unimplemented()
      .allPrivileges();
    InitReg(MISCREG_DBGWFAR)
      .unimplemented()
      .allPrivileges();
    InitReg(MISCREG_DBGVCR)
      .allPrivileges().exceptUserMode();
    InitReg(MISCREG_DBGDTRRXext)
      .unimplemented()
      .allPrivileges();
    InitReg(MISCREG_DBGDSCRext)
      .allPrivileges();
    InitReg(MISCREG_DBGDTRTXext)
      .unimplemented()
      .allPrivileges();
    InitReg(MISCREG_DBGOSECCR)
      .unimplemented()
      .allPrivileges();
    InitReg(MISCREG_DBGBVR0)
      .allPrivileges().exceptUserMode();
    InitReg(MISCREG_DBGBVR1)
      .allPrivileges().exceptUserMode();
    InitReg(MISCREG_DBGBVR2)
      .allPrivileges().exceptUserMode();
    InitReg(MISCREG_DBGBVR3)
      .allPrivileges().exceptUserMode();
    InitReg(MISCREG_DBGBVR4)
      .allPrivileges().exceptUserMode();
    InitReg(MISCREG_DBGBVR5)
      .allPrivileges().exceptUserMode();
    InitReg(MISCREG_DBGBVR6)
      .allPrivileges().exceptUserMode();
    InitReg(MISCREG_DBGBVR7)
      .allPrivileges().exceptUserMode();
    InitReg(MISCREG_DBGBVR8)
      .allPrivileges().exceptUserMode();
    InitReg(MISCREG_DBGBVR9)
      .allPrivileges().exceptUserMode();
    InitReg(MISCREG_DBGBVR10)
      .allPrivileges().exceptUserMode();
    InitReg(MISCREG_DBGBVR11)
      .allPrivileges().exceptUserMode();
    InitReg(MISCREG_DBGBVR12)
      .allPrivileges().exceptUserMode();
    InitReg(MISCREG_DBGBVR13)
      .allPrivileges().exceptUserMode();
    InitReg(MISCREG_DBGBVR14)
      .allPrivileges().exceptUserMode();
    InitReg(MISCREG_DBGBVR15)
      .allPrivileges().exceptUserMode();
    InitReg(MISCREG_DBGBCR0)
      .allPrivileges().exceptUserMode();
    InitReg(MISCREG_DBGBCR1)
      .allPrivileges().exceptUserMode();
    InitReg(MISCREG_DBGBCR2)
      .allPrivileges().exceptUserMode();
    InitReg(MISCREG_DBGBCR3)
      .allPrivileges().exceptUserMode();
    InitReg(MISCREG_DBGBCR4)
      .allPrivileges().exceptUserMode();
    InitReg(MISCREG_DBGBCR5)
      .allPrivileges().exceptUserMode();
    InitReg(MISCREG_DBGBCR6)
      .allPrivileges().exceptUserMode();
    InitReg(MISCREG_DBGBCR7)
      .allPrivileges().exceptUserMode();
    InitReg(MISCREG_DBGBCR8)
      .allPrivileges().exceptUserMode();
    InitReg(MISCREG_DBGBCR9)
      .allPrivileges().exceptUserMode();
    InitReg(MISCREG_DBGBCR10)
      .allPrivileges().exceptUserMode();
    InitReg(MISCREG_DBGBCR11)
      .allPrivileges().exceptUserMode();
    InitReg(MISCREG_DBGBCR12)
      .allPrivileges().exceptUserMode();
    InitReg(MISCREG_DBGBCR13)
      .allPrivileges().exceptUserMode();
    InitReg(MISCREG_DBGBCR14)
      .allPrivileges().exceptUserMode();
    InitReg(MISCREG_DBGBCR15)
      .allPrivileges().exceptUserMode();
    InitReg(MISCREG_DBGWVR0)
      .allPrivileges().exceptUserMode();
    InitReg(MISCREG_DBGWVR1)
      .allPrivileges().exceptUserMode();
    InitReg(MISCREG_DBGWVR2)
      .allPrivileges().exceptUserMode();
    InitReg(MISCREG_DBGWVR3)
      .allPrivileges().exceptUserMode();
    InitReg(MISCREG_DBGWVR4)
      .allPrivileges().exceptUserMode();
    InitReg(MISCREG_DBGWVR5)
      .allPrivileges().exceptUserMode();
    InitReg(MISCREG_DBGWVR6)
      .allPrivileges().exceptUserMode();
    InitReg(MISCREG_DBGWVR7)
      .allPrivileges().exceptUserMode();
    InitReg(MISCREG_DBGWVR8)
      .allPrivileges().exceptUserMode();
    InitReg(MISCREG_DBGWVR9)
      .allPrivileges().exceptUserMode();
    InitReg(MISCREG_DBGWVR10)
      .allPrivileges().exceptUserMode();
    InitReg(MISCREG_DBGWVR11)
      .allPrivileges().exceptUserMode();
    InitReg(MISCREG_DBGWVR12)
      .allPrivileges().exceptUserMode();
    InitReg(MISCREG_DBGWVR13)
      .allPrivileges().exceptUserMode();
    InitReg(MISCREG_DBGWVR14)
      .allPrivileges().exceptUserMode();
    InitReg(MISCREG_DBGWVR15)
      .allPrivileges().exceptUserMode();
    InitReg(MISCREG_DBGWCR0)
      .allPrivileges().exceptUserMode();
    InitReg(MISCREG_DBGWCR1)
      .allPrivileges().exceptUserMode();
    InitReg(MISCREG_DBGWCR2)
      .allPrivileges().exceptUserMode();
    InitReg(MISCREG_DBGWCR3)
      .allPrivileges().exceptUserMode();
    InitReg(MISCREG_DBGWCR4)
      .allPrivileges().exceptUserMode();
    InitReg(MISCREG_DBGWCR5)
      .allPrivileges().exceptUserMode();
    InitReg(MISCREG_DBGWCR6)
      .allPrivileges().exceptUserMode();
    InitReg(MISCREG_DBGWCR7)
      .allPrivileges().exceptUserMode();
    InitReg(MISCREG_DBGWCR8)
      .allPrivileges().exceptUserMode();
    InitReg(MISCREG_DBGWCR9)
      .allPrivileges().exceptUserMode();
    InitReg(MISCREG_DBGWCR10)
      .allPrivileges().exceptUserMode();
    InitReg(MISCREG_DBGWCR11)
      .allPrivileges().exceptUserMode();
    InitReg(MISCREG_DBGWCR12)
      .allPrivileges().exceptUserMode();
    InitReg(MISCREG_DBGWCR13)
      .allPrivileges().exceptUserMode();
    InitReg(MISCREG_DBGWCR14)
      .allPrivileges().exceptUserMode();
    InitReg(MISCREG_DBGWCR15)
      .allPrivileges().exceptUserMode();
    InitReg(MISCREG_DBGDRAR)
      .unimplemented()
      .allPrivileges().monSecureWrite(0).monNonSecureWrite(0);
    InitReg(MISCREG_DBGBXVR0)
      .allPrivileges().exceptUserMode();
    InitReg(MISCREG_DBGBXVR1)
      .allPrivileges().exceptUserMode();
    InitReg(MISCREG_DBGBXVR2)
      .allPrivileges().exceptUserMode();
    InitReg(MISCREG_DBGBXVR3)
      .allPrivileges().exceptUserMode();
    InitReg(MISCREG_DBGBXVR4)
      .allPrivileges().exceptUserMode();
    InitReg(MISCREG_DBGBXVR5)
      .allPrivileges().exceptUserMode();
    InitReg(MISCREG_DBGBXVR0)
      .allPrivileges().exceptUserMode();
    InitReg(MISCREG_DBGBXVR6)
      .allPrivileges().exceptUserMode();
    InitReg(MISCREG_DBGBXVR7)
      .allPrivileges().exceptUserMode();
    InitReg(MISCREG_DBGBXVR8)
      .allPrivileges().exceptUserMode();
    InitReg(MISCREG_DBGBXVR9)
      .allPrivileges().exceptUserMode();
    InitReg(MISCREG_DBGBXVR10)
      .allPrivileges().exceptUserMode();
    InitReg(MISCREG_DBGBXVR11)
      .allPrivileges().exceptUserMode();
    InitReg(MISCREG_DBGBXVR12)
      .allPrivileges().exceptUserMode();
    InitReg(MISCREG_DBGBXVR13)
      .allPrivileges().exceptUserMode();
    InitReg(MISCREG_DBGBXVR14)
      .allPrivileges().exceptUserMode();
    InitReg(MISCREG_DBGBXVR15)
      .allPrivileges().exceptUserMode();
    InitReg(MISCREG_DBGOSLAR)
       .allPrivileges().monSecureRead(0).monNonSecureRead(0);
    InitReg(MISCREG_DBGOSLSR)
      .allPrivileges().monSecureWrite(0).monNonSecureWrite(0);
    InitReg(MISCREG_DBGOSDLR)
      .unimplemented()
      .warnNotFail()
      .allPrivileges();
    InitReg(MISCREG_DBGPRCR)
      .unimplemented()
      .allPrivileges();
    InitReg(MISCREG_DBGDSAR)
      .unimplemented()
      .allPrivileges().monSecureWrite(0).monNonSecureWrite(0);
    InitReg(MISCREG_DBGCLAIMSET)
      .unimplemented()
      .allPrivileges();
    InitReg(MISCREG_DBGCLAIMCLR)
      .unimplemented()
      .allPrivileges();
    InitReg(MISCREG_DBGAUTHSTATUS)
      .unimplemented()
      .allPrivileges().monSecureWrite(0).monNonSecureWrite(0);
    InitReg(MISCREG_DBGDEVID2)
      .unimplemented()
      .allPrivileges().monSecureWrite(0).monNonSecureWrite(0);
    InitReg(MISCREG_DBGDEVID1)
      .unimplemented()
      .allPrivileges().monSecureWrite(0).monNonSecureWrite(0);
    InitReg(MISCREG_DBGDEVID0)
      .allPrivileges().monSecureWrite(0).monNonSecureWrite(0);
    InitReg(MISCREG_TEECR)
      .unimplemented()
      .allPrivileges();
    InitReg(MISCREG_JIDR)
      .raz() // Jazelle trivial implementation, RAZ/WI
      .allPrivileges();
    InitReg(MISCREG_TEEHBR)
      .allPrivileges();
    InitReg(MISCREG_JOSCR)
      .raz() // Jazelle trivial implementation, RAZ/WI
      .allPrivileges();
    InitReg(MISCREG_JMCR)
      .raz() // Jazelle trivial implementation, RAZ/WI
      .allPrivileges();

    // AArch32 CP15 registers
    InitReg(MISCREG_MIDR)
      .reset(midr)
      .allPrivileges().exceptUserMode().writes(0);
    InitReg(MISCREG_CTR)
      .reset([system=p.system](){
          //all caches have the same line size in gem5
          //4 byte words in ARM
          unsigned line_size_words =
              system->cacheLineSize() / 4;
          unsigned log2_line_size_words = 0;

          while (line_size_words >>= 1) {
              ++log2_line_size_words;
          }

          CTR ctr = 0;
          //log2 of minimun i-cache line size (words)
          ctr.iCacheLineSize = log2_line_size_words;
          //b11 - gem5 uses pipt
          ctr.l1IndexPolicy = 0x3;
          //log2 of minimum d-cache line size (words)
          ctr.dCacheLineSize = log2_line_size_words;
          //log2 of max reservation size (words)
          ctr.erg = log2_line_size_words;
          //log2 of max writeback size (words)
          ctr.cwg = log2_line_size_words;
          //b100 - gem5 format is ARMv7
          ctr.format = 0x4;

          return ctr;
      }())
      .unserialize(0)
      .allPrivileges().exceptUserMode().writes(0);
    InitReg(MISCREG_TCMTR)
      .raz() // No TCM's
      .allPrivileges().exceptUserMode().writes(0);
    InitReg(MISCREG_TLBTR)
      .reset(1) // Separate Instruction and Data TLBs
      .allPrivileges().exceptUserMode().writes(0);
    InitReg(MISCREG_MPIDR)
      .reset(0x80000000)
      .allPrivileges().exceptUserMode().writes(0);
    InitReg(MISCREG_REVIDR)
      .unimplemented()
      .warnNotFail()
      .allPrivileges().exceptUserMode().writes(0);
    InitReg(MISCREG_ID_PFR0)
      .reset(0x00000031) // !ThumbEE | !Jazelle | Thumb | ARM
      .allPrivileges().exceptUserMode().writes(0);
    InitReg(MISCREG_ID_PFR1)
      .reset([release=release,system=system](){
          // Timer | Virti | !M Profile | TrustZone | ARMv4
          bool have_timer = (system && system->getGenericTimer() != nullptr);
          return 0x00000001 |
              (release->has(ArmExtension::SECURITY) ?
                  0x00000010 : 0x0) |
              (release->has(ArmExtension::VIRTUALIZATION) ?
                  0x00001000 : 0x0) |
              (have_timer ? 0x00010000 : 0x0);
      }())
      .unserialize(0)
      .allPrivileges().exceptUserMode().writes(0);
    InitReg(MISCREG_ID_DFR0)
      .reset(p.pmu ? 0x03000000 : 0)
      .allPrivileges().exceptUserMode().writes(0);
    InitReg(MISCREG_ID_AFR0)
      .allPrivileges().exceptUserMode().writes(0);
    InitReg(MISCREG_ID_MMFR0)
      .reset([p,release=release](){
          RegVal mmfr0 = p.id_mmfr0;
          if (release->has(ArmExtension::LPAE))
              mmfr0 = (mmfr0 & ~0xf) | 0x5;
          return mmfr0;
      }())
      .allPrivileges().exceptUserMode().writes(0);
    InitReg(MISCREG_ID_MMFR1)
      .reset(p.id_mmfr1)
      .allPrivileges().exceptUserMode().writes(0);
    InitReg(MISCREG_ID_MMFR2)
      .reset(p.id_mmfr2)
      .allPrivileges().exceptUserMode().writes(0);
    InitReg(MISCREG_ID_MMFR3)
      .reset(p.id_mmfr3)
      .allPrivileges().exceptUserMode().writes(0);
    InitReg(MISCREG_ID_MMFR4)
      .reset(p.id_mmfr4)
      .allPrivileges().exceptUserMode().writes(0);
    InitReg(MISCREG_ID_ISAR0)
      .reset(p.id_isar0)
      .allPrivileges().exceptUserMode().writes(0);
    InitReg(MISCREG_ID_ISAR1)
      .reset(p.id_isar1)
      .allPrivileges().exceptUserMode().writes(0);
    InitReg(MISCREG_ID_ISAR2)
      .reset(p.id_isar2)
      .allPrivileges().exceptUserMode().writes(0);
    InitReg(MISCREG_ID_ISAR3)
      .reset(p.id_isar3)
      .allPrivileges().exceptUserMode().writes(0);
    InitReg(MISCREG_ID_ISAR4)
      .reset(p.id_isar4)
      .allPrivileges().exceptUserMode().writes(0);
    InitReg(MISCREG_ID_ISAR5)
      .reset([p,release=release] () {
        ISAR5 isar5 = p.id_isar5;
        if (release->has(ArmExtension::CRYPTO)) {
            isar5.crc32 = 1;
            isar5.sha2 = 1;
            isar5.sha1 = 1;
            isar5.aes = 2;
        } else {
            isar5.crc32 = 0;
            isar5.sha2 = 0;
            isar5.sha1 = 0;
            isar5.aes = 0;
        }
        isar5.rdm = release->has(ArmExtension::FEAT_RDM) ? 0x1 : 0x0;
        isar5.vcma = release->has(ArmExtension::FEAT_FCMA) ? 0x1 : 0x0;
        return isar5;
      }())
      .allPrivileges().exceptUserMode().writes(0);
    InitReg(MISCREG_ID_ISAR6)
      .reset([p,release=release] () {
        ISAR6 isar6 = p.id_isar6;
        isar6.jscvt = release->has(ArmExtension::FEAT_JSCVT) ? 0x1 : 0x0;
        return isar6;
      }())
      .allPrivileges().exceptUserMode().writes(0);
    InitReg(MISCREG_CCSIDR)
      .allPrivileges().exceptUserMode().writes(0);
    InitReg(MISCREG_CLIDR)
      .allPrivileges().exceptUserMode().writes(0);
    InitReg(MISCREG_AIDR)
      .raz() // AUX ID set to 0
      .allPrivileges().exceptUserMode().writes(0);
    InitReg(MISCREG_CSSELR)
      .banked();
    InitReg(MISCREG_CSSELR_NS)
      .bankedChild()
      .privSecure(!aarch32EL3)
      .nonSecure().exceptUserMode();
    InitReg(MISCREG_CSSELR_S)
      .bankedChild()
      .secure().exceptUserMode();
    InitReg(MISCREG_VPIDR)
      .reset(midr)
      .hyp().monNonSecure();
    InitReg(MISCREG_VMPIDR)
      .res1(mask(31, 31))
      .hyp().monNonSecure();
    InitReg(MISCREG_SCTLR)
      .banked()
      // readMiscRegNoEffect() uses this metadata
      // despite using children (below) as backing store
      .res0(0x8d22c600)
      .res1(0x00400800 | (SPAN   ? 0 : 0x800000)
                       | (LSMAOE ? 0 :     0x10)
                       | (nTLSMD ? 0 :      0x8));

    auto sctlr_reset = [aarch64=highestELIs64] ()
    {
        SCTLR sctlr = 0;
        if (aarch64) {
            sctlr.afe = 1;
            sctlr.tre = 1;
            sctlr.span = 1;
            sctlr.uwxn = 1;
            sctlr.ntwe = 1;
            sctlr.ntwi = 1;
            sctlr.cp15ben = 1;
            sctlr.sa0 = 1;
        } else {
            sctlr.u = 1;
            sctlr.xp = 1;
            sctlr.uci = 1;
            sctlr.dze = 1;
            sctlr.rao2 = 1;
            sctlr.rao3 = 1;
            sctlr.rao4 = 0xf;
        }
        return sctlr;
    }();
    InitReg(MISCREG_SCTLR_NS)
      .reset(sctlr_reset)
      .bankedChild()
      .privSecure(!aarch32EL3)
      .nonSecure().exceptUserMode();
    InitReg(MISCREG_SCTLR_S)
      .reset(sctlr_reset)
      .bankedChild()
      .secure().exceptUserMode();
    InitReg(MISCREG_ACTLR)
      .banked();
    InitReg(MISCREG_ACTLR_NS)
      .bankedChild()
      .privSecure(!aarch32EL3)
      .nonSecure().exceptUserMode();
    InitReg(MISCREG_ACTLR_S)
      .bankedChild()
      .secure().exceptUserMode();
    InitReg(MISCREG_CPACR)
      .allPrivileges().exceptUserMode();
    InitReg(MISCREG_SDCR)
      .mon();
    InitReg(MISCREG_SCR)
      .reset(release->has(ArmExtension::SECURITY) ? 0 : 1)
      .mon().secure().exceptUserMode()
      .res0(0xff40)  // [31:16], [6]
      .res1(0x0030); // [5:4]
    InitReg(MISCREG_SDER)
      .mon();
    InitReg(MISCREG_NSACR)
      .allPrivileges().hypWrite(0).privNonSecureWrite(0).exceptUserMode();
    InitReg(MISCREG_HSCTLR)
      .reset(0x30c50830)
      .hyp().monNonSecure()
      .res0(0x0512c7c0 | (EnDB   ? 0 :     0x2000)
                       | (IESB   ? 0 :   0x200000)
                       | (EnDA   ? 0 :  0x8000000)
                       | (EnIB   ? 0 : 0x40000000)
                       | (EnIA   ? 0 : 0x80000000))
      .res1(0x30c50830);
    InitReg(MISCREG_HACTLR)
      .hyp().monNonSecure();
    InitReg(MISCREG_HCR)
      .hyp().monNonSecure()
      .res0(release->has(ArmExtension::VIRTUALIZATION) ?
          0x90000000 : mask(31, 0));
    InitReg(MISCREG_HCR2)
      .hyp().monNonSecure()
      .res0(release->has(ArmExtension::VIRTUALIZATION) ?
          0xffa9ff8c : mask(31, 0));
    InitReg(MISCREG_HDCR)
      .hyp().monNonSecure();
    InitReg(MISCREG_HCPTR)
      .res0(mask(29, 21) | mask(19, 16) | mask(14, 14))
      .res1(mask(13, 12) | mask(9, 0))
      .hyp().monNonSecure();
    InitReg(MISCREG_HSTR)
      .hyp().monNonSecure();
    InitReg(MISCREG_HACR)
      .unimplemented()
      .warnNotFail()
      .hyp().monNonSecure();
    InitReg(MISCREG_TTBR0)
      .banked();
    InitReg(MISCREG_TTBR0_NS)
      .bankedChild()
      .privSecure(!aarch32EL3)
      .nonSecure().exceptUserMode();
    InitReg(MISCREG_TTBR0_S)
      .bankedChild()
      .secure().exceptUserMode();
    InitReg(MISCREG_TTBR1)
      .banked();
    InitReg(MISCREG_TTBR1_NS)
      .bankedChild()
      .privSecure(!aarch32EL3)
      .nonSecure().exceptUserMode();
    InitReg(MISCREG_TTBR1_S)
      .bankedChild()
      .secure().exceptUserMode();
    InitReg(MISCREG_TTBCR)
      .banked();
    InitReg(MISCREG_TTBCR_NS)
      .bankedChild()
      .privSecure(!aarch32EL3)
      .nonSecure().exceptUserMode();
    InitReg(MISCREG_TTBCR_S)
      .bankedChild()
      .secure().exceptUserMode();
    InitReg(MISCREG_HTCR)
      .hyp().monNonSecure();
    InitReg(MISCREG_VTCR)
      .hyp().monNonSecure();
    InitReg(MISCREG_DACR)
      .banked();
    InitReg(MISCREG_DACR_NS)
      .bankedChild()
      .privSecure(!aarch32EL3)
      .nonSecure().exceptUserMode();
    InitReg(MISCREG_DACR_S)
      .bankedChild()
      .secure().exceptUserMode();
    InitReg(MISCREG_DFSR)
      .banked()
      .res0(mask(31, 14) | mask(8, 8));
    InitReg(MISCREG_DFSR_NS)
      .bankedChild()
      .privSecure(!aarch32EL3)
      .nonSecure().exceptUserMode();
    InitReg(MISCREG_DFSR_S)
      .bankedChild()
      .secure().exceptUserMode();
    InitReg(MISCREG_IFSR)
      .banked()
      .res0(mask(31, 13) | mask(11, 11) | mask(8, 6));
    InitReg(MISCREG_IFSR_NS)
      .bankedChild()
      .privSecure(!aarch32EL3)
      .nonSecure().exceptUserMode();
    InitReg(MISCREG_IFSR_S)
      .bankedChild()
      .secure().exceptUserMode();
    InitReg(MISCREG_ADFSR)
      .unimplemented()
      .warnNotFail()
      .banked();
    InitReg(MISCREG_ADFSR_NS)
      .unimplemented()
      .warnNotFail()
      .bankedChild()
      .privSecure(!aarch32EL3)
      .nonSecure().exceptUserMode();
    InitReg(MISCREG_ADFSR_S)
      .unimplemented()
      .warnNotFail()
      .bankedChild()
      .secure().exceptUserMode();
    InitReg(MISCREG_AIFSR)
      .unimplemented()
      .warnNotFail()
      .banked();
    InitReg(MISCREG_AIFSR_NS)
      .unimplemented()
      .warnNotFail()
      .bankedChild()
      .privSecure(!aarch32EL3)
      .nonSecure().exceptUserMode();
    InitReg(MISCREG_AIFSR_S)
      .unimplemented()
      .warnNotFail()
      .bankedChild()
      .secure().exceptUserMode();
    InitReg(MISCREG_HADFSR)
      .hyp().monNonSecure();
    InitReg(MISCREG_HAIFSR)
      .hyp().monNonSecure();
    InitReg(MISCREG_HSR)
      .hyp().monNonSecure();
    InitReg(MISCREG_DFAR)
      .banked();
    InitReg(MISCREG_DFAR_NS)
      .bankedChild()
      .privSecure(!aarch32EL3)
      .nonSecure().exceptUserMode();
    InitReg(MISCREG_DFAR_S)
      .bankedChild()
      .secure().exceptUserMode();
    InitReg(MISCREG_IFAR)
      .banked();
    InitReg(MISCREG_IFAR_NS)
      .bankedChild()
      .privSecure(!aarch32EL3)
      .nonSecure().exceptUserMode();
    InitReg(MISCREG_IFAR_S)
      .bankedChild()
      .secure().exceptUserMode();
    InitReg(MISCREG_HDFAR)
      .hyp().monNonSecure();
    InitReg(MISCREG_HIFAR)
      .hyp().monNonSecure();
    InitReg(MISCREG_HPFAR)
      .hyp().monNonSecure();
    InitReg(MISCREG_ICIALLUIS)
      .unimplemented()
      .warnNotFail()
      .writes(1).exceptUserMode();
    InitReg(MISCREG_BPIALLIS)
      .unimplemented()
      .warnNotFail()
      .writes(1).exceptUserMode();
    InitReg(MISCREG_PAR)
      .banked();
    InitReg(MISCREG_PAR_NS)
      .bankedChild()
      .privSecure(!aarch32EL3)
      .nonSecure().exceptUserMode();
    InitReg(MISCREG_PAR_S)
      .bankedChild()
      .secure().exceptUserMode();
    InitReg(MISCREG_ICIALLU)
      .writes(1).exceptUserMode();
    InitReg(MISCREG_ICIMVAU)
      .unimplemented()
      .warnNotFail()
      .writes(1).exceptUserMode();
    InitReg(MISCREG_CP15ISB)
      .writes(1);
    InitReg(MISCREG_BPIALL)
      .unimplemented()
      .warnNotFail()
      .writes(1).exceptUserMode();
    InitReg(MISCREG_BPIMVA)
      .unimplemented()
      .warnNotFail()
      .writes(1).exceptUserMode();
    InitReg(MISCREG_DCIMVAC)
      .unimplemented()
      .warnNotFail()
      .writes(1).exceptUserMode();
    InitReg(MISCREG_DCISW)
      .unimplemented()
      .warnNotFail()
      .writes(1).exceptUserMode();
    InitReg(MISCREG_ATS1CPR)
      .writes(1).exceptUserMode();
    InitReg(MISCREG_ATS1CPW)
      .writes(1).exceptUserMode();
    InitReg(MISCREG_ATS1CUR)
      .writes(1).exceptUserMode();
    InitReg(MISCREG_ATS1CUW)
      .writes(1).exceptUserMode();
    InitReg(MISCREG_ATS12NSOPR)
      .privSecureWrite().hypWrite().monSecureWrite().monNonSecureWrite();
    InitReg(MISCREG_ATS12NSOPW)
      .privSecureWrite().hypWrite().monSecureWrite().monNonSecureWrite();
    InitReg(MISCREG_ATS12NSOUR)
      .privSecureWrite().hypWrite().monSecureWrite().monNonSecureWrite();
    InitReg(MISCREG_ATS12NSOUW)
      .privSecureWrite().hypWrite().monSecureWrite().monNonSecureWrite();
    InitReg(MISCREG_DCCMVAC)
      .writes(1).exceptUserMode();
    InitReg(MISCREG_DCCSW)
      .unimplemented()
      .warnNotFail()
      .writes(1).exceptUserMode();
    InitReg(MISCREG_CP15DSB)
      .writes(1);
    InitReg(MISCREG_CP15DMB)
      .writes(1);
    InitReg(MISCREG_DCCMVAU)
      .unimplemented()
      .warnNotFail()
      .writes(1).exceptUserMode();
    InitReg(MISCREG_DCCIMVAC)
      .unimplemented()
      .warnNotFail()
      .writes(1).exceptUserMode();
    InitReg(MISCREG_DCCISW)
      .unimplemented()
      .warnNotFail()
      .writes(1).exceptUserMode();
    InitReg(MISCREG_ATS1HR)
      .monNonSecureWrite().hypWrite();
    InitReg(MISCREG_ATS1HW)
      .monNonSecureWrite().hypWrite();
    InitReg(MISCREG_TLBIALLIS)
      .writes(1).exceptUserMode();
    InitReg(MISCREG_TLBIMVAIS)
      .writes(1).exceptUserMode();
    InitReg(MISCREG_TLBIASIDIS)
      .writes(1).exceptUserMode();
    InitReg(MISCREG_TLBIMVAAIS)
      .writes(1).exceptUserMode();
    InitReg(MISCREG_TLBIMVALIS)
      .writes(1).exceptUserMode();
    InitReg(MISCREG_TLBIMVAALIS)
      .writes(1).exceptUserMode();
    InitReg(MISCREG_ITLBIALL)
      .writes(1).exceptUserMode();
    InitReg(MISCREG_ITLBIMVA)
      .writes(1).exceptUserMode();
    InitReg(MISCREG_ITLBIASID)
      .writes(1).exceptUserMode();
    InitReg(MISCREG_DTLBIALL)
      .writes(1).exceptUserMode();
    InitReg(MISCREG_DTLBIMVA)
      .writes(1).exceptUserMode();
    InitReg(MISCREG_DTLBIASID)
      .writes(1).exceptUserMode();
    InitReg(MISCREG_TLBIALL)
      .writes(1).exceptUserMode();
    InitReg(MISCREG_TLBIMVA)
      .writes(1).exceptUserMode();
    InitReg(MISCREG_TLBIASID)
      .writes(1).exceptUserMode();
    InitReg(MISCREG_TLBIMVAA)
      .writes(1).exceptUserMode();
    InitReg(MISCREG_TLBIMVAL)
      .writes(1).exceptUserMode();
    InitReg(MISCREG_TLBIMVAAL)
      .writes(1).exceptUserMode();
    InitReg(MISCREG_TLBIIPAS2IS)
      .monNonSecureWrite().hypWrite();
    InitReg(MISCREG_TLBIIPAS2LIS)
      .monNonSecureWrite().hypWrite();
    InitReg(MISCREG_TLBIALLHIS)
      .monNonSecureWrite().hypWrite();
    InitReg(MISCREG_TLBIMVAHIS)
      .monNonSecureWrite().hypWrite();
    InitReg(MISCREG_TLBIALLNSNHIS)
      .monNonSecureWrite().hypWrite();
    InitReg(MISCREG_TLBIMVALHIS)
      .monNonSecureWrite().hypWrite();
    InitReg(MISCREG_TLBIIPAS2)
      .monNonSecureWrite().hypWrite();
    InitReg(MISCREG_TLBIIPAS2L)
      .monNonSecureWrite().hypWrite();
    InitReg(MISCREG_TLBIALLH)
      .monNonSecureWrite().hypWrite();
    InitReg(MISCREG_TLBIMVAH)
      .monNonSecureWrite().hypWrite();
    InitReg(MISCREG_TLBIALLNSNH)
      .monNonSecureWrite().hypWrite();
    InitReg(MISCREG_TLBIMVALH)
      .monNonSecureWrite().hypWrite();
    InitReg(MISCREG_PMCR)
      .allPrivileges();
    InitReg(MISCREG_PMCNTENSET)
      .allPrivileges();
    InitReg(MISCREG_PMCNTENCLR)
      .allPrivileges();
    InitReg(MISCREG_PMOVSR)
      .allPrivileges();
    InitReg(MISCREG_PMSWINC)
      .allPrivileges();
    InitReg(MISCREG_PMSELR)
      .allPrivileges();
    InitReg(MISCREG_PMCEID0)
      .allPrivileges();
    InitReg(MISCREG_PMCEID1)
      .allPrivileges();
    InitReg(MISCREG_PMCCNTR)
      .allPrivileges();
    InitReg(MISCREG_PMXEVTYPER)
      .allPrivileges();
    InitReg(MISCREG_PMCCFILTR)
      .allPrivileges();
    InitReg(MISCREG_PMXEVCNTR)
      .allPrivileges();
    InitReg(MISCREG_PMUSERENR)
      .allPrivileges().userNonSecureWrite(0).userSecureWrite(0);
    InitReg(MISCREG_PMINTENSET)
      .allPrivileges().exceptUserMode();
    InitReg(MISCREG_PMINTENCLR)
      .allPrivileges().exceptUserMode();
    InitReg(MISCREG_PMOVSSET)
      .unimplemented()
      .allPrivileges();
    InitReg(MISCREG_L2CTLR)
      .allPrivileges().exceptUserMode();
    InitReg(MISCREG_L2ECTLR)
      .unimplemented()
      .allPrivileges().exceptUserMode();
    InitReg(MISCREG_PRRR)
      .banked();
    InitReg(MISCREG_PRRR_NS)
      .bankedChild()
      .reset(
        (1 << 19) | // 19
        (0 << 18) | // 18
        (0 << 17) | // 17
        (1 << 16) | // 16
        (2 << 14) | // 15:14
        (0 << 12) | // 13:12
        (2 << 10) | // 11:10
        (2 << 8)  | // 9:8
        (2 << 6)  | // 7:6
        (2 << 4)  | // 5:4
        (1 << 2)  | // 3:2
        0)
      .privSecure(!aarch32EL3)
      .nonSecure().exceptUserMode();
    InitReg(MISCREG_PRRR_S)
      .bankedChild()
      .secure().exceptUserMode();
    InitReg(MISCREG_MAIR0)
      .banked();
    InitReg(MISCREG_MAIR0_NS)
      .bankedChild()
      .privSecure(!aarch32EL3)
      .nonSecure().exceptUserMode();
    InitReg(MISCREG_MAIR0_S)
      .bankedChild()
      .secure().exceptUserMode();
    InitReg(MISCREG_NMRR)
      .banked();
    InitReg(MISCREG_NMRR_NS)
      .bankedChild()
      .reset(
        (1 << 30) | // 31:30
        (0 << 26) | // 27:26
        (0 << 24) | // 25:24
        (3 << 22) | // 23:22
        (2 << 20) | // 21:20
        (0 << 18) | // 19:18
        (0 << 16) | // 17:16
        (1 << 14) | // 15:14
        (0 << 12) | // 13:12
        (2 << 10) | // 11:10
        (0 << 8)  | // 9:8
        (3 << 6)  | // 7:6
        (2 << 4)  | // 5:4
        (0 << 2)  | // 3:2
        0)
      .privSecure(!aarch32EL3)
      .nonSecure().exceptUserMode();
    InitReg(MISCREG_NMRR_S)
      .bankedChild()
      .secure().exceptUserMode();
    InitReg(MISCREG_MAIR1)
      .banked();
    InitReg(MISCREG_MAIR1_NS)
      .bankedChild()
      .privSecure(!aarch32EL3)
      .nonSecure().exceptUserMode();
    InitReg(MISCREG_MAIR1_S)
      .bankedChild()
      .secure().exceptUserMode();
    InitReg(MISCREG_AMAIR0)
      .res0(release->has(ArmExtension::LPAE) ? 0 : mask(31, 0))
      .banked();
    InitReg(MISCREG_AMAIR0_NS)
      .bankedChild()
      .privSecure(!aarch32EL3)
      .nonSecure().exceptUserMode();
    InitReg(MISCREG_AMAIR0_S)
      .bankedChild()
      .secure().exceptUserMode();
    InitReg(MISCREG_AMAIR1)
      .res0(release->has(ArmExtension::LPAE) ? 0 : mask(31, 0))
      .banked();
    InitReg(MISCREG_AMAIR1_NS)
      .bankedChild()
      .privSecure(!aarch32EL3)
      .nonSecure().exceptUserMode();
    InitReg(MISCREG_AMAIR1_S)
      .bankedChild()
      .secure().exceptUserMode();
    InitReg(MISCREG_HMAIR0)
      .hyp().monNonSecure();
    InitReg(MISCREG_HMAIR1)
      .hyp().monNonSecure();
    InitReg(MISCREG_HAMAIR0)
      .unimplemented()
      .warnNotFail()
      .hyp().monNonSecure();
    InitReg(MISCREG_HAMAIR1)
      .unimplemented()
      .warnNotFail()
      .hyp().monNonSecure();
    InitReg(MISCREG_VBAR)
      .banked();
    InitReg(MISCREG_VBAR_NS)
      .bankedChild()
      .privSecure(!aarch32EL3)
      .nonSecure().exceptUserMode();
    InitReg(MISCREG_VBAR_S)
      .bankedChild()
      .secure().exceptUserMode();
    InitReg(MISCREG_MVBAR)
      .reset(FullSystem ? system->resetAddr() : 0)
      .mon().secure()
      .hypRead(FullSystem && system->highestEL() == EL2)
      .privRead(FullSystem && system->highestEL() == EL1)
      .exceptUserMode();
    InitReg(MISCREG_RMR)
      .unimplemented()
      .mon().secure().exceptUserMode();
    InitReg(MISCREG_ISR)
      .allPrivileges().exceptUserMode().writes(0);
    InitReg(MISCREG_HVBAR)
      .hyp().monNonSecure()
      .res0(0x1f);
    InitReg(MISCREG_FCSEIDR)
      .unimplemented()
      .warnNotFail()
      .allPrivileges().exceptUserMode();
    InitReg(MISCREG_CONTEXTIDR)
      .banked();
    InitReg(MISCREG_CONTEXTIDR_NS)
      .bankedChild()
      .privSecure(!aarch32EL3)
      .nonSecure().exceptUserMode();
    InitReg(MISCREG_CONTEXTIDR_S)
      .bankedChild()
      .secure().exceptUserMode();
    InitReg(MISCREG_TPIDRURW)
      .banked();
    InitReg(MISCREG_TPIDRURW_NS)
      .bankedChild()
      .allPrivileges()
      .privSecure(!aarch32EL3)
      .monSecure(0);
    InitReg(MISCREG_TPIDRURW_S)
      .bankedChild()
      .secure();
    InitReg(MISCREG_TPIDRURO)
      .banked();
    InitReg(MISCREG_TPIDRURO_NS)
      .bankedChild()
      .allPrivileges()
      .userNonSecureWrite(0).userSecureRead(1)
      .privSecure(!aarch32EL3)
      .monSecure(0);
    InitReg(MISCREG_TPIDRURO_S)
      .bankedChild()
      .secure().userSecureWrite(0);
    InitReg(MISCREG_TPIDRPRW)
      .banked();
    InitReg(MISCREG_TPIDRPRW_NS)
      .bankedChild()
      .nonSecure().exceptUserMode()
      .privSecure(!aarch32EL3);
    InitReg(MISCREG_TPIDRPRW_S)
      .bankedChild()
      .secure().exceptUserMode();
    InitReg(MISCREG_HTPIDR)
      .hyp().monNonSecure();
    // BEGIN Generic Timer (AArch32)
    InitReg(MISCREG_CNTFRQ)
      .reads(1)
      .highest(system)
      .privSecureWrite(aarch32EL3);
    InitReg(MISCREG_CNTPCT)
      .unverifiable()
      .reads(1);
    InitReg(MISCREG_CNTVCT)
      .unverifiable()
      .reads(1);
    InitReg(MISCREG_CNTP_CTL)
      .banked();
    InitReg(MISCREG_CNTP_CTL_NS)
      .bankedChild()
      .nonSecure()
      .privSecure(!aarch32EL3)
      .userSecureRead(!aarch32EL3)
      .userSecureWrite(!aarch32EL3)
      .res0(0xfffffff8);
    InitReg(MISCREG_CNTP_CTL_S)
      .bankedChild()
      .secure()
      .privSecure(aarch32EL3)
      .res0(0xfffffff8);
    InitReg(MISCREG_CNTP_CVAL)
      .banked();
    InitReg(MISCREG_CNTP_CVAL_NS)
      .bankedChild()
      .nonSecure()
      .privSecure(!aarch32EL3)
      .userSecureRead(!aarch32EL3)
      .userSecureWrite(!aarch32EL3);
    InitReg(MISCREG_CNTP_CVAL_S)
      .bankedChild()
      .secure()
      .privSecure(aarch32EL3);
    InitReg(MISCREG_CNTP_TVAL)
      .banked();
    InitReg(MISCREG_CNTP_TVAL_NS)
      .bankedChild()
      .nonSecure()
      .privSecure(!aarch32EL3)
      .userSecureRead(!aarch32EL3)
      .userSecureWrite(!aarch32EL3);
    InitReg(MISCREG_CNTP_TVAL_S)
      .bankedChild()
      .secure()
      .privSecure(aarch32EL3);
    InitReg(MISCREG_CNTV_CTL)
      .allPrivileges()
      .res0(0xfffffff8);
    InitReg(MISCREG_CNTV_CVAL)
      .allPrivileges();
    InitReg(MISCREG_CNTV_TVAL)
      .allPrivileges();
    InitReg(MISCREG_CNTKCTL)
      .allPrivileges()
      .exceptUserMode()
      .res0(0xfffdfc00);
    InitReg(MISCREG_CNTHCTL)
      .monNonSecure()
      .hyp()
      .res0(0xfffdff00);
    InitReg(MISCREG_CNTHP_CTL)
      .monNonSecure()
      .hyp()
      .res0(0xfffffff8);
    InitReg(MISCREG_CNTHP_CVAL)
      .monNonSecure()
      .hyp();
    InitReg(MISCREG_CNTHP_TVAL)
      .monNonSecure()
      .hyp();
    InitReg(MISCREG_CNTVOFF)
      .monNonSecure()
      .hyp();
    // END Generic Timer (AArch32)
    InitReg(MISCREG_IL1DATA0)
      .unimplemented()
      .allPrivileges().exceptUserMode();
    InitReg(MISCREG_IL1DATA1)
      .unimplemented()
      .allPrivileges().exceptUserMode();
    InitReg(MISCREG_IL1DATA2)
      .unimplemented()
      .allPrivileges().exceptUserMode();
    InitReg(MISCREG_IL1DATA3)
      .unimplemented()
      .allPrivileges().exceptUserMode();
    InitReg(MISCREG_DL1DATA0)
      .unimplemented()
      .allPrivileges().exceptUserMode();
    InitReg(MISCREG_DL1DATA1)
      .unimplemented()
      .allPrivileges().exceptUserMode();
    InitReg(MISCREG_DL1DATA2)
      .unimplemented()
      .allPrivileges().exceptUserMode();
    InitReg(MISCREG_DL1DATA3)
      .unimplemented()
      .allPrivileges().exceptUserMode();
    InitReg(MISCREG_DL1DATA4)
      .unimplemented()
      .allPrivileges().exceptUserMode();
    InitReg(MISCREG_RAMINDEX)
      .unimplemented()
      .writes(1).exceptUserMode();
    InitReg(MISCREG_L2ACTLR)
      .unimplemented()
      .allPrivileges().exceptUserMode();
    InitReg(MISCREG_CBAR)
      .unimplemented()
      .allPrivileges().exceptUserMode().writes(0);
    InitReg(MISCREG_HTTBR)
      .hyp().monNonSecure();
    InitReg(MISCREG_VTTBR)
      .hyp().monNonSecure();
    InitReg(MISCREG_CPUMERRSR)
      .unimplemented()
      .allPrivileges().exceptUserMode();
    InitReg(MISCREG_L2MERRSR)
      .unimplemented()
      .warnNotFail()
      .allPrivileges().exceptUserMode();

    // AArch64 registers (Op0=2);
    InitReg(MISCREG_MDCCINT_EL1)
      .fault(EL1, faultMdccsrEL1)
      .fault(EL2, faultMdccsrEL2)
      .allPrivileges();
    InitReg(MISCREG_OSDTRRX_EL1)
      .allPrivileges()
      .mapsTo(MISCREG_DBGDTRRXext);
    InitReg(MISCREG_MDSCR_EL1)
      .allPrivileges()
      .mapsTo(MISCREG_DBGDSCRext);
    InitReg(MISCREG_OSDTRTX_EL1)
      .allPrivileges()
      .mapsTo(MISCREG_DBGDTRTXext);
    InitReg(MISCREG_OSECCR_EL1)
      .allPrivileges()
      .mapsTo(MISCREG_DBGOSECCR);
    InitReg(MISCREG_DBGBVR0_EL1)
      .allPrivileges().exceptUserMode()
      .fault(EL1, faultDebugEL1)
      .fault(EL2, faultDebugEL2)
      .mapsTo(MISCREG_DBGBVR0, MISCREG_DBGBXVR0);
    InitReg(MISCREG_DBGBVR1_EL1)
      .allPrivileges().exceptUserMode()
      .fault(EL1, faultDebugEL1)
      .fault(EL2, faultDebugEL2)
      .mapsTo(MISCREG_DBGBVR1, MISCREG_DBGBXVR1);
    InitReg(MISCREG_DBGBVR2_EL1)
      .allPrivileges().exceptUserMode()
      .fault(EL1, faultDebugEL1)
      .fault(EL2, faultDebugEL2)
      .mapsTo(MISCREG_DBGBVR2, MISCREG_DBGBXVR2);
    InitReg(MISCREG_DBGBVR3_EL1)
      .allPrivileges().exceptUserMode()
      .fault(EL1, faultDebugEL1)
      .fault(EL2, faultDebugEL2)
      .mapsTo(MISCREG_DBGBVR3, MISCREG_DBGBXVR3);
    InitReg(MISCREG_DBGBVR4_EL1)
      .allPrivileges().exceptUserMode()
      .fault(EL1, faultDebugEL1)
      .fault(EL2, faultDebugEL2)
      .mapsTo(MISCREG_DBGBVR4, MISCREG_DBGBXVR4);
    InitReg(MISCREG_DBGBVR5_EL1)
      .allPrivileges().exceptUserMode()
      .fault(EL1, faultDebugEL1)
      .fault(EL2, faultDebugEL2)
      .mapsTo(MISCREG_DBGBVR5, MISCREG_DBGBXVR5);
    InitReg(MISCREG_DBGBVR6_EL1)
      .allPrivileges().exceptUserMode()
      .fault(EL1, faultDebugEL1)
      .fault(EL2, faultDebugEL2)
      .mapsTo(MISCREG_DBGBVR6, MISCREG_DBGBXVR6);
    InitReg(MISCREG_DBGBVR7_EL1)
      .allPrivileges().exceptUserMode()
      .fault(EL1, faultDebugEL1)
      .fault(EL2, faultDebugEL2)
      .mapsTo(MISCREG_DBGBVR7, MISCREG_DBGBXVR7);
    InitReg(MISCREG_DBGBVR8_EL1)
      .allPrivileges().exceptUserMode()
      .fault(EL1, faultDebugEL1)
      .fault(EL2, faultDebugEL2)
      .mapsTo(MISCREG_DBGBVR8, MISCREG_DBGBXVR8);
    InitReg(MISCREG_DBGBVR9_EL1)
      .allPrivileges().exceptUserMode()
      .fault(EL1, faultDebugEL1)
      .fault(EL2, faultDebugEL2)
      .mapsTo(MISCREG_DBGBVR9, MISCREG_DBGBXVR9);
    InitReg(MISCREG_DBGBVR10_EL1)
      .allPrivileges().exceptUserMode()
      .fault(EL1, faultDebugEL1)
      .fault(EL2, faultDebugEL2)
      .mapsTo(MISCREG_DBGBVR10, MISCREG_DBGBXVR10);
    InitReg(MISCREG_DBGBVR11_EL1)
      .allPrivileges().exceptUserMode()
      .fault(EL1, faultDebugEL1)
      .fault(EL2, faultDebugEL2)
      .mapsTo(MISCREG_DBGBVR11, MISCREG_DBGBXVR11);
    InitReg(MISCREG_DBGBVR12_EL1)
      .allPrivileges().exceptUserMode()
      .fault(EL1, faultDebugEL1)
      .fault(EL2, faultDebugEL2)
      .mapsTo(MISCREG_DBGBVR12, MISCREG_DBGBXVR12);
    InitReg(MISCREG_DBGBVR13_EL1)
      .allPrivileges().exceptUserMode()
      .fault(EL1, faultDebugEL1)
      .fault(EL2, faultDebugEL2)
      .mapsTo(MISCREG_DBGBVR13, MISCREG_DBGBXVR13);
    InitReg(MISCREG_DBGBVR14_EL1)
      .allPrivileges().exceptUserMode()
      .fault(EL1, faultDebugEL1)
      .fault(EL2, faultDebugEL2)
      .mapsTo(MISCREG_DBGBVR14, MISCREG_DBGBXVR14);
    InitReg(MISCREG_DBGBVR15_EL1)
      .allPrivileges().exceptUserMode()
      .fault(EL1, faultDebugEL1)
      .fault(EL2, faultDebugEL2)
      .mapsTo(MISCREG_DBGBVR15, MISCREG_DBGBXVR15);
    InitReg(MISCREG_DBGBCR0_EL1)
      .allPrivileges().exceptUserMode()
      .fault(EL1, faultDebugEL1)
      .fault(EL2, faultDebugEL2)
      .mapsTo(MISCREG_DBGBCR0);
    InitReg(MISCREG_DBGBCR1_EL1)
      .allPrivileges().exceptUserMode()
      .fault(EL1, faultDebugEL1)
      .fault(EL2, faultDebugEL2)
      .mapsTo(MISCREG_DBGBCR1);
    InitReg(MISCREG_DBGBCR2_EL1)
      .allPrivileges().exceptUserMode()
      .fault(EL1, faultDebugEL1)
      .fault(EL2, faultDebugEL2)
      .mapsTo(MISCREG_DBGBCR2);
    InitReg(MISCREG_DBGBCR3_EL1)
      .allPrivileges().exceptUserMode()
      .fault(EL1, faultDebugEL1)
      .fault(EL2, faultDebugEL2)
      .mapsTo(MISCREG_DBGBCR3);
    InitReg(MISCREG_DBGBCR4_EL1)
      .allPrivileges().exceptUserMode()
      .fault(EL1, faultDebugEL1)
      .fault(EL2, faultDebugEL2)
      .mapsTo(MISCREG_DBGBCR4);
    InitReg(MISCREG_DBGBCR5_EL1)
      .allPrivileges().exceptUserMode()
      .fault(EL1, faultDebugEL1)
      .fault(EL2, faultDebugEL2)
      .mapsTo(MISCREG_DBGBCR5);
    InitReg(MISCREG_DBGBCR6_EL1)
      .allPrivileges().exceptUserMode()
      .fault(EL1, faultDebugEL1)
      .fault(EL2, faultDebugEL2)
      .mapsTo(MISCREG_DBGBCR6);
    InitReg(MISCREG_DBGBCR7_EL1)
      .allPrivileges().exceptUserMode()
      .fault(EL1, faultDebugEL1)
      .fault(EL2, faultDebugEL2)
      .mapsTo(MISCREG_DBGBCR7);
    InitReg(MISCREG_DBGBCR8_EL1)
      .allPrivileges().exceptUserMode()
      .fault(EL1, faultDebugEL1)
      .fault(EL2, faultDebugEL2)
      .mapsTo(MISCREG_DBGBCR8);
    InitReg(MISCREG_DBGBCR9_EL1)
      .allPrivileges().exceptUserMode()
      .fault(EL1, faultDebugEL1)
      .fault(EL2, faultDebugEL2)
      .mapsTo(MISCREG_DBGBCR9);
    InitReg(MISCREG_DBGBCR10_EL1)
      .allPrivileges().exceptUserMode()
      .fault(EL1, faultDebugEL1)
      .fault(EL2, faultDebugEL2)
      .mapsTo(MISCREG_DBGBCR10);
    InitReg(MISCREG_DBGBCR11_EL1)
      .allPrivileges().exceptUserMode()
      .fault(EL1, faultDebugEL1)
      .fault(EL2, faultDebugEL2)
      .mapsTo(MISCREG_DBGBCR11);
    InitReg(MISCREG_DBGBCR12_EL1)
      .allPrivileges().exceptUserMode()
      .fault(EL1, faultDebugEL1)
      .fault(EL2, faultDebugEL2)
      .mapsTo(MISCREG_DBGBCR12);
    InitReg(MISCREG_DBGBCR13_EL1)
      .allPrivileges().exceptUserMode()
      .fault(EL1, faultDebugEL1)
      .fault(EL2, faultDebugEL2)
      .mapsTo(MISCREG_DBGBCR13);
    InitReg(MISCREG_DBGBCR14_EL1)
      .allPrivileges().exceptUserMode()
      .fault(EL1, faultDebugEL1)
      .fault(EL2, faultDebugEL2)
      .mapsTo(MISCREG_DBGBCR14);
    InitReg(MISCREG_DBGBCR15_EL1)
      .allPrivileges().exceptUserMode()
      .fault(EL1, faultDebugEL1)
      .fault(EL2, faultDebugEL2)
      .mapsTo(MISCREG_DBGBCR15);
    InitReg(MISCREG_DBGWVR0_EL1)
      .allPrivileges().exceptUserMode()
      .fault(EL1, faultDebugEL1)
      .fault(EL2, faultDebugEL2)
      .mapsTo(MISCREG_DBGWVR0);
    InitReg(MISCREG_DBGWVR1_EL1)
      .allPrivileges().exceptUserMode()
      .fault(EL1, faultDebugEL1)
      .fault(EL2, faultDebugEL2)
      .mapsTo(MISCREG_DBGWVR1);
    InitReg(MISCREG_DBGWVR2_EL1)
      .allPrivileges().exceptUserMode()
      .fault(EL1, faultDebugEL1)
      .fault(EL2, faultDebugEL2)
      .mapsTo(MISCREG_DBGWVR2);
    InitReg(MISCREG_DBGWVR3_EL1)
      .allPrivileges().exceptUserMode()
      .fault(EL1, faultDebugEL1)
      .fault(EL2, faultDebugEL2)
      .mapsTo(MISCREG_DBGWVR3);
    InitReg(MISCREG_DBGWVR4_EL1)
      .allPrivileges().exceptUserMode()
      .fault(EL1, faultDebugEL1)
      .fault(EL2, faultDebugEL2)
      .mapsTo(MISCREG_DBGWVR4);
    InitReg(MISCREG_DBGWVR5_EL1)
      .allPrivileges().exceptUserMode()
      .fault(EL1, faultDebugEL1)
      .fault(EL2, faultDebugEL2)
      .mapsTo(MISCREG_DBGWVR5);
    InitReg(MISCREG_DBGWVR6_EL1)
      .allPrivileges().exceptUserMode()
      .fault(EL1, faultDebugEL1)
      .fault(EL2, faultDebugEL2)
      .mapsTo(MISCREG_DBGWVR6);
    InitReg(MISCREG_DBGWVR7_EL1)
      .allPrivileges().exceptUserMode()
      .fault(EL1, faultDebugEL1)
      .fault(EL2, faultDebugEL2)
      .mapsTo(MISCREG_DBGWVR7);
    InitReg(MISCREG_DBGWVR8_EL1)
      .allPrivileges().exceptUserMode()
      .fault(EL1, faultDebugEL1)
      .fault(EL2, faultDebugEL2)
      .mapsTo(MISCREG_DBGWVR8);
    InitReg(MISCREG_DBGWVR9_EL1)
      .allPrivileges().exceptUserMode()
      .fault(EL1, faultDebugEL1)
      .fault(EL2, faultDebugEL2)
      .mapsTo(MISCREG_DBGWVR9);
    InitReg(MISCREG_DBGWVR10_EL1)
      .allPrivileges().exceptUserMode()
      .fault(EL1, faultDebugEL1)
      .fault(EL2, faultDebugEL2)
      .mapsTo(MISCREG_DBGWVR10);
    InitReg(MISCREG_DBGWVR11_EL1)
      .allPrivileges().exceptUserMode()
      .fault(EL1, faultDebugEL1)
      .fault(EL2, faultDebugEL2)
      .mapsTo(MISCREG_DBGWVR11);
    InitReg(MISCREG_DBGWVR12_EL1)
      .allPrivileges().exceptUserMode()
      .fault(EL1, faultDebugEL1)
      .fault(EL2, faultDebugEL2)
      .mapsTo(MISCREG_DBGWVR12);
    InitReg(MISCREG_DBGWVR13_EL1)
      .allPrivileges().exceptUserMode()
      .fault(EL1, faultDebugEL1)
      .fault(EL2, faultDebugEL2)
      .mapsTo(MISCREG_DBGWVR13);
    InitReg(MISCREG_DBGWVR14_EL1)
      .allPrivileges().exceptUserMode()
      .fault(EL1, faultDebugEL1)
      .fault(EL2, faultDebugEL2)
      .mapsTo(MISCREG_DBGWVR14);
    InitReg(MISCREG_DBGWVR15_EL1)
      .allPrivileges().exceptUserMode()
      .fault(EL1, faultDebugEL1)
      .fault(EL2, faultDebugEL2)
      .mapsTo(MISCREG_DBGWVR15);
    InitReg(MISCREG_DBGWCR0_EL1)
      .allPrivileges().exceptUserMode()
      .fault(EL1, faultDebugEL1)
      .fault(EL2, faultDebugEL2)
      .mapsTo(MISCREG_DBGWCR0);
    InitReg(MISCREG_DBGWCR1_EL1)
      .allPrivileges().exceptUserMode()
      .fault(EL1, faultDebugEL1)
      .fault(EL2, faultDebugEL2)
      .mapsTo(MISCREG_DBGWCR1);
    InitReg(MISCREG_DBGWCR2_EL1)
      .allPrivileges().exceptUserMode()
      .fault(EL1, faultDebugEL1)
      .fault(EL2, faultDebugEL2)
      .mapsTo(MISCREG_DBGWCR2);
    InitReg(MISCREG_DBGWCR3_EL1)
      .allPrivileges().exceptUserMode()
      .fault(EL1, faultDebugEL1)
      .fault(EL2, faultDebugEL2)
      .mapsTo(MISCREG_DBGWCR3);
    InitReg(MISCREG_DBGWCR4_EL1)
      .allPrivileges().exceptUserMode()
      .fault(EL1, faultDebugEL1)
      .fault(EL2, faultDebugEL2)
      .mapsTo(MISCREG_DBGWCR4);
    InitReg(MISCREG_DBGWCR5_EL1)
      .allPrivileges().exceptUserMode()
      .fault(EL1, faultDebugEL1)
      .fault(EL2, faultDebugEL2)
      .mapsTo(MISCREG_DBGWCR5);
    InitReg(MISCREG_DBGWCR6_EL1)
      .allPrivileges().exceptUserMode()
      .fault(EL1, faultDebugEL1)
      .fault(EL2, faultDebugEL2)
      .mapsTo(MISCREG_DBGWCR6);
    InitReg(MISCREG_DBGWCR7_EL1)
      .allPrivileges().exceptUserMode()
      .fault(EL1, faultDebugEL1)
      .fault(EL2, faultDebugEL2)
      .mapsTo(MISCREG_DBGWCR7);
    InitReg(MISCREG_DBGWCR8_EL1)
      .allPrivileges().exceptUserMode()
      .fault(EL1, faultDebugEL1)
      .fault(EL2, faultDebugEL2)
      .mapsTo(MISCREG_DBGWCR8);
    InitReg(MISCREG_DBGWCR9_EL1)
      .allPrivileges().exceptUserMode()
      .fault(EL1, faultDebugEL1)
      .fault(EL2, faultDebugEL2)
      .mapsTo(MISCREG_DBGWCR9);
    InitReg(MISCREG_DBGWCR10_EL1)
      .allPrivileges().exceptUserMode()
      .fault(EL1, faultDebugEL1)
      .fault(EL2, faultDebugEL2)
      .mapsTo(MISCREG_DBGWCR10);
    InitReg(MISCREG_DBGWCR11_EL1)
      .allPrivileges().exceptUserMode()
      .fault(EL1, faultDebugEL1)
      .fault(EL2, faultDebugEL2)
      .mapsTo(MISCREG_DBGWCR11);
    InitReg(MISCREG_DBGWCR12_EL1)
      .allPrivileges().exceptUserMode()
      .fault(EL1, faultDebugEL1)
      .fault(EL2, faultDebugEL2)
      .mapsTo(MISCREG_DBGWCR12);
    InitReg(MISCREG_DBGWCR13_EL1)
      .allPrivileges().exceptUserMode()
      .fault(EL1, faultDebugEL1)
      .fault(EL2, faultDebugEL2)
      .mapsTo(MISCREG_DBGWCR13);
    InitReg(MISCREG_DBGWCR14_EL1)
      .allPrivileges().exceptUserMode()
      .fault(EL1, faultDebugEL1)
      .fault(EL2, faultDebugEL2)
      .mapsTo(MISCREG_DBGWCR14);
    InitReg(MISCREG_DBGWCR15_EL1)
      .allPrivileges().exceptUserMode()
      .fault(EL1, faultDebugEL1)
      .fault(EL2, faultDebugEL2)
      .mapsTo(MISCREG_DBGWCR15);
    InitReg(MISCREG_MDCCSR_EL0)
      .allPrivileges().writes(0)
      .faultRead(EL0, faultMdccsrEL0)
      .faultRead(EL1, faultMdccsrEL1)
      .faultRead(EL2, faultMdccsrEL2)
      .mapsTo(MISCREG_DBGDSCRint);
    InitReg(MISCREG_MDDTR_EL0)
      .allPrivileges();
    InitReg(MISCREG_MDDTRTX_EL0)
      .allPrivileges();
    InitReg(MISCREG_MDDTRRX_EL0)
      .allPrivileges();
    InitReg(MISCREG_DBGVCR32_EL2)
      .hyp().mon()
      .fault(EL2, faultDebugEL2)
      .mapsTo(MISCREG_DBGVCR);
    InitReg(MISCREG_MDRAR_EL1)
      .allPrivileges().monSecureWrite(0).monNonSecureWrite(0)
      .mapsTo(MISCREG_DBGDRAR);
    InitReg(MISCREG_OSLAR_EL1)
      .allPrivileges().monSecureRead(0).monNonSecureRead(0)
      .mapsTo(MISCREG_DBGOSLAR);
    InitReg(MISCREG_OSLSR_EL1)
      .allPrivileges().monSecureWrite(0).monNonSecureWrite(0)
      .mapsTo(MISCREG_DBGOSLSR);
    InitReg(MISCREG_OSDLR_EL1)
      .allPrivileges()
      .mapsTo(MISCREG_DBGOSDLR);
    InitReg(MISCREG_DBGPRCR_EL1)
      .allPrivileges()
      .mapsTo(MISCREG_DBGPRCR);
    InitReg(MISCREG_DBGCLAIMSET_EL1)
      .allPrivileges()
      .mapsTo(MISCREG_DBGCLAIMSET);
    InitReg(MISCREG_DBGCLAIMCLR_EL1)
      .allPrivileges()
      .mapsTo(MISCREG_DBGCLAIMCLR);
    InitReg(MISCREG_DBGAUTHSTATUS_EL1)
      .allPrivileges().monSecureWrite(0).monNonSecureWrite(0)
      .mapsTo(MISCREG_DBGAUTHSTATUS);
    InitReg(MISCREG_TEECR32_EL1);
    InitReg(MISCREG_TEEHBR32_EL1);

    // AArch64 registers (Op0=1,3);
    InitReg(MISCREG_MIDR_EL1)
      .allPrivileges().exceptUserMode().writes(0)
      .faultRead(EL0, faultIdst)
      .faultRead(EL1, faultFgtEL1<true, &HFGTR::midrEL1>)
      .mapsTo(MISCREG_MIDR);
    InitReg(MISCREG_MPIDR_EL1)
      .allPrivileges().exceptUserMode().writes(0)
      .faultRead(EL0, faultIdst)
      .faultRead(EL1, faultFgtEL1<true, &HFGTR::mpidrEL1>)
      .mapsTo(MISCREG_MPIDR);
    InitReg(MISCREG_REVIDR_EL1)
      .faultRead(EL0, faultIdst)
      .faultRead(EL1, faultHcrFgtEL1<true, &HCR::tid1, &HFGTR::revidrEL1>)
      .allPrivileges().exceptUserMode().writes(0);
    InitReg(MISCREG_ID_PFR0_EL1)
      .allPrivileges().exceptUserMode().writes(0)
      .faultRead(EL0, faultIdst)
      .faultRead(EL1, faultHcrEL1<&HCR::tid3>)
      .mapsTo(MISCREG_ID_PFR0);
    InitReg(MISCREG_ID_PFR1_EL1)
      .allPrivileges().exceptUserMode().writes(0)
      .faultRead(EL0, faultIdst)
      .faultRead(EL1, faultHcrEL1<&HCR::tid3>)
      .mapsTo(MISCREG_ID_PFR1);
    InitReg(MISCREG_ID_DFR0_EL1)
      .allPrivileges().exceptUserMode().writes(0)
      .faultRead(EL0, faultIdst)
      .faultRead(EL1, faultHcrEL1<&HCR::tid3>)
      .mapsTo(MISCREG_ID_DFR0);
    InitReg(MISCREG_ID_AFR0_EL1)
      .allPrivileges().exceptUserMode().writes(0)
      .faultRead(EL0, faultIdst)
      .faultRead(EL1, faultHcrEL1<&HCR::tid3>)
      .mapsTo(MISCREG_ID_AFR0);
    InitReg(MISCREG_ID_MMFR0_EL1)
      .allPrivileges().exceptUserMode().writes(0)
      .faultRead(EL0, faultIdst)
      .faultRead(EL1, faultHcrEL1<&HCR::tid3>)
      .mapsTo(MISCREG_ID_MMFR0);
    InitReg(MISCREG_ID_MMFR1_EL1)
      .allPrivileges().exceptUserMode().writes(0)
      .faultRead(EL0, faultIdst)
      .faultRead(EL1, faultHcrEL1<&HCR::tid3>)
      .mapsTo(MISCREG_ID_MMFR1);
    InitReg(MISCREG_ID_MMFR2_EL1)
      .allPrivileges().exceptUserMode().writes(0)
      .faultRead(EL0, faultIdst)
      .faultRead(EL1, faultHcrEL1<&HCR::tid3>)
      .mapsTo(MISCREG_ID_MMFR2);
    InitReg(MISCREG_ID_MMFR3_EL1)
      .allPrivileges().exceptUserMode().writes(0)
      .faultRead(EL0, faultIdst)
      .faultRead(EL1, faultHcrEL1<&HCR::tid3>)
      .mapsTo(MISCREG_ID_MMFR3);
    InitReg(MISCREG_ID_MMFR4_EL1)
      .allPrivileges().exceptUserMode().writes(0)
      .faultRead(EL0, faultIdst)
      .faultRead(EL1, faultHcrEL1<&HCR::tid3>)
      .mapsTo(MISCREG_ID_MMFR4);
    InitReg(MISCREG_ID_ISAR0_EL1)
      .allPrivileges().exceptUserMode().writes(0)
      .faultRead(EL0, faultIdst)
      .faultRead(EL1, faultHcrEL1<&HCR::tid3>)
      .mapsTo(MISCREG_ID_ISAR0);
    InitReg(MISCREG_ID_ISAR1_EL1)
      .allPrivileges().exceptUserMode().writes(0)
      .faultRead(EL0, faultIdst)
      .faultRead(EL1, faultHcrEL1<&HCR::tid3>)
      .mapsTo(MISCREG_ID_ISAR1);
    InitReg(MISCREG_ID_ISAR2_EL1)
      .allPrivileges().exceptUserMode().writes(0)
      .faultRead(EL0, faultIdst)
      .faultRead(EL1, faultHcrEL1<&HCR::tid3>)
      .mapsTo(MISCREG_ID_ISAR2);
    InitReg(MISCREG_ID_ISAR3_EL1)
      .allPrivileges().exceptUserMode().writes(0)
      .faultRead(EL0, faultIdst)
      .faultRead(EL1, faultHcrEL1<&HCR::tid3>)
      .mapsTo(MISCREG_ID_ISAR3);
    InitReg(MISCREG_ID_ISAR4_EL1)
      .allPrivileges().exceptUserMode().writes(0)
      .faultRead(EL0, faultIdst)
      .faultRead(EL1, faultHcrEL1<&HCR::tid3>)
      .mapsTo(MISCREG_ID_ISAR4);
    InitReg(MISCREG_ID_ISAR5_EL1)
      .allPrivileges().exceptUserMode().writes(0)
      .faultRead(EL0, faultIdst)
      .faultRead(EL1, faultHcrEL1<&HCR::tid3>)
      .mapsTo(MISCREG_ID_ISAR5);
    InitReg(MISCREG_ID_ISAR6_EL1)
      .allPrivileges().exceptUserMode().writes(0)
      .faultRead(EL0, faultIdst)
      .faultRead(EL1, faultHcrEL1<&HCR::tid3>)
      .mapsTo(MISCREG_ID_ISAR6);
    InitReg(MISCREG_MVFR0_EL1)
      .faultRead(EL0, faultIdst)
      .faultRead(EL1, faultHcrEL1<&HCR::tid3>)
      .allPrivileges().exceptUserMode().writes(0)
      .mapsTo(MISCREG_MVFR0);
    InitReg(MISCREG_MVFR1_EL1)
      .faultRead(EL0, faultIdst)
      .faultRead(EL1, faultHcrEL1<&HCR::tid3>)
      .allPrivileges().exceptUserMode().writes(0)
      .mapsTo(MISCREG_MVFR1);
    InitReg(MISCREG_MVFR2_EL1)
      .faultRead(EL0, faultIdst)
      .faultRead(EL1, faultHcrEL1<&HCR::tid3>)
      .allPrivileges().exceptUserMode().writes(0);
    InitReg(MISCREG_ID_AA64PFR0_EL1)
      .reset([this,release=release,tc=tc](){
          AA64PFR0 pfr0_el1 = 0;
          pfr0_el1.el0 = 0x2;
          pfr0_el1.el1 = 0x2;
          pfr0_el1.el2 = release->has(ArmExtension::VIRTUALIZATION) ? 0x2 : 0x0;
          pfr0_el1.el3 = release->has(ArmExtension::SECURITY) ? 0x2 : 0x0;
          pfr0_el1.sve = release->has(ArmExtension::FEAT_SVE) ? 0x1 : 0x0;
          pfr0_el1.sel2 = release->has(ArmExtension::FEAT_SEL2) ? 0x1 : 0x0;
          pfr0_el1.gic = FullSystem && getGICv3CPUInterface(tc) ? 0x1 : 0;
          return pfr0_el1;
      }())
      .unserialize(0)
      .faultRead(EL0, faultIdst)
      .faultRead(EL1, faultHcrEL1<&HCR::tid3>)
      .allPrivileges().writes(0);
    InitReg(MISCREG_ID_AA64PFR1_EL1)
      .reset(release->has(ArmExtension::FEAT_SME) ?
          0x1 << 24 : 0)
      .unserialize(0)
      .faultRead(EL0, faultIdst)
      .faultRead(EL1, faultHcrEL1<&HCR::tid3>)
      .allPrivileges().writes(0);
    InitReg(MISCREG_ID_AA64DFR0_EL1)
      .reset([p](){
          AA64DFR0 dfr0_el1 = p.id_aa64dfr0_el1;
          dfr0_el1.pmuver = p.pmu ? 1 : 0; // Enable PMUv3
          return dfr0_el1;
      }())
      .faultRead(EL0, faultIdst)
      .faultRead(EL1, faultHcrEL1<&HCR::tid3>)
      .allPrivileges().writes(0);
    InitReg(MISCREG_ID_AA64DFR1_EL1)
      .reset(p.id_aa64dfr1_el1)
      .faultRead(EL0, faultIdst)
      .faultRead(EL1, faultHcrEL1<&HCR::tid3>)
      .allPrivileges().writes(0);
    InitReg(MISCREG_ID_AA64AFR0_EL1)
      .reset(p.id_aa64afr0_el1)
      .faultRead(EL0, faultIdst)
      .faultRead(EL1, faultHcrEL1<&HCR::tid3>)
      .allPrivileges().writes(0);
    InitReg(MISCREG_ID_AA64AFR1_EL1)
      .reset(p.id_aa64afr1_el1)
      .faultRead(EL0, faultIdst)
      .faultRead(EL1, faultHcrEL1<&HCR::tid3>)
      .allPrivileges().writes(0);
    InitReg(MISCREG_ID_AA64ISAR0_EL1)
      .reset([p,release=release](){
          AA64ISAR0 isar0_el1 = p.id_aa64isar0_el1;
          if (release->has(ArmExtension::CRYPTO)) {
              isar0_el1.crc32 = 1;
              isar0_el1.sha2 = 1;
              isar0_el1.sha1 = 1;
              isar0_el1.aes = 2;
          } else {
              isar0_el1.crc32 = 0;
              isar0_el1.sha2 = 0;
              isar0_el1.sha1 = 0;
              isar0_el1.aes = 0;
          }
          isar0_el1.dp = release->has(ArmExtension::FEAT_DOTPROD) ? 0x1 : 0x0;
          isar0_el1.atomic = release->has(ArmExtension::FEAT_LSE) ? 0x2 : 0x0;
          isar0_el1.rdm = release->has(ArmExtension::FEAT_RDM) ? 0x1 : 0x0;
          isar0_el1.tme = release->has(ArmExtension::TME) ? 0x1 : 0x0;
          isar0_el1.tlb = release->has(ArmExtension::FEAT_TLBIRANGE) ?
              0x2 : release->has(ArmExtension::FEAT_TLBIOS) ?
                  0x1 : 0x0;
          isar0_el1.ts = release->has(ArmExtension::FEAT_FLAGM2) ?
              0x2 : release->has(ArmExtension::FEAT_FLAGM) ?
                  0x1 : 0x0;
          isar0_el1.rndr = release->has(ArmExtension::FEAT_RNG) ? 0x1 : 0x0;
          return isar0_el1;
      }())
      .faultRead(EL0, faultIdst)
      .faultRead(EL1, faultHcrEL1<&HCR::tid3>)
      .allPrivileges().writes(0);
    InitReg(MISCREG_ID_AA64ISAR1_EL1)
      .reset([p,release=release](){
          AA64ISAR1 isar1_el1 = p.id_aa64isar1_el1;
          isar1_el1.i8mm = release->has(ArmExtension::FEAT_I8MM) ? 0x1 : 0x0;
          isar1_el1.apa = release->has(ArmExtension::FEAT_PAuth) ? 0x1 : 0x0;
          isar1_el1.jscvt = release->has(ArmExtension::FEAT_JSCVT) ? 0x1 : 0x0;
          isar1_el1.fcma = release->has(ArmExtension::FEAT_FCMA) ? 0x1 : 0x0;
          isar1_el1.gpa = release->has(ArmExtension::FEAT_PAuth) ? 0x1 : 0x0;
          return isar1_el1;
      }())
      .faultRead(EL0, faultIdst)
      .faultRead(EL1, faultHcrEL1<&HCR::tid3>)
      .allPrivileges().writes(0);
    InitReg(MISCREG_ID_AA64MMFR0_EL1)
      .reset([p,asidbits=haveLargeAsid64,parange=physAddrRange](){
          AA64MMFR0 mmfr0_el1 = p.id_aa64mmfr0_el1;
          mmfr0_el1.asidbits = asidbits ? 0x2 : 0x0;
          mmfr0_el1.parange = encodePhysAddrRange64(parange);
          return mmfr0_el1;
      }())
      .faultRead(EL0, faultIdst)
      .faultRead(EL1, faultHcrEL1<&HCR::tid3>)
      .allPrivileges().writes(0);
    InitReg(MISCREG_ID_AA64MMFR1_EL1)
      .reset([p,release=release](){
          AA64MMFR1 mmfr1_el1 = p.id_aa64mmfr1_el1;
          mmfr1_el1.vmidbits =
            release->has(ArmExtension::FEAT_VMID16) ? 0x2 : 0x0;
          mmfr1_el1.vh = release->has(ArmExtension::FEAT_VHE) ? 0x1 : 0x0;
          mmfr1_el1.hpds = release->has(ArmExtension::FEAT_HPDS) ? 0x1 : 0x0;
          mmfr1_el1.pan = release->has(ArmExtension::FEAT_PAN) ? 0x1 : 0x0;
          mmfr1_el1.hcx = release->has(ArmExtension::FEAT_HCX) ? 0x1 : 0x0;
          return mmfr1_el1;
      }())
      .faultRead(EL0, faultIdst)
      .faultRead(EL1, faultHcrEL1<&HCR::tid3>)
      .allPrivileges().writes(0);
    InitReg(MISCREG_ID_AA64MMFR2_EL1)
      .reset([p,release=release](){
          AA64MMFR2 mmfr2_el1 = p.id_aa64mmfr2_el1;
          mmfr2_el1.uao = release->has(ArmExtension::FEAT_UAO) ? 0x1 : 0x0;
          mmfr2_el1.varange = release->has(ArmExtension::FEAT_LVA) ? 0x1 : 0x0;
          mmfr2_el1.ids = release->has(ArmExtension::FEAT_IDST) ? 0x1 : 0x0;
          mmfr2_el1.evt = release->has(ArmExtension::FEAT_EVT) ? 0x2 : 0x0;
          return mmfr2_el1;
      }())
      .faultRead(EL0, faultIdst)
      .faultRead(EL1, faultHcrEL1<&HCR::tid3>)
      .allPrivileges().writes(0);
    InitReg(MISCREG_ID_AA64MMFR3_EL1)
      .reset([p,release=release](){
          AA64MMFR3 mmfr3_el1 = 0;
          mmfr3_el1.sctlrx =
            release->has(ArmExtension::FEAT_SCTLR2) ? 0x1 : 0x0;
          mmfr3_el1.tcrx = release->has(ArmExtension::FEAT_TCR2) ? 0x1 : 0x0;
          return mmfr3_el1;
      }())
      .faultRead(EL0, faultIdst)
      .faultRead(EL1, faultHcrEL1<&HCR::tid3>)
      .allPrivileges().writes(0);

    InitReg(MISCREG_APDAKeyHi_EL1)
      .faultRead(EL1, faultPauthEL1<true, &HFGTR::apdaKey>)
      .faultWrite(EL1, faultPauthEL1<false, &HFGTR::apdaKey>)
      .fault(EL2, faultPauthEL2)
      .allPrivileges().exceptUserMode();
    InitReg(MISCREG_APDAKeyLo_EL1)
      .faultRead(EL1, faultPauthEL1<true, &HFGTR::apdaKey>)
      .faultWrite(EL1, faultPauthEL1<false, &HFGTR::apdaKey>)
      .fault(EL2, faultPauthEL2)
      .allPrivileges().exceptUserMode();
    InitReg(MISCREG_APDBKeyHi_EL1)
      .faultRead(EL1, faultPauthEL1<true, &HFGTR::apdbKey>)
      .faultWrite(EL1, faultPauthEL1<false, &HFGTR::apdbKey>)
      .fault(EL2, faultPauthEL2)
      .allPrivileges().exceptUserMode();
    InitReg(MISCREG_APDBKeyLo_EL1)
      .faultRead(EL1, faultPauthEL1<true, &HFGTR::apdbKey>)
      .faultWrite(EL1, faultPauthEL1<false, &HFGTR::apdbKey>)
      .fault(EL2, faultPauthEL2)
      .allPrivileges().exceptUserMode();
    InitReg(MISCREG_APGAKeyHi_EL1)
      .faultRead(EL1, faultPauthEL1<true, &HFGTR::apgaKey>)
      .faultWrite(EL1, faultPauthEL1<false, &HFGTR::apgaKey>)
      .fault(EL2, faultPauthEL2)
      .allPrivileges().exceptUserMode();
    InitReg(MISCREG_APGAKeyLo_EL1)
      .faultRead(EL1, faultPauthEL1<true, &HFGTR::apgaKey>)
      .faultWrite(EL1, faultPauthEL1<false, &HFGTR::apgaKey>)
      .fault(EL2, faultPauthEL2)
      .allPrivileges().exceptUserMode();
    InitReg(MISCREG_APIAKeyHi_EL1)
      .faultRead(EL1, faultPauthEL1<true, &HFGTR::apiaKey>)
      .faultWrite(EL1, faultPauthEL1<false, &HFGTR::apiaKey>)
      .fault(EL2, faultPauthEL2)
      .allPrivileges().exceptUserMode();
    InitReg(MISCREG_APIAKeyLo_EL1)
      .faultRead(EL1, faultPauthEL1<true, &HFGTR::apiaKey>)
      .faultWrite(EL1, faultPauthEL1<false, &HFGTR::apiaKey>)
      .fault(EL2, faultPauthEL2)
      .allPrivileges().exceptUserMode();
    InitReg(MISCREG_APIBKeyHi_EL1)
      .faultRead(EL1, faultPauthEL1<true, &HFGTR::apibKey>)
      .faultWrite(EL1, faultPauthEL1<false, &HFGTR::apibKey>)
      .fault(EL2, faultPauthEL2)
      .allPrivileges().exceptUserMode();
    InitReg(MISCREG_APIBKeyLo_EL1)
      .faultRead(EL1, faultPauthEL1<true, &HFGTR::apibKey>)
      .faultWrite(EL1, faultPauthEL1<false, &HFGTR::apibKey>)
      .fault(EL2, faultPauthEL2)
      .allPrivileges().exceptUserMode();

    InitReg(MISCREG_CCSIDR_EL1)
      .faultRead(EL0, faultIdst)
      .faultRead(EL1, faultCacheEL1<true, &HFGTR::ccsidrEL1>)
      .allPrivileges().writes(0);
    InitReg(MISCREG_CLIDR_EL1)
      .faultRead(EL0, faultIdst)
      .faultRead(EL1, faultCacheEL1<true, &HFGTR::clidrEL1>)
      .allPrivileges().writes(0);
    InitReg(MISCREG_AIDR_EL1)
      .faultRead(EL0, faultIdst)
      .faultRead(EL1, faultHcrFgtEL1<true, &HCR::tid1, &HFGTR::aidrEL1>)
      .allPrivileges().writes(0);
    InitReg(MISCREG_CSSELR_EL1)
      .allPrivileges().exceptUserMode()
      .faultRead(EL1, faultCacheEL1<true, &HFGTR::csselrEL1>)
      .faultWrite(EL1, faultCacheEL1<false, &HFGTR::csselrEL1>)
      .mapsTo(MISCREG_CSSELR_NS);
    InitReg(MISCREG_CTR_EL0)
      .faultRead(EL0, faultCtrEL0)
      .faultRead(EL1, faultHcrFgtEL1<true, &HCR::tid2, &HFGTR::ctrEL0>)
      .reads(1)
      .mapsTo(MISCREG_CTR);
    InitReg(MISCREG_DCZID_EL0)
      .reset(0x04) // DC ZVA clear 64-byte chunks
      .faultRead(EL0, faultFgtEL0<true, &HFGTR::dczidEL0>)
      .faultRead(EL1, faultFgtEL1<true, &HFGTR::dczidEL0>)
      .reads(1);
    InitReg(MISCREG_VPIDR_EL2)
      .hyp().mon()
      .mapsTo(MISCREG_VPIDR);
    InitReg(MISCREG_VMPIDR_EL2)
      .hyp().mon()
      .res0(mask(63, 40) | mask(29, 25))
      .res1(mask(31, 31))
      .mapsTo(MISCREG_VMPIDR);
    InitReg(MISCREG_SCTLR_EL1)
      .allPrivileges().exceptUserMode()
      .faultRead(EL1, faultHcrFgtEL1<true, &HCR::trvm, &HFGTR::sctlrEL1>)
      .faultWrite(EL1, faultHcrFgtEL1<false, &HCR::tvm, &HFGTR::sctlrEL1>)
      .res0( 0x20440 | (EnDB   ? 0 :     0x2000)
                     | (IESB   ? 0 :   0x200000)
                     | (EnDA   ? 0 :  0x8000000)
                     | (EnIB   ? 0 : 0x40000000)
                     | (EnIA   ? 0 : 0x80000000))
      .res1(0x500800 | (SPAN   ? 0 :   0x800000)
                     | (nTLSMD ? 0 :  0x8000000)
                     | (LSMAOE ? 0 : 0x10000000))
      .mapsTo(MISCREG_SCTLR_NS);
    InitReg(MISCREG_SCTLR_EL12)
      .fault(EL2, defaultFaultE2H_EL2)
      .fault(EL3, defaultFaultE2H_EL3)
      .res0( 0x20440 | (EnDB   ? 0 :     0x2000)
                     | (IESB   ? 0 :   0x200000)
                     | (EnDA   ? 0 :  0x8000000)
                     | (EnIB   ? 0 : 0x40000000)
                     | (EnIA   ? 0 : 0x80000000))
      .res1(0x500800 | (SPAN   ? 0 :   0x800000)
                     | (nTLSMD ? 0 :  0x8000000)
                     | (LSMAOE ? 0 : 0x10000000))
      .mapsTo(MISCREG_SCTLR_EL1);
    InitReg(MISCREG_SCTLR2_EL1)
      .allPrivileges().exceptUserMode()
      .faultRead(EL1, faultSctlr2EL1<true, &HCR::trvm>)
      .faultWrite(EL1, faultSctlr2EL1<false, &HCR::tvm>)
      .fault(EL2,faultSctlr2EL2);
    InitReg(MISCREG_SCTLR2_EL12)
      .fault(EL2, faultSctlr2VheEL2)
      .fault(EL3, defaultFaultE2H_EL3)
      .mapsTo(MISCREG_SCTLR2_EL1);
    InitReg(MISCREG_ACTLR_EL1)
      .allPrivileges().exceptUserMode()
      .fault(EL1, faultHcrEL1<&HCR::tacr>)
      .mapsTo(MISCREG_ACTLR_NS);
    InitReg(MISCREG_CPACR_EL1)
      .allPrivileges().exceptUserMode()
      .faultRead(EL1, faultCpacrEL1<true, &HFGTR::cpacrEL1>)
      .faultWrite(EL1, faultCpacrEL1<false, &HFGTR::cpacrEL1>)
      .fault(EL2, faultCpacrEL2)
      .mapsTo(MISCREG_CPACR);
    InitReg(MISCREG_CPACR_EL12)
      .fault(EL2, faultCpacrVheEL2)
      .fault(EL3, defaultFaultE2H_EL3)
      .mapsTo(MISCREG_CPACR_EL1);
    InitReg(MISCREG_SCTLR_EL2)
      .hyp().mon()
      .res0(0x0512c7c0 | (EnDB   ? 0 :     0x2000)
                       | (IESB   ? 0 :   0x200000)
                       | (EnDA   ? 0 :  0x8000000)
                       | (EnIB   ? 0 : 0x40000000)
                       | (EnIA   ? 0 : 0x80000000))
      .res1(0x30c50830)
      .mapsTo(MISCREG_HSCTLR);
    InitReg(MISCREG_SCTLR2_EL2)
      .hyp().mon()
      .fault(EL2, faultSctlr2EL2);
    InitReg(MISCREG_ACTLR_EL2)
      .hyp().mon()
      .mapsTo(MISCREG_HACTLR);
    InitReg(MISCREG_HCR_EL2)
      .hyp().mon()
      .mapsTo(MISCREG_HCR, MISCREG_HCR2);
    InitReg(MISCREG_HCRX_EL2)
      .hyp().mon()
      .fault(EL2, faultHcrxEL2);
    InitReg(MISCREG_MDCR_EL2)
      .hyp().mon()
      .fault(EL2, faultDebugEL2)
      .mapsTo(MISCREG_HDCR);
    InitReg(MISCREG_CPTR_EL2)
      .hyp().mon()
      .fault(EL2, faultCpacrEL2)
      .mapsTo(MISCREG_HCPTR);
    InitReg(MISCREG_HSTR_EL2)
      .hyp().mon()
      .mapsTo(MISCREG_HSTR);
    InitReg(MISCREG_HACR_EL2)
      .hyp().mon()
      .mapsTo(MISCREG_HACR);
    InitReg(MISCREG_SCTLR_EL3)
      .reset(0x30c50830)
      .mon()
      .res0(0x0512c7c0 | (EnDB   ? 0 :     0x2000)
                       | (IESB   ? 0 :   0x200000)
                       | (EnDA   ? 0 :  0x8000000)
                       | (EnIB   ? 0 : 0x40000000)
                       | (EnIA   ? 0 : 0x80000000))
      .res1(0x30c50830);
    InitReg(MISCREG_SCTLR2_EL3)
      .mon();
    InitReg(MISCREG_ACTLR_EL3)
      .mon();
    InitReg(MISCREG_SCR_EL3)
      .mon()
      .mapsTo(MISCREG_SCR); // NAM D7-2005
    InitReg(MISCREG_SDER32_EL3)
      .mon()
      .mapsTo(MISCREG_SDER);
    InitReg(MISCREG_CPTR_EL3)
      .mon();
    InitReg(MISCREG_MDCR_EL3)
      .mon()
      .mapsTo(MISCREG_SDCR);
    InitReg(MISCREG_TTBR0_EL1)
      .allPrivileges().exceptUserMode()
      .faultRead(EL1, faultHcrFgtEL1<true, &HCR::trvm, &HFGTR::ttbr0EL1>)
      .faultWrite(EL1, faultHcrFgtEL1<false, &HCR::tvm, &HFGTR::ttbr0EL1>)
      .mapsTo(MISCREG_TTBR0_NS);
    InitReg(MISCREG_TTBR0_EL12)
      .fault(EL2, defaultFaultE2H_EL2)
      .fault(EL3, defaultFaultE2H_EL3)
      .mapsTo(MISCREG_TTBR0_EL1);
    InitReg(MISCREG_TTBR1_EL1)
      .allPrivileges().exceptUserMode()
      .faultRead(EL1, faultHcrFgtEL1<true, &HCR::trvm, &HFGTR::ttbr1EL1>)
      .faultWrite(EL1, faultHcrFgtEL1<false, &HCR::tvm, &HFGTR::ttbr1EL1>)
      .mapsTo(MISCREG_TTBR1_NS);
    InitReg(MISCREG_TTBR1_EL12)
      .fault(EL2, defaultFaultE2H_EL2)
      .fault(EL3, defaultFaultE2H_EL3)
      .mapsTo(MISCREG_TTBR1_EL1);
    InitReg(MISCREG_TCR_EL1)
      .allPrivileges().exceptUserMode()
      .faultRead(EL1, faultHcrFgtEL1<true, &HCR::trvm, &HFGTR::tcrEL1>)
      .faultWrite(EL1, faultHcrFgtEL1<false, &HCR::tvm, &HFGTR::tcrEL1>)
      .mapsTo(MISCREG_TTBCR_NS);
    InitReg(MISCREG_TCR_EL12)
      .fault(EL2, defaultFaultE2H_EL2)
      .fault(EL3, defaultFaultE2H_EL3)
      .mapsTo(MISCREG_TTBCR_NS);
    InitReg(MISCREG_TCR2_EL1)
      .allPrivileges().exceptUserMode()
      .faultRead(EL1, faultTcr2EL1<true, &HCR::trvm>)
      .faultWrite(EL1, faultTcr2EL1<false, &HCR::tvm>)
      .fault(EL2, faultTcr2EL2);
    InitReg(MISCREG_TCR2_EL12)
      .fault(EL2, faultTcr2VheEL2)
      .fault(EL3, faultTcr2VheEL3)
      .mapsTo(MISCREG_TCR2_EL1);
    InitReg(MISCREG_TTBR0_EL2)
      .hyp().mon()
      .mapsTo(MISCREG_HTTBR);
    InitReg(MISCREG_TTBR1_EL2)
      .hyp().mon();
    InitReg(MISCREG_TCR_EL2)
      .hyp().mon()
      .mapsTo(MISCREG_HTCR);
    InitReg(MISCREG_TCR2_EL2)
      .hyp().mon()
      .fault(EL2, faultTcr2EL2);
    InitReg(MISCREG_VTTBR_EL2)
      .hyp().mon()
      .mapsTo(MISCREG_VTTBR);
    InitReg(MISCREG_VTCR_EL2)
      .hyp().mon()
      .mapsTo(MISCREG_VTCR);
    InitReg(MISCREG_VSTTBR_EL2)
      .hypSecure().mon();
    InitReg(MISCREG_VSTCR_EL2)
      .hypSecure().mon();
    InitReg(MISCREG_TTBR0_EL3)
      .mon();
    InitReg(MISCREG_TCR_EL3)
      .mon();
    InitReg(MISCREG_DACR32_EL2)
      .hyp().mon()
      .mapsTo(MISCREG_DACR_NS);
    InitReg(MISCREG_SPSR_EL1)
      .allPrivileges().exceptUserMode()
      .mapsTo(MISCREG_SPSR_SVC); // NAM C5.2.17 SPSR_EL1
    InitReg(MISCREG_SPSR_EL12)
      .fault(EL2, defaultFaultE2H_EL2)
      .fault(EL3, defaultFaultE2H_EL3)
      .mapsTo(MISCREG_SPSR_SVC);
    InitReg(MISCREG_ELR_EL1)
      .allPrivileges().exceptUserMode();
    InitReg(MISCREG_ELR_EL12)
      .fault(EL2, defaultFaultE2H_EL2)
      .fault(EL3, defaultFaultE2H_EL3)
      .mapsTo(MISCREG_ELR_EL1);
    InitReg(MISCREG_SP_EL0)
      .allPrivileges().exceptUserMode()
      .fault(EL1, faultSpEL0)
      .fault(EL2, faultSpEL0)
      .fault(EL3, faultSpEL0);
    InitReg(MISCREG_SPSEL)
      .allPrivileges().exceptUserMode();
    InitReg(MISCREG_CURRENTEL)
      .allPrivileges().exceptUserMode().writes(0);
    InitReg(MISCREG_PAN)
      .allPrivileges(release->has(ArmExtension::FEAT_PAN))
      .exceptUserMode();
    InitReg(MISCREG_UAO)
      .allPrivileges().exceptUserMode();
    InitReg(MISCREG_NZCV)
      .allPrivileges();
    InitReg(MISCREG_DAIF)
      .allPrivileges()
      .fault(EL0, faultDaif);
    InitReg(MISCREG_FPCR)
      .allPrivileges()
      .fault(EL0, faultFpcrEL0)
      .fault(EL1, faultFpcrEL1)
      .fault(EL2, faultFpcrEL2)
      .fault(EL3, faultFpcrEL3);
    InitReg(MISCREG_FPSR)
      .allPrivileges()
      .fault(EL0, faultFpcrEL0)
      .fault(EL1, faultFpcrEL1)
      .fault(EL2, faultFpcrEL2)
      .fault(EL3, faultFpcrEL3);
    InitReg(MISCREG_DSPSR_EL0)
      .allPrivileges();
    InitReg(MISCREG_DLR_EL0)
      .allPrivileges();
    InitReg(MISCREG_SPSR_EL2)
      .hyp().mon()
      .mapsTo(MISCREG_SPSR_HYP); // NAM C5.2.18 SPSR_EL2
    InitReg(MISCREG_ELR_EL2)
      .hyp().mon();
    InitReg(MISCREG_SP_EL1)
      .hyp().mon();
    InitReg(MISCREG_SPSR_IRQ_AA64)
      .hyp().mon();
    InitReg(MISCREG_SPSR_ABT_AA64)
      .hyp().mon();
    InitReg(MISCREG_SPSR_UND_AA64)
      .hyp().mon();
    InitReg(MISCREG_SPSR_FIQ_AA64)
      .hyp().mon();
    InitReg(MISCREG_SPSR_EL3)
      .mon()
      .mapsTo(MISCREG_SPSR_MON); // NAM C5.2.19 SPSR_EL3
    InitReg(MISCREG_ELR_EL3)
      .mon();
    InitReg(MISCREG_SP_EL2)
      .mon();
    InitReg(MISCREG_AFSR0_EL1)
      .allPrivileges().exceptUserMode()
      .faultRead(EL1, faultHcrFgtEL1<true, &HCR::trvm, &HFGTR::afsr0EL1>)
      .faultWrite(EL1, faultHcrFgtEL1<false, &HCR::tvm, &HFGTR::afsr0EL1>)
      .mapsTo(MISCREG_ADFSR_NS);
    InitReg(MISCREG_AFSR0_EL12)
      .fault(EL2, defaultFaultE2H_EL2)
      .fault(EL3, defaultFaultE2H_EL3)
      .mapsTo(MISCREG_ADFSR_NS);
    InitReg(MISCREG_AFSR1_EL1)
      .allPrivileges().exceptUserMode()
      .faultRead(EL1, faultHcrFgtEL1<true, &HCR::trvm, &HFGTR::afsr1EL1>)
      .faultWrite(EL1, faultHcrFgtEL1<false, &HCR::tvm, &HFGTR::afsr1EL1>)
      .mapsTo(MISCREG_AIFSR_NS);
    InitReg(MISCREG_AFSR1_EL12)
      .fault(EL2, defaultFaultE2H_EL2)
      .fault(EL3, defaultFaultE2H_EL3)
      .mapsTo(MISCREG_AIFSR_NS);
    InitReg(MISCREG_ESR_EL1)
      .faultRead(EL1, faultHcrFgtEL1<true, &HCR::trvm, &HFGTR::esrEL1>)
      .faultWrite(EL1, faultHcrFgtEL1<false, &HCR::tvm, &HFGTR::esrEL1>)
      .allPrivileges().exceptUserMode();
    InitReg(MISCREG_ESR_EL12)
      .fault(EL2, defaultFaultE2H_EL2)
      .fault(EL3, defaultFaultE2H_EL3)
      .mapsTo(MISCREG_ESR_EL1);
    InitReg(MISCREG_IFSR32_EL2)
      .hyp().mon()
      .mapsTo(MISCREG_IFSR_NS);
    InitReg(MISCREG_AFSR0_EL2)
      .hyp().mon()
      .mapsTo(MISCREG_HADFSR);
    InitReg(MISCREG_AFSR1_EL2)
      .hyp().mon()
      .mapsTo(MISCREG_HAIFSR);
    InitReg(MISCREG_ESR_EL2)
      .hyp().mon()
      .mapsTo(MISCREG_HSR);
    InitReg(MISCREG_FPEXC32_EL2)
      .fault(EL2, faultFpcrEL2)
      .fault(EL3, faultFpcrEL3)
      .mapsTo(MISCREG_FPEXC);
    InitReg(MISCREG_AFSR0_EL3)
      .mon();
    InitReg(MISCREG_AFSR1_EL3)
      .mon();
    InitReg(MISCREG_ESR_EL3)
      .mon();
    InitReg(MISCREG_FAR_EL1)
      .allPrivileges().exceptUserMode()
      .faultRead(EL1, faultHcrFgtEL1<true, &HCR::trvm, &HFGTR::farEL1>)
      .faultWrite(EL1, faultHcrFgtEL1<false, &HCR::tvm, &HFGTR::farEL1>)
      .mapsTo(MISCREG_DFAR_NS, MISCREG_IFAR_NS);
    InitReg(MISCREG_FAR_EL12)
      .fault(EL2, defaultFaultE2H_EL2)
      .fault(EL3, defaultFaultE2H_EL3)
      .mapsTo(MISCREG_DFAR_NS, MISCREG_IFAR_NS);
    InitReg(MISCREG_FAR_EL2)
      .hyp().mon()
      .mapsTo(MISCREG_HDFAR, MISCREG_HIFAR);
    InitReg(MISCREG_HPFAR_EL2)
      .hyp().mon()
      .mapsTo(MISCREG_HPFAR);
    InitReg(MISCREG_FAR_EL3)
      .mon();
    InitReg(MISCREG_IC_IALLUIS)
      .warnNotFail()
      .faultWrite(EL1, faultPouIsEL1<&HFGITR::icialluis>)
      .writes(1).exceptUserMode();
    InitReg(MISCREG_PAR_EL1)
      .allPrivileges().exceptUserMode()
      .mapsTo(MISCREG_PAR_NS);
    InitReg(MISCREG_IC_IALLU)
      .warnNotFail()
      .faultWrite(EL1, faultPouEL1<&HFGITR::iciallu>)
      .writes(1).exceptUserMode();
    InitReg(MISCREG_DC_IVAC_Xt)
      .faultWrite(EL1, faultHcrFgtInstEL1<&HCR::tpc, &HFGITR::dcivac>)
      .writes(1).exceptUserMode();
    InitReg(MISCREG_DC_ISW_Xt)
      .warnNotFail()
      .faultWrite(EL1, faultHcrFgtInstEL1<&HCR::tsw, &HFGITR::dcisw>)
      .writes(1).exceptUserMode();
    InitReg(MISCREG_AT_S1E1R_Xt)
      .faultWrite(EL1, faultHcrFgtInstEL1<&HCR::at, &HFGITR::ats1e1r>)
      .writes(1).exceptUserMode();
    InitReg(MISCREG_AT_S1E1W_Xt)
      .faultWrite(EL1, faultHcrFgtInstEL1<&HCR::at, &HFGITR::ats1e1w>)
      .writes(1).exceptUserMode();
    InitReg(MISCREG_AT_S1E0R_Xt)
      .faultWrite(EL1, faultHcrFgtInstEL1<&HCR::at, &HFGITR::ats1e0r>)
      .writes(1).exceptUserMode();
    InitReg(MISCREG_AT_S1E0W_Xt)
      .faultWrite(EL1, faultHcrFgtInstEL1<&HCR::at, &HFGITR::ats1e0w>)
      .writes(1).exceptUserMode();
    InitReg(MISCREG_DC_CSW_Xt)
      .warnNotFail()
      .faultWrite(EL1, faultHcrFgtInstEL1<&HCR::tsw, &HFGITR::dccsw>)
      .writes(1).exceptUserMode();
    InitReg(MISCREG_DC_CISW_Xt)
      .warnNotFail()
      .faultWrite(EL1, faultHcrFgtInstEL1<&HCR::tsw, &HFGITR::dccisw>)
      .writes(1).exceptUserMode();
    InitReg(MISCREG_DC_ZVA_Xt)
      .writes(1)
      .faultWrite(EL0, faultDczvaEL0)
      .faultWrite(EL1, faultHcrFgtInstEL1<&HCR::tdz, &HFGITR::dczva>);
    InitReg(MISCREG_IC_IVAU_Xt)
      .faultWrite(EL0, faultPouEL0)
      .faultWrite(EL1, faultPouEL1<&HFGITR::icivau>)
      .writes(1);
    InitReg(MISCREG_DC_CVAC_Xt)
      .faultWrite(EL0, faultCvacEL0)
      .faultWrite(EL1, faultHcrEL1<&HCR::tpc>)
      .writes(1);
    InitReg(MISCREG_DC_CVAU_Xt)
      .faultWrite(EL0, faultPouEL0)
      .faultWrite(EL1, faultPouEL1<&HFGITR::dccvau>)
      .writes(1);
    InitReg(MISCREG_DC_CIVAC_Xt)
      .faultWrite(EL0, faultCvacEL0)
      .faultWrite(EL1, faultHcrFgtInstEL1<&HCR::tpc, &HFGITR::dccivac>)
      .writes(1);
    InitReg(MISCREG_AT_S1E2R_Xt)
      .monNonSecureWrite().hypWrite();
    InitReg(MISCREG_AT_S1E2W_Xt)
      .monNonSecureWrite().hypWrite();
    InitReg(MISCREG_AT_S12E1R_Xt)
      .hypWrite().monSecureWrite().monNonSecureWrite();
    InitReg(MISCREG_AT_S12E1W_Xt)
      .hypWrite().monSecureWrite().monNonSecureWrite();
    InitReg(MISCREG_AT_S12E0R_Xt)
      .hypWrite().monSecureWrite().monNonSecureWrite();
    InitReg(MISCREG_AT_S12E0W_Xt)
      .hypWrite().monSecureWrite().monNonSecureWrite();
    InitReg(MISCREG_AT_S1E3R_Xt)
      .monSecureWrite().monNonSecureWrite();
    InitReg(MISCREG_AT_S1E3W_Xt)
      .monSecureWrite().monNonSecureWrite();
    InitReg(MISCREG_TLBI_VMALLE1OS)
      .faultWrite(EL1, faultTlbiOsEL1<&HFGITR::tlbivmalle1os>)
      .writes(1).exceptUserMode();
    InitReg(MISCREG_TLBI_VAE1OS_Xt)
      .faultWrite(EL1, faultTlbiOsEL1<&HFGITR::tlbivae1os>)
      .writes(1).exceptUserMode();
    InitReg(MISCREG_TLBI_ASIDE1OS_Xt)
      .faultWrite(EL1, faultTlbiOsEL1<&HFGITR::tlbiaside1os>)
      .writes(1).exceptUserMode();
    InitReg(MISCREG_TLBI_VAAE1OS_Xt)
      .faultWrite(EL1, faultTlbiOsEL1<&HFGITR::tlbivaae1os>)
      .writes(1).exceptUserMode();
    InitReg(MISCREG_TLBI_VALE1OS_Xt)
      .faultWrite(EL1, faultTlbiOsEL1<&HFGITR::tlbivale1os>)
      .writes(1).exceptUserMode();
    InitReg(MISCREG_TLBI_VAALE1OS_Xt)
      .faultWrite(EL1, faultTlbiOsEL1<&HFGITR::tlbivaale1os>)
      .writes(1).exceptUserMode();
    InitReg(MISCREG_TLBI_VMALLE1IS)
      .faultWrite(EL1, faultTlbiIsEL1<&HFGITR::tlbivmalle1is>)
      .writes(1).exceptUserMode();
    InitReg(MISCREG_TLBI_VAE1IS_Xt)
      .faultWrite(EL1, faultTlbiIsEL1<&HFGITR::tlbivae1is>)
      .writes(1).exceptUserMode();
    InitReg(MISCREG_TLBI_ASIDE1IS_Xt)
      .faultWrite(EL1, faultTlbiIsEL1<&HFGITR::tlbiaside1is>)
      .writes(1).exceptUserMode();
    InitReg(MISCREG_TLBI_VAAE1IS_Xt)
      .faultWrite(EL1, faultTlbiIsEL1<&HFGITR::tlbivaae1is>)
      .writes(1).exceptUserMode();
    InitReg(MISCREG_TLBI_VALE1IS_Xt)
      .faultWrite(EL1, faultTlbiIsEL1<&HFGITR::tlbivale1is>)
      .writes(1).exceptUserMode();
    InitReg(MISCREG_TLBI_VAALE1IS_Xt)
      .faultWrite(EL1, faultTlbiIsEL1<&HFGITR::tlbivaale1is>)
      .writes(1).exceptUserMode();
    InitReg(MISCREG_TLBI_VMALLE1)
      .faultWrite(EL1, faultHcrFgtInstEL1<&HCR::ttlb, &HFGITR::tlbivmalle1>)
      .writes(1).exceptUserMode();
    InitReg(MISCREG_TLBI_VAE1_Xt)
      .faultWrite(EL1, faultHcrFgtInstEL1<&HCR::ttlb, &HFGITR::tlbivae1>)
      .writes(1).exceptUserMode();
    InitReg(MISCREG_TLBI_ASIDE1_Xt)
      .faultWrite(EL1, faultHcrFgtInstEL1<&HCR::ttlb, &HFGITR::tlbiaside1>)
      .writes(1).exceptUserMode();
    InitReg(MISCREG_TLBI_VAAE1_Xt)
      .faultWrite(EL1, faultHcrFgtInstEL1<&HCR::ttlb, &HFGITR::tlbivaae1>)
      .writes(1).exceptUserMode();
    InitReg(MISCREG_TLBI_VALE1_Xt)
      .faultWrite(EL1, faultHcrFgtInstEL1<&HCR::ttlb, &HFGITR::tlbivale1>)
      .writes(1).exceptUserMode();
    InitReg(MISCREG_TLBI_VAALE1_Xt)
      .faultWrite(EL1, faultHcrFgtInstEL1<&HCR::ttlb, &HFGITR::tlbivaale1>)
      .writes(1).exceptUserMode();
    InitReg(MISCREG_TLBI_IPAS2E1OS_Xt)
      .hypWrite().monSecureWrite().monNonSecureWrite();
    InitReg(MISCREG_TLBI_IPAS2LE1OS_Xt)
      .hypWrite().monSecureWrite().monNonSecureWrite();
    InitReg(MISCREG_TLBI_ALLE2OS)
      .monNonSecureWrite().hypWrite();
    InitReg(MISCREG_TLBI_VAE2OS_Xt)
      .monNonSecureWrite().hypWrite();
    InitReg(MISCREG_TLBI_ALLE1OS)
      .hypWrite().monSecureWrite().monNonSecureWrite();
    InitReg(MISCREG_TLBI_VALE2OS_Xt)
      .monNonSecureWrite().hypWrite();
    InitReg(MISCREG_TLBI_VMALLS12E1OS)
      .hypWrite().monSecureWrite().monNonSecureWrite();
    InitReg(MISCREG_TLBI_IPAS2E1IS_Xt)
      .hypWrite().monSecureWrite().monNonSecureWrite();
    InitReg(MISCREG_TLBI_IPAS2LE1IS_Xt)
      .hypWrite().monSecureWrite().monNonSecureWrite();
    InitReg(MISCREG_TLBI_ALLE2IS)
      .monNonSecureWrite().hypWrite();
    InitReg(MISCREG_TLBI_VAE2IS_Xt)
      .monNonSecureWrite().hypWrite();
    InitReg(MISCREG_TLBI_ALLE1IS)
      .hypWrite().monSecureWrite().monNonSecureWrite();
    InitReg(MISCREG_TLBI_VALE2IS_Xt)
      .monNonSecureWrite().hypWrite();
    InitReg(MISCREG_TLBI_VMALLS12E1IS)
      .hypWrite().monSecureWrite().monNonSecureWrite();
    InitReg(MISCREG_TLBI_IPAS2E1_Xt)
      .hypWrite().monSecureWrite().monNonSecureWrite();
    InitReg(MISCREG_TLBI_IPAS2LE1_Xt)
      .hypWrite().monSecureWrite().monNonSecureWrite();
    InitReg(MISCREG_TLBI_ALLE2)
      .monNonSecureWrite().hypWrite();
    InitReg(MISCREG_TLBI_VAE2_Xt)
      .monNonSecureWrite().hypWrite();
    InitReg(MISCREG_TLBI_ALLE1)
      .hypWrite().monSecureWrite().monNonSecureWrite();
    InitReg(MISCREG_TLBI_VALE2_Xt)
      .monNonSecureWrite().hypWrite();
    InitReg(MISCREG_TLBI_VMALLS12E1)
      .hypWrite().monSecureWrite().monNonSecureWrite();
    InitReg(MISCREG_TLBI_ALLE3OS)
      .monSecureWrite().monNonSecureWrite();
    InitReg(MISCREG_TLBI_VAE3OS_Xt)
      .monSecureWrite().monNonSecureWrite();
    InitReg(MISCREG_TLBI_VALE3OS_Xt)
      .monSecureWrite().monNonSecureWrite();
    InitReg(MISCREG_TLBI_ALLE3IS)
      .monSecureWrite().monNonSecureWrite();
    InitReg(MISCREG_TLBI_VAE3IS_Xt)
      .monSecureWrite().monNonSecureWrite();
    InitReg(MISCREG_TLBI_VALE3IS_Xt)
      .monSecureWrite().monNonSecureWrite();
    InitReg(MISCREG_TLBI_ALLE3)
      .monSecureWrite().monNonSecureWrite();
    InitReg(MISCREG_TLBI_VAE3_Xt)
      .monSecureWrite().monNonSecureWrite();
    InitReg(MISCREG_TLBI_VALE3_Xt)
      .monSecureWrite().monNonSecureWrite();

    InitReg(MISCREG_TLBI_RVAE1_Xt)
      .faultWrite(EL1, faultHcrFgtInstEL1<&HCR::ttlb, &HFGITR::tlbirvae1>)
      .writes(1).exceptUserMode();
    InitReg(MISCREG_TLBI_RVAAE1_Xt)
      .faultWrite(EL1, faultHcrFgtInstEL1<&HCR::ttlb, &HFGITR::tlbirvaae1>)
      .writes(1).exceptUserMode();
    InitReg(MISCREG_TLBI_RVALE1_Xt)
      .faultWrite(EL1, faultHcrFgtInstEL1<&HCR::ttlb, &HFGITR::tlbirvale1>)
      .writes(1).exceptUserMode();
    InitReg(MISCREG_TLBI_RVAALE1_Xt)
      .faultWrite(EL1, faultHcrFgtInstEL1<&HCR::ttlb, &HFGITR::tlbirvaale1>)
      .writes(1).exceptUserMode();
    InitReg(MISCREG_TLBI_RIPAS2E1_Xt)
      .hypWrite().monWrite();
    InitReg(MISCREG_TLBI_RIPAS2LE1_Xt)
      .hypWrite().monWrite();
    InitReg(MISCREG_TLBI_RVAE2_Xt)
      .hypWrite().monWrite();
    InitReg(MISCREG_TLBI_RVALE2_Xt)
      .hypWrite().monWrite();
    InitReg(MISCREG_TLBI_RVAE3_Xt)
      .monWrite();
    InitReg(MISCREG_TLBI_RVALE3_Xt)
      .monWrite();
    InitReg(MISCREG_TLBI_RVAE1IS_Xt)
      .faultWrite(EL1, faultTlbiIsEL1<&HFGITR::tlbirvae1is>)
      .writes(1).exceptUserMode();
    InitReg(MISCREG_TLBI_RVAAE1IS_Xt)
      .faultWrite(EL1, faultTlbiIsEL1<&HFGITR::tlbirvaae1is>)
      .writes(1).exceptUserMode();
    InitReg(MISCREG_TLBI_RVALE1IS_Xt)
      .faultWrite(EL1, faultTlbiIsEL1<&HFGITR::tlbirvale1is>)
      .writes(1).exceptUserMode();
    InitReg(MISCREG_TLBI_RVAALE1IS_Xt)
      .faultWrite(EL1, faultTlbiIsEL1<&HFGITR::tlbirvaale1is>)
      .writes(1).exceptUserMode();
    InitReg(MISCREG_TLBI_RIPAS2E1IS_Xt)
      .hypWrite().monWrite();
    InitReg(MISCREG_TLBI_RIPAS2LE1IS_Xt)
      .hypWrite().monWrite();
    InitReg(MISCREG_TLBI_RVAE2IS_Xt)
      .hypWrite().monWrite();
    InitReg(MISCREG_TLBI_RVALE2IS_Xt)
      .hypWrite().monWrite();
    InitReg(MISCREG_TLBI_RVAE3IS_Xt)
      .monWrite();
    InitReg(MISCREG_TLBI_RVALE3IS_Xt)
      .monWrite();
    InitReg(MISCREG_TLBI_RVAE1OS_Xt)
      .faultWrite(EL1, faultTlbiOsEL1<&HFGITR::tlbirvae1os>)
      .writes(1).exceptUserMode();
    InitReg(MISCREG_TLBI_RVAAE1OS_Xt)
      .faultWrite(EL1, faultTlbiOsEL1<&HFGITR::tlbirvaae1os>)
      .writes(1).exceptUserMode();
    InitReg(MISCREG_TLBI_RVALE1OS_Xt)
      .faultWrite(EL1, faultTlbiOsEL1<&HFGITR::tlbirvale1os>)
      .writes(1).exceptUserMode();
    InitReg(MISCREG_TLBI_RVAALE1OS_Xt)
      .faultWrite(EL1, faultTlbiOsEL1<&HFGITR::tlbirvaale1os>)
      .writes(1).exceptUserMode();
    InitReg(MISCREG_TLBI_RIPAS2E1OS_Xt)
      .hypWrite().monWrite();
    InitReg(MISCREG_TLBI_RIPAS2LE1OS_Xt)
      .hypWrite().monWrite();
    InitReg(MISCREG_TLBI_RVAE2OS_Xt)
      .hypWrite().monWrite();
    InitReg(MISCREG_TLBI_RVALE2OS_Xt)
      .hypWrite().monWrite();
    InitReg(MISCREG_TLBI_RVAE3OS_Xt)
      .monWrite();
    InitReg(MISCREG_TLBI_RVALE3OS_Xt)
      .monWrite();
    InitReg(MISCREG_PMINTENSET_EL1)
      .allPrivileges().exceptUserMode()
      .mapsTo(MISCREG_PMINTENSET);
    InitReg(MISCREG_PMINTENCLR_EL1)
      .allPrivileges().exceptUserMode()
      .mapsTo(MISCREG_PMINTENCLR);
    InitReg(MISCREG_PMCR_EL0)
      .allPrivileges()
      .mapsTo(MISCREG_PMCR);
    InitReg(MISCREG_PMCNTENSET_EL0)
      .allPrivileges()
      .mapsTo(MISCREG_PMCNTENSET);
    InitReg(MISCREG_PMCNTENCLR_EL0)
      .allPrivileges()
      .mapsTo(MISCREG_PMCNTENCLR);
    InitReg(MISCREG_PMOVSCLR_EL0)
      .allPrivileges();
//    .mapsTo(MISCREG_PMOVSCLR);
    InitReg(MISCREG_PMSWINC_EL0)
      .writes(1).user()
      .mapsTo(MISCREG_PMSWINC);
    InitReg(MISCREG_PMSELR_EL0)
      .allPrivileges()
      .mapsTo(MISCREG_PMSELR);
    InitReg(MISCREG_PMCEID0_EL0)
      .reads(1).user()
      .mapsTo(MISCREG_PMCEID0);
    InitReg(MISCREG_PMCEID1_EL0)
      .reads(1).user()
      .mapsTo(MISCREG_PMCEID1);
    InitReg(MISCREG_PMCCNTR_EL0)
      .allPrivileges()
      .mapsTo(MISCREG_PMCCNTR);
    InitReg(MISCREG_PMXEVTYPER_EL0)
      .allPrivileges()
      .mapsTo(MISCREG_PMXEVTYPER);
    InitReg(MISCREG_PMCCFILTR_EL0)
      .allPrivileges();
    InitReg(MISCREG_PMXEVCNTR_EL0)
      .allPrivileges()
      .mapsTo(MISCREG_PMXEVCNTR);
    InitReg(MISCREG_PMUSERENR_EL0)
      .allPrivileges().userNonSecureWrite(0).userSecureWrite(0)
      .mapsTo(MISCREG_PMUSERENR);
    InitReg(MISCREG_PMOVSSET_EL0)
      .allPrivileges()
      .mapsTo(MISCREG_PMOVSSET);
    InitReg(MISCREG_MAIR_EL1)
      .allPrivileges().exceptUserMode()
      .faultRead(EL1, faultHcrFgtEL1<true, &HCR::trvm, &HFGTR::mairEL1>)
      .faultWrite(EL1, faultHcrFgtEL1<false, &HCR::tvm, &HFGTR::mairEL1>)
      .mapsTo(MISCREG_PRRR_NS, MISCREG_NMRR_NS);
    InitReg(MISCREG_MAIR_EL12)
      .fault(EL2, defaultFaultE2H_EL2)
      .fault(EL3, defaultFaultE2H_EL3)
      .mapsTo(MISCREG_PRRR_NS, MISCREG_NMRR_NS);
    InitReg(MISCREG_AMAIR_EL1)
      .allPrivileges().exceptUserMode()
      .faultRead(EL1, faultHcrFgtEL1<true, &HCR::trvm, &HFGTR::amairEL1>)
      .faultWrite(EL1, faultHcrFgtEL1<false, &HCR::tvm, &HFGTR::amairEL1>)
      .mapsTo(MISCREG_AMAIR0_NS, MISCREG_AMAIR1_NS);
    InitReg(MISCREG_AMAIR_EL12)
      .fault(EL2, defaultFaultE2H_EL2)
      .fault(EL3, defaultFaultE2H_EL3)
      .mapsTo(MISCREG_AMAIR0_NS, MISCREG_AMAIR1_NS);
    InitReg(MISCREG_MAIR_EL2)
      .hyp().mon()
      .mapsTo(MISCREG_HMAIR0, MISCREG_HMAIR1);
    InitReg(MISCREG_AMAIR_EL2)
      .hyp().mon()
      .mapsTo(MISCREG_HAMAIR0, MISCREG_HAMAIR1);
    InitReg(MISCREG_MAIR_EL3)
      .mon();
    InitReg(MISCREG_AMAIR_EL3)
      .mon();
    InitReg(MISCREG_L2CTLR_EL1)
      .allPrivileges().exceptUserMode();
    InitReg(MISCREG_L2ECTLR_EL1)
      .allPrivileges().exceptUserMode();
    InitReg(MISCREG_VBAR_EL1)
      .allPrivileges().exceptUserMode()
      .faultRead(EL1, faultFgtEL1<true, &HFGTR::vbarEL1>)
      .faultWrite(EL1, faultFgtEL1<false, &HFGTR::vbarEL1>)
      .mapsTo(MISCREG_VBAR_NS);
    InitReg(MISCREG_VBAR_EL12)
      .fault(EL2, defaultFaultE2H_EL2)
      .fault(EL3, defaultFaultE2H_EL3)
      .mapsTo(MISCREG_VBAR_NS);
    InitReg(MISCREG_RVBAR_EL1)
      .reset(FullSystem && system->highestEL() == EL1 ?
          system->resetAddr() : 0)
      .privRead(FullSystem && system->highestEL() == EL1);
    InitReg(MISCREG_ISR_EL1)
      .allPrivileges().exceptUserMode().writes(0);
    InitReg(MISCREG_VBAR_EL2)
      .hyp().mon()
      .res0(0x7ff)
      .mapsTo(MISCREG_HVBAR);
    InitReg(MISCREG_RVBAR_EL2)
      .reset(FullSystem && system->highestEL() == EL2 ?
          system->resetAddr() : 0)
      .hypRead(FullSystem && system->highestEL() == EL2);
    InitReg(MISCREG_VBAR_EL3)
      .mon();
    InitReg(MISCREG_RVBAR_EL3)
      .reset(FullSystem && system->highestEL() == EL3 ?
          system->resetAddr() : 0)
      .mon().writes(0);
    InitReg(MISCREG_RMR_EL3)
      .mon();
    InitReg(MISCREG_CONTEXTIDR_EL1)
      .allPrivileges().exceptUserMode()
      .faultRead(EL1, faultHcrFgtEL1<true, &HCR::trvm, &HFGTR::contextidrEL1>)
      .faultWrite(EL1, faultHcrFgtEL1<false, &HCR::tvm, &HFGTR::contextidrEL1>)
      .mapsTo(MISCREG_CONTEXTIDR_NS);
    InitReg(MISCREG_CONTEXTIDR_EL12)
      .fault(EL2, defaultFaultE2H_EL2)
      .fault(EL3, defaultFaultE2H_EL3)
      .mapsTo(MISCREG_CONTEXTIDR_NS);
    InitReg(MISCREG_TPIDR_EL1)
      .allPrivileges().exceptUserMode()
      .faultRead(EL1, faultFgtEL1<true, &HFGTR::tpidrEL1>)
      .faultWrite(EL1, faultFgtEL1<false, &HFGTR::tpidrEL1>)
      .mapsTo(MISCREG_TPIDRPRW_NS);
    InitReg(MISCREG_TPIDR_EL0)
      .allPrivileges()
      .faultRead(EL0, faultFgtEL0<true, &HFGTR::tpidrEL0>)
      .faultWrite(EL0, faultFgtEL0<false, &HFGTR::tpidrEL0>)
      .faultRead(EL1, faultFgtEL1<true, &HFGTR::tpidrEL0>)
      .faultWrite(EL1, faultFgtEL1<false, &HFGTR::tpidrEL0>)
      .mapsTo(MISCREG_TPIDRURW_NS);
    InitReg(MISCREG_TPIDRRO_EL0)
      .allPrivileges().userNonSecureWrite(0).userSecureWrite(0)
      .faultRead(EL0, faultFgtEL0<true, &HFGTR::tpidrroEL0>)
      .faultRead(EL1, faultFgtEL1<true, &HFGTR::tpidrroEL0>)
      .faultWrite(EL1, faultFgtEL1<false, &HFGTR::tpidrroEL0>)
      .mapsTo(MISCREG_TPIDRURO_NS);
    InitReg(MISCREG_TPIDR_EL2)
      .hyp().mon()
      .mapsTo(MISCREG_HTPIDR);
    InitReg(MISCREG_TPIDR_EL3)
      .mon();
    // BEGIN Generic Timer (AArch64)
    InitReg(MISCREG_CNTFRQ_EL0)
      .reads(1)
      .faultRead(EL0, faultGenericTimerEL0)
      .highest(system)
      .privSecureWrite(aarch32EL3)
      .mapsTo(MISCREG_CNTFRQ);
    InitReg(MISCREG_CNTPCT_EL0)
      .unverifiable()
      .faultRead(EL0, faultCntpctEL0)
      .faultRead(EL1, faultCntpctEL1)
      .reads(1)
      .mapsTo(MISCREG_CNTPCT);
    InitReg(MISCREG_CNTVCT_EL0)
      .unverifiable()
      .faultRead(EL0, faultCntvctEL0)
      .faultRead(EL1, faultCntvctEL1)
      .reads(1)
      .mapsTo(MISCREG_CNTVCT);
    InitReg(MISCREG_CNTP_CTL_EL0)
      .allPrivileges()
      .fault(EL0, faultCntpCtlEL0)
      .fault(EL1, faultCntpCtlEL1)
      .res0(0xfffffffffffffff8)
      .mapsTo(MISCREG_CNTP_CTL_NS);
    InitReg(MISCREG_CNTP_CVAL_EL0)
      .allPrivileges()
      .fault(EL0, faultCntpCtlEL0)
      .fault(EL1, faultCntpCtlEL1)
      .mapsTo(MISCREG_CNTP_CVAL_NS);
    InitReg(MISCREG_CNTP_TVAL_EL0)
      .allPrivileges()
      .fault(EL0, faultCntpCtlEL0)
      .fault(EL1, faultCntpCtlEL1)
      .res0(0xffffffff00000000)
      .mapsTo(MISCREG_CNTP_TVAL_NS);
    InitReg(MISCREG_CNTV_CTL_EL0)
      .allPrivileges()
      .fault(EL0, faultCntvCtlEL0)
      .fault(EL1, faultCntvCtlEL1)
      .res0(0xfffffffffffffff8)
      .mapsTo(MISCREG_CNTV_CTL);
    InitReg(MISCREG_CNTV_CVAL_EL0)
      .allPrivileges()
      .fault(EL0, faultCntvCtlEL0)
      .fault(EL1, faultCntvCtlEL1)
      .mapsTo(MISCREG_CNTV_CVAL);
    InitReg(MISCREG_CNTV_TVAL_EL0)
      .allPrivileges()
      .fault(EL0, faultCntvCtlEL0)
      .fault(EL1, faultCntvCtlEL1)
      .res0(0xffffffff00000000)
      .mapsTo(MISCREG_CNTV_TVAL);
    InitReg(MISCREG_CNTP_CTL_EL02)
      .fault(EL2, defaultFaultE2H_EL2)
      .fault(EL3, defaultFaultE2H_EL3)
      .res0(0xfffffffffffffff8)
      .mapsTo(MISCREG_CNTP_CTL_NS);
    InitReg(MISCREG_CNTP_CVAL_EL02)
      .fault(EL2, defaultFaultE2H_EL2)
      .fault(EL3, defaultFaultE2H_EL3)
      .mapsTo(MISCREG_CNTP_CVAL_NS);
    InitReg(MISCREG_CNTP_TVAL_EL02)
      .fault(EL2, defaultFaultE2H_EL2)
      .fault(EL3, defaultFaultE2H_EL3)
      .res0(0xffffffff00000000)
      .mapsTo(MISCREG_CNTP_TVAL_NS);
    InitReg(MISCREG_CNTV_CTL_EL02)
      .fault(EL2, defaultFaultE2H_EL2)
      .fault(EL3, defaultFaultE2H_EL3)
      .res0(0xfffffffffffffff8)
      .mapsTo(MISCREG_CNTV_CTL);
    InitReg(MISCREG_CNTV_CVAL_EL02)
      .fault(EL2, defaultFaultE2H_EL2)
      .fault(EL3, defaultFaultE2H_EL3)
      .mapsTo(MISCREG_CNTV_CVAL);
    InitReg(MISCREG_CNTV_TVAL_EL02)
      .fault(EL2, defaultFaultE2H_EL2)
      .fault(EL3, defaultFaultE2H_EL3)
      .res0(0xffffffff00000000)
      .mapsTo(MISCREG_CNTV_TVAL);
    InitReg(MISCREG_CNTKCTL_EL1)
      .allPrivileges()
      .exceptUserMode()
      .res0(0xfffffffffffdfc00)
      .mapsTo(MISCREG_CNTKCTL);
    InitReg(MISCREG_CNTKCTL_EL12)
      .fault(EL2, defaultFaultE2H_EL2)
      .fault(EL3, defaultFaultE2H_EL3)
      .res0(0xfffffffffffdfc00)
      .mapsTo(MISCREG_CNTKCTL);
    InitReg(MISCREG_CNTPS_CTL_EL1)
      .mon()
      .privSecure()
      .fault(EL1, faultCntpsCtlEL1)
      .res0(0xfffffffffffffff8);
    InitReg(MISCREG_CNTPS_CVAL_EL1)
      .mon()
      .privSecure()
      .fault(EL1, faultCntpsCtlEL1);
    InitReg(MISCREG_CNTPS_TVAL_EL1)
      .mon()
      .privSecure()
      .fault(EL1, faultCntpsCtlEL1)
      .res0(0xffffffff00000000);
    InitReg(MISCREG_CNTHCTL_EL2)
      .mon()
      .hyp()
      .res0(0xfffffffffffc0000)
      .mapsTo(MISCREG_CNTHCTL);
    InitReg(MISCREG_CNTHP_CTL_EL2)
      .mon()
      .hyp()
      .res0(0xfffffffffffffff8)
      .mapsTo(MISCREG_CNTHP_CTL);
    InitReg(MISCREG_CNTHP_CVAL_EL2)
      .mon()
      .hyp()
      .mapsTo(MISCREG_CNTHP_CVAL);
    InitReg(MISCREG_CNTHP_TVAL_EL2)
      .mon()
      .hyp()
      .res0(0xffffffff00000000)
      .mapsTo(MISCREG_CNTHP_TVAL);
    InitReg(MISCREG_CNTHPS_CTL_EL2)
      .mon(sel2_implemented)
      .hypSecure(sel2_implemented)
      .res0(0xfffffffffffffff8);
    InitReg(MISCREG_CNTHPS_CVAL_EL2)
      .mon(sel2_implemented)
      .hypSecure(sel2_implemented);
    InitReg(MISCREG_CNTHPS_TVAL_EL2)
      .mon(sel2_implemented)
      .hypSecure(sel2_implemented)
      .res0(0xffffffff00000000);
    InitReg(MISCREG_CNTHV_CTL_EL2)
      .mon(vhe_implemented)
      .hyp()
      .res0(0xfffffffffffffff8);
    InitReg(MISCREG_CNTHV_CVAL_EL2)
      .mon(vhe_implemented)
      .hyp(vhe_implemented);
    InitReg(MISCREG_CNTHV_TVAL_EL2)
      .mon(vhe_implemented)
      .hyp(vhe_implemented)
      .res0(0xffffffff00000000);
    InitReg(MISCREG_CNTHVS_CTL_EL2)
      .mon(vhe_implemented && sel2_implemented)
      .hypSecure(vhe_implemented && sel2_implemented)
      .res0(0xfffffffffffffff8);
    InitReg(MISCREG_CNTHVS_CVAL_EL2)
      .mon(vhe_implemented && sel2_implemented)
      .hypSecure(vhe_implemented && sel2_implemented);
    InitReg(MISCREG_CNTHVS_TVAL_EL2)
      .mon(vhe_implemented && sel2_implemented)
      .hypSecure(vhe_implemented && sel2_implemented)
      .res0(0xffffffff00000000);
    // ENDIF Armv8.1-VHE
    InitReg(MISCREG_CNTVOFF_EL2)
      .mon()
      .hyp()
      .mapsTo(MISCREG_CNTVOFF);
    // END Generic Timer (AArch64)
    InitReg(MISCREG_PMEVCNTR0_EL0)
      .allPrivileges();
//    .mapsTo(MISCREG_PMEVCNTR0);
    InitReg(MISCREG_PMEVCNTR1_EL0)
      .allPrivileges();
//    .mapsTo(MISCREG_PMEVCNTR1);
    InitReg(MISCREG_PMEVCNTR2_EL0)
      .allPrivileges();
//    .mapsTo(MISCREG_PMEVCNTR2);
    InitReg(MISCREG_PMEVCNTR3_EL0)
      .allPrivileges();
//    .mapsTo(MISCREG_PMEVCNTR3);
    InitReg(MISCREG_PMEVCNTR4_EL0)
      .allPrivileges();
//    .mapsTo(MISCREG_PMEVCNTR4);
    InitReg(MISCREG_PMEVCNTR5_EL0)
      .allPrivileges();
//    .mapsTo(MISCREG_PMEVCNTR5);
    InitReg(MISCREG_PMEVTYPER0_EL0)
      .allPrivileges();
//    .mapsTo(MISCREG_PMEVTYPER0);
    InitReg(MISCREG_PMEVTYPER1_EL0)
      .allPrivileges();
//    .mapsTo(MISCREG_PMEVTYPER1);
    InitReg(MISCREG_PMEVTYPER2_EL0)
      .allPrivileges();
//    .mapsTo(MISCREG_PMEVTYPER2);
    InitReg(MISCREG_PMEVTYPER3_EL0)
      .allPrivileges();
//    .mapsTo(MISCREG_PMEVTYPER3);
    InitReg(MISCREG_PMEVTYPER4_EL0)
      .allPrivileges();
//    .mapsTo(MISCREG_PMEVTYPER4);
    InitReg(MISCREG_PMEVTYPER5_EL0)
      .allPrivileges();
//    .mapsTo(MISCREG_PMEVTYPER5);
    InitReg(MISCREG_IL1DATA0_EL1)
      .allPrivileges().exceptUserMode();
    InitReg(MISCREG_IL1DATA1_EL1)
      .allPrivileges().exceptUserMode();
    InitReg(MISCREG_IL1DATA2_EL1)
      .allPrivileges().exceptUserMode();
    InitReg(MISCREG_IL1DATA3_EL1)
      .allPrivileges().exceptUserMode();
    InitReg(MISCREG_DL1DATA0_EL1)
      .allPrivileges().exceptUserMode();
    InitReg(MISCREG_DL1DATA1_EL1)
      .allPrivileges().exceptUserMode();
    InitReg(MISCREG_DL1DATA2_EL1)
      .allPrivileges().exceptUserMode();
    InitReg(MISCREG_DL1DATA3_EL1)
      .allPrivileges().exceptUserMode();
    InitReg(MISCREG_DL1DATA4_EL1)
      .allPrivileges().exceptUserMode();
    InitReg(MISCREG_L2ACTLR_EL1)
      .allPrivileges().exceptUserMode();
    InitReg(MISCREG_CPUACTLR_EL1)
      .allPrivileges().exceptUserMode();
    InitReg(MISCREG_CPUECTLR_EL1)
      .allPrivileges().exceptUserMode();
    InitReg(MISCREG_CPUMERRSR_EL1)
      .allPrivileges().exceptUserMode();
    InitReg(MISCREG_L2MERRSR_EL1)
      .warnNotFail()
      .fault(faultUnimplemented);
    InitReg(MISCREG_CBAR_EL1)
      .allPrivileges().exceptUserMode().writes(0);
    InitReg(MISCREG_CONTEXTIDR_EL2)
      .mon().hyp();

    // GICv3 AArch64
    InitReg(MISCREG_ICC_PMR_EL1)
        .res0(0xffffff00) // [31:8]
        .allPrivileges().exceptUserMode()
        .mapsTo(MISCREG_ICC_PMR);
    InitReg(MISCREG_ICC_IAR0_EL1)
        .allPrivileges().exceptUserMode().writes(0)
        .mapsTo(MISCREG_ICC_IAR0);
    InitReg(MISCREG_ICC_EOIR0_EL1)
        .allPrivileges().exceptUserMode().reads(0)
        .mapsTo(MISCREG_ICC_EOIR0);
    InitReg(MISCREG_ICC_HPPIR0_EL1)
        .allPrivileges().exceptUserMode().writes(0)
        .mapsTo(MISCREG_ICC_HPPIR0);
    InitReg(MISCREG_ICC_BPR0_EL1)
        .res0(0xfffffff8) // [31:3]
        .allPrivileges().exceptUserMode()
        .mapsTo(MISCREG_ICC_BPR0);
    InitReg(MISCREG_ICC_AP0R0_EL1)
        .allPrivileges().exceptUserMode()
        .mapsTo(MISCREG_ICC_AP0R0);
    InitReg(MISCREG_ICC_AP0R1_EL1)
        .allPrivileges().exceptUserMode()
        .mapsTo(MISCREG_ICC_AP0R1);
    InitReg(MISCREG_ICC_AP0R2_EL1)
        .allPrivileges().exceptUserMode()
        .mapsTo(MISCREG_ICC_AP0R2);
    InitReg(MISCREG_ICC_AP0R3_EL1)
        .allPrivileges().exceptUserMode()
        .mapsTo(MISCREG_ICC_AP0R3);
    InitReg(MISCREG_ICC_AP1R0_EL1)
        .banked64()
        .mapsTo(MISCREG_ICC_AP1R0);
    InitReg(MISCREG_ICC_AP1R0_EL1_NS)
        .bankedChild()
        .allPrivileges().exceptUserMode()
        .mapsTo(MISCREG_ICC_AP1R0_NS);
    InitReg(MISCREG_ICC_AP1R0_EL1_S)
        .bankedChild()
        .allPrivileges().exceptUserMode()
        .mapsTo(MISCREG_ICC_AP1R0_S);
    InitReg(MISCREG_ICC_AP1R1_EL1)
        .banked64()
        .mapsTo(MISCREG_ICC_AP1R1);
    InitReg(MISCREG_ICC_AP1R1_EL1_NS)
        .bankedChild()
        .allPrivileges().exceptUserMode()
        .mapsTo(MISCREG_ICC_AP1R1_NS);
    InitReg(MISCREG_ICC_AP1R1_EL1_S)
        .bankedChild()
        .allPrivileges().exceptUserMode()
        .mapsTo(MISCREG_ICC_AP1R1_S);
    InitReg(MISCREG_ICC_AP1R2_EL1)
        .banked64()
        .mapsTo(MISCREG_ICC_AP1R2);
    InitReg(MISCREG_ICC_AP1R2_EL1_NS)
        .bankedChild()
        .allPrivileges().exceptUserMode()
        .mapsTo(MISCREG_ICC_AP1R2_NS);
    InitReg(MISCREG_ICC_AP1R2_EL1_S)
        .bankedChild()
        .allPrivileges().exceptUserMode()
        .mapsTo(MISCREG_ICC_AP1R2_S);
    InitReg(MISCREG_ICC_AP1R3_EL1)
        .banked64()
        .mapsTo(MISCREG_ICC_AP1R3);
    InitReg(MISCREG_ICC_AP1R3_EL1_NS)
        .bankedChild()
        .allPrivileges().exceptUserMode()
        .mapsTo(MISCREG_ICC_AP1R3_NS);
    InitReg(MISCREG_ICC_AP1R3_EL1_S)
        .bankedChild()
        .allPrivileges().exceptUserMode()
        .mapsTo(MISCREG_ICC_AP1R3_S);
    InitReg(MISCREG_ICC_DIR_EL1)
        .res0(0xFF000000) // [31:24]
        .allPrivileges().exceptUserMode().reads(0)
        .mapsTo(MISCREG_ICC_DIR);
    InitReg(MISCREG_ICC_RPR_EL1)
        .allPrivileges().exceptUserMode().writes(0)
        .mapsTo(MISCREG_ICC_RPR);
    InitReg(MISCREG_ICC_SGI1R_EL1)
        .allPrivileges().exceptUserMode().reads(0)
        .faultWrite(EL1, faultIccSgiEL1)
        .faultWrite(EL2, faultIccSgiEL2)
        .mapsTo(MISCREG_ICC_SGI1R);
    InitReg(MISCREG_ICC_ASGI1R_EL1)
        .allPrivileges().exceptUserMode().reads(0)
        .faultWrite(EL1, faultIccSgiEL1)
        .faultWrite(EL2, faultIccSgiEL2)
        .mapsTo(MISCREG_ICC_ASGI1R);
    InitReg(MISCREG_ICC_SGI0R_EL1)
        .allPrivileges().exceptUserMode().reads(0)
        .faultWrite(EL1, faultIccSgiEL1)
        .faultWrite(EL2, faultIccSgiEL2)
        .mapsTo(MISCREG_ICC_SGI0R);
    InitReg(MISCREG_ICC_IAR1_EL1)
        .allPrivileges().exceptUserMode().writes(0)
        .mapsTo(MISCREG_ICC_IAR1);
    InitReg(MISCREG_ICC_EOIR1_EL1)
        .res0(0xFF000000) // [31:24]
        .allPrivileges().exceptUserMode().reads(0)
        .mapsTo(MISCREG_ICC_EOIR1);
    InitReg(MISCREG_ICC_HPPIR1_EL1)
        .allPrivileges().exceptUserMode().writes(0)
        .mapsTo(MISCREG_ICC_HPPIR1);
    InitReg(MISCREG_ICC_BPR1_EL1)
        .banked64()
        .mapsTo(MISCREG_ICC_BPR1);
    InitReg(MISCREG_ICC_BPR1_EL1_NS)
        .bankedChild()
        .res0(0xfffffff8) // [31:3]
        .allPrivileges().exceptUserMode()
        .mapsTo(MISCREG_ICC_BPR1_NS);
    InitReg(MISCREG_ICC_BPR1_EL1_S)
        .bankedChild()
        .res0(0xfffffff8) // [31:3]
        .secure().exceptUserMode()
        .mapsTo(MISCREG_ICC_BPR1_S);
    InitReg(MISCREG_ICC_CTLR_EL1)
        .banked64()
        .mapsTo(MISCREG_ICC_CTLR);
    InitReg(MISCREG_ICC_CTLR_EL1_NS)
        .bankedChild()
        .res0(0xFFFB00BC) // [31:19, 17:16, 7, 5:2]
        .allPrivileges().exceptUserMode()
        .mapsTo(MISCREG_ICC_CTLR_NS);
    InitReg(MISCREG_ICC_CTLR_EL1_S)
        .bankedChild()
        .res0(0xFFFB00BC) // [31:19, 17:16, 7, 5:2]
        .secure().exceptUserMode()
        .mapsTo(MISCREG_ICC_CTLR_S);
    InitReg(MISCREG_ICC_SRE_EL1)
        .banked()
        .mapsTo(MISCREG_ICC_SRE);
    InitReg(MISCREG_ICC_SRE_EL1_NS)
        .bankedChild()
        .res0(0xFFFFFFF8) // [31:3]
        .allPrivileges().exceptUserMode()
        .mapsTo(MISCREG_ICC_SRE_NS);
    InitReg(MISCREG_ICC_SRE_EL1_S)
        .bankedChild()
        .res0(0xFFFFFFF8) // [31:3]
        .secure().exceptUserMode()
        .mapsTo(MISCREG_ICC_SRE_S);
    InitReg(MISCREG_ICC_IGRPEN0_EL1)
        .res0(0xFFFFFFFE) // [31:1]
        .allPrivileges().exceptUserMode()
        .faultRead(EL1, faultFgtEL1<true, &HFGTR::iccIgrpEnEL1>)
        .faultWrite(EL1, faultFgtEL1<false, &HFGTR::iccIgrpEnEL1>)
        .mapsTo(MISCREG_ICC_IGRPEN0);
    InitReg(MISCREG_ICC_IGRPEN1_EL1)
        .banked64()
        .faultRead(EL1, faultFgtEL1<true, &HFGTR::iccIgrpEnEL1>)
        .faultWrite(EL1, faultFgtEL1<false, &HFGTR::iccIgrpEnEL1>)
        .mapsTo(MISCREG_ICC_IGRPEN1);
    InitReg(MISCREG_ICC_IGRPEN1_EL1_NS)
        .bankedChild()
        .res0(0xFFFFFFFE) // [31:1]
        .allPrivileges().exceptUserMode()
        .mapsTo(MISCREG_ICC_IGRPEN1_NS);
    InitReg(MISCREG_ICC_IGRPEN1_EL1_S)
        .bankedChild()
        .res0(0xFFFFFFFE) // [31:1]
        .secure().exceptUserMode()
        .mapsTo(MISCREG_ICC_IGRPEN1_S);
    InitReg(MISCREG_ICC_SRE_EL2)
        .hyp().mon()
        .mapsTo(MISCREG_ICC_HSRE);
    InitReg(MISCREG_ICC_CTLR_EL3)
        .mon()
        .mapsTo(MISCREG_ICC_MCTLR);
    InitReg(MISCREG_ICC_SRE_EL3)
        .mon()
        .mapsTo(MISCREG_ICC_MSRE);
    InitReg(MISCREG_ICC_IGRPEN1_EL3)
        .mon()
        .mapsTo(MISCREG_ICC_MGRPEN1);

    InitReg(MISCREG_ICH_AP0R0_EL2)
        .hyp().mon()
        .mapsTo(MISCREG_ICH_AP0R0);
    InitReg(MISCREG_ICH_AP0R1_EL2)
        .hyp().mon()
        .mapsTo(MISCREG_ICH_AP0R1);
    InitReg(MISCREG_ICH_AP0R2_EL2)
        .hyp().mon()
        .mapsTo(MISCREG_ICH_AP0R2);
    InitReg(MISCREG_ICH_AP0R3_EL2)
        .hyp().mon()
        .mapsTo(MISCREG_ICH_AP0R3);
    InitReg(MISCREG_ICH_AP1R0_EL2)
        .hyp().mon()
        .mapsTo(MISCREG_ICH_AP1R0);
    InitReg(MISCREG_ICH_AP1R1_EL2)
        .hyp().mon()
        .mapsTo(MISCREG_ICH_AP1R1);
    InitReg(MISCREG_ICH_AP1R2_EL2)
        .hyp().mon()
        .mapsTo(MISCREG_ICH_AP1R2);
    InitReg(MISCREG_ICH_AP1R3_EL2)
        .hyp().mon()
        .mapsTo(MISCREG_ICH_AP1R3);
    InitReg(MISCREG_ICH_HCR_EL2)
        .hyp().mon()
        .mapsTo(MISCREG_ICH_HCR);
    InitReg(MISCREG_ICH_VTR_EL2)
        .hyp().mon().writes(0)
        .mapsTo(MISCREG_ICH_VTR);
    InitReg(MISCREG_ICH_MISR_EL2)
        .hyp().mon().writes(0)
        .mapsTo(MISCREG_ICH_MISR);
    InitReg(MISCREG_ICH_EISR_EL2)
        .hyp().mon().writes(0)
        .mapsTo(MISCREG_ICH_EISR);
    InitReg(MISCREG_ICH_ELRSR_EL2)
        .hyp().mon().writes(0)
        .mapsTo(MISCREG_ICH_ELRSR);
    InitReg(MISCREG_ICH_VMCR_EL2)
        .hyp().mon()
        .mapsTo(MISCREG_ICH_VMCR);
    InitReg(MISCREG_ICH_LR0_EL2)
        .hyp().mon()
        .mapsTo(MISCREG_ICH_LR0, MISCREG_ICH_LRC0);
    InitReg(MISCREG_ICH_LR1_EL2)
        .hyp().mon()
        .mapsTo(MISCREG_ICH_LR1, MISCREG_ICH_LRC1);
    InitReg(MISCREG_ICH_LR2_EL2)
        .hyp().mon()
        .mapsTo(MISCREG_ICH_LR2, MISCREG_ICH_LRC2);
    InitReg(MISCREG_ICH_LR3_EL2)
        .hyp().mon()
        .mapsTo(MISCREG_ICH_LR3, MISCREG_ICH_LRC3);
    InitReg(MISCREG_ICH_LR4_EL2)
        .hyp().mon()
        .mapsTo(MISCREG_ICH_LR4, MISCREG_ICH_LRC4);
    InitReg(MISCREG_ICH_LR5_EL2)
        .hyp().mon()
        .mapsTo(MISCREG_ICH_LR5, MISCREG_ICH_LRC5);
    InitReg(MISCREG_ICH_LR6_EL2)
        .hyp().mon()
        .mapsTo(MISCREG_ICH_LR6, MISCREG_ICH_LRC6);
    InitReg(MISCREG_ICH_LR7_EL2)
        .hyp().mon()
        .mapsTo(MISCREG_ICH_LR7, MISCREG_ICH_LRC7);
    InitReg(MISCREG_ICH_LR8_EL2)
        .hyp().mon()
        .mapsTo(MISCREG_ICH_LR8, MISCREG_ICH_LRC8);
    InitReg(MISCREG_ICH_LR9_EL2)
        .hyp().mon()
        .mapsTo(MISCREG_ICH_LR9, MISCREG_ICH_LRC9);
    InitReg(MISCREG_ICH_LR10_EL2)
        .hyp().mon()
        .mapsTo(MISCREG_ICH_LR10, MISCREG_ICH_LRC10);
    InitReg(MISCREG_ICH_LR11_EL2)
        .hyp().mon()
        .mapsTo(MISCREG_ICH_LR11, MISCREG_ICH_LRC11);
    InitReg(MISCREG_ICH_LR12_EL2)
        .hyp().mon()
        .mapsTo(MISCREG_ICH_LR12, MISCREG_ICH_LRC12);
    InitReg(MISCREG_ICH_LR13_EL2)
        .hyp().mon()
        .mapsTo(MISCREG_ICH_LR13, MISCREG_ICH_LRC13);
    InitReg(MISCREG_ICH_LR14_EL2)
        .hyp().mon()
        .mapsTo(MISCREG_ICH_LR14, MISCREG_ICH_LRC14);
    InitReg(MISCREG_ICH_LR15_EL2)
        .hyp().mon()
        .mapsTo(MISCREG_ICH_LR15, MISCREG_ICH_LRC15);

    // GICv3 AArch32
    InitReg(MISCREG_ICC_AP0R0)
        .allPrivileges().exceptUserMode();
    InitReg(MISCREG_ICC_AP0R1)
        .allPrivileges().exceptUserMode();
    InitReg(MISCREG_ICC_AP0R2)
        .allPrivileges().exceptUserMode();
    InitReg(MISCREG_ICC_AP0R3)
        .allPrivileges().exceptUserMode();
    InitReg(MISCREG_ICC_AP1R0)
        .allPrivileges().exceptUserMode();
    InitReg(MISCREG_ICC_AP1R0_NS)
        .allPrivileges().exceptUserMode();
    InitReg(MISCREG_ICC_AP1R0_S)
        .allPrivileges().exceptUserMode();
    InitReg(MISCREG_ICC_AP1R1)
        .allPrivileges().exceptUserMode();
    InitReg(MISCREG_ICC_AP1R1_NS)
        .allPrivileges().exceptUserMode();
    InitReg(MISCREG_ICC_AP1R1_S)
        .allPrivileges().exceptUserMode();
    InitReg(MISCREG_ICC_AP1R2)
        .allPrivileges().exceptUserMode();
    InitReg(MISCREG_ICC_AP1R2_NS)
        .allPrivileges().exceptUserMode();
    InitReg(MISCREG_ICC_AP1R2_S)
        .allPrivileges().exceptUserMode();
    InitReg(MISCREG_ICC_AP1R3)
        .allPrivileges().exceptUserMode();
    InitReg(MISCREG_ICC_AP1R3_NS)
        .allPrivileges().exceptUserMode();
    InitReg(MISCREG_ICC_AP1R3_S)
        .allPrivileges().exceptUserMode();
    InitReg(MISCREG_ICC_ASGI1R)
        .allPrivileges().exceptUserMode().reads(0);
    InitReg(MISCREG_ICC_BPR0)
        .allPrivileges().exceptUserMode();
    InitReg(MISCREG_ICC_BPR1)
        .allPrivileges().exceptUserMode();
    InitReg(MISCREG_ICC_BPR1_NS)
        .allPrivileges().exceptUserMode();
    InitReg(MISCREG_ICC_BPR1_S)
        .allPrivileges().exceptUserMode();
    InitReg(MISCREG_ICC_CTLR)
        .allPrivileges().exceptUserMode();
    InitReg(MISCREG_ICC_CTLR_NS)
        .allPrivileges().exceptUserMode();
    InitReg(MISCREG_ICC_CTLR_S)
        .allPrivileges().exceptUserMode();
    InitReg(MISCREG_ICC_DIR)
        .allPrivileges().exceptUserMode().reads(0);
    InitReg(MISCREG_ICC_EOIR0)
        .allPrivileges().exceptUserMode().reads(0);
    InitReg(MISCREG_ICC_EOIR1)
        .allPrivileges().exceptUserMode().reads(0);
    InitReg(MISCREG_ICC_HPPIR0)
        .allPrivileges().exceptUserMode().writes(0);
    InitReg(MISCREG_ICC_HPPIR1)
        .allPrivileges().exceptUserMode().writes(0);
    InitReg(MISCREG_ICC_HSRE)
        .hyp().mon();
    InitReg(MISCREG_ICC_IAR0)
        .allPrivileges().exceptUserMode().writes(0);
    InitReg(MISCREG_ICC_IAR1)
        .allPrivileges().exceptUserMode().writes(0);
    InitReg(MISCREG_ICC_IGRPEN0)
        .allPrivileges().exceptUserMode();
    InitReg(MISCREG_ICC_IGRPEN1)
        .allPrivileges().exceptUserMode();
    InitReg(MISCREG_ICC_IGRPEN1_NS)
        .allPrivileges().exceptUserMode();
    InitReg(MISCREG_ICC_IGRPEN1_S)
        .allPrivileges().exceptUserMode();
    InitReg(MISCREG_ICC_MCTLR)
        .mon();
    InitReg(MISCREG_ICC_MGRPEN1)
        .mon();
    InitReg(MISCREG_ICC_MSRE)
        .mon();
    InitReg(MISCREG_ICC_PMR)
        .allPrivileges().exceptUserMode();
    InitReg(MISCREG_ICC_RPR)
        .allPrivileges().exceptUserMode().writes(0);
    InitReg(MISCREG_ICC_SGI0R)
        .allPrivileges().exceptUserMode().reads(0);
    InitReg(MISCREG_ICC_SGI1R)
        .allPrivileges().exceptUserMode().reads(0);
    InitReg(MISCREG_ICC_SRE)
        .allPrivileges().exceptUserMode();
    InitReg(MISCREG_ICC_SRE_NS)
        .allPrivileges().exceptUserMode();
    InitReg(MISCREG_ICC_SRE_S)
        .allPrivileges().exceptUserMode();

    InitReg(MISCREG_ICH_AP0R0)
        .hyp().mon();
    InitReg(MISCREG_ICH_AP0R1)
        .hyp().mon();
    InitReg(MISCREG_ICH_AP0R2)
        .hyp().mon();
    InitReg(MISCREG_ICH_AP0R3)
        .hyp().mon();
    InitReg(MISCREG_ICH_AP1R0)
        .hyp().mon();
    InitReg(MISCREG_ICH_AP1R1)
        .hyp().mon();
    InitReg(MISCREG_ICH_AP1R2)
        .hyp().mon();
    InitReg(MISCREG_ICH_AP1R3)
        .hyp().mon();
    InitReg(MISCREG_ICH_HCR)
        .hyp().mon();
    InitReg(MISCREG_ICH_VTR)
        .hyp().mon().writes(0);
    InitReg(MISCREG_ICH_MISR)
        .hyp().mon().writes(0);
    InitReg(MISCREG_ICH_EISR)
        .hyp().mon().writes(0);
    InitReg(MISCREG_ICH_ELRSR)
        .hyp().mon().writes(0);
    InitReg(MISCREG_ICH_VMCR)
        .hyp().mon();
    InitReg(MISCREG_ICH_LR0)
        .hyp().mon();
    InitReg(MISCREG_ICH_LR1)
        .hyp().mon();
    InitReg(MISCREG_ICH_LR2)
        .hyp().mon();
    InitReg(MISCREG_ICH_LR3)
        .hyp().mon();
    InitReg(MISCREG_ICH_LR4)
        .hyp().mon();
    InitReg(MISCREG_ICH_LR5)
        .hyp().mon();
    InitReg(MISCREG_ICH_LR6)
        .hyp().mon();
    InitReg(MISCREG_ICH_LR7)
        .hyp().mon();
    InitReg(MISCREG_ICH_LR8)
        .hyp().mon();
    InitReg(MISCREG_ICH_LR9)
        .hyp().mon();
    InitReg(MISCREG_ICH_LR10)
        .hyp().mon();
    InitReg(MISCREG_ICH_LR11)
        .hyp().mon();
    InitReg(MISCREG_ICH_LR12)
        .hyp().mon();
    InitReg(MISCREG_ICH_LR13)
        .hyp().mon();
    InitReg(MISCREG_ICH_LR14)
        .hyp().mon();
    InitReg(MISCREG_ICH_LR15)
        .hyp().mon();
    InitReg(MISCREG_ICH_LRC0)
        .hyp().mon();
    InitReg(MISCREG_ICH_LRC1)
        .hyp().mon();
    InitReg(MISCREG_ICH_LRC2)
        .hyp().mon();
    InitReg(MISCREG_ICH_LRC3)
        .hyp().mon();
    InitReg(MISCREG_ICH_LRC4)
        .hyp().mon();
    InitReg(MISCREG_ICH_LRC5)
        .hyp().mon();
    InitReg(MISCREG_ICH_LRC6)
        .hyp().mon();
    InitReg(MISCREG_ICH_LRC7)
        .hyp().mon();
    InitReg(MISCREG_ICH_LRC8)
        .hyp().mon();
    InitReg(MISCREG_ICH_LRC9)
        .hyp().mon();
    InitReg(MISCREG_ICH_LRC10)
        .hyp().mon();
    InitReg(MISCREG_ICH_LRC11)
        .hyp().mon();
    InitReg(MISCREG_ICH_LRC12)
        .hyp().mon();
    InitReg(MISCREG_ICH_LRC13)
        .hyp().mon();
    InitReg(MISCREG_ICH_LRC14)
        .hyp().mon();
    InitReg(MISCREG_ICH_LRC15)
        .hyp().mon();

    // SVE
    InitReg(MISCREG_ID_AA64ZFR0_EL1)
        .reset([this](){
            AA64ZFR0 zfr0_el1 = 0;
            zfr0_el1.f32mm = release->has(ArmExtension::FEAT_F32MM) ? 1 : 0;
            zfr0_el1.f64mm = release->has(ArmExtension::FEAT_F64MM) ? 1 : 0;
            zfr0_el1.i8mm = release->has(ArmExtension::FEAT_I8MM) ? 1 : 0;
            return zfr0_el1;
        }())
        .faultRead(EL0, faultIdst)
        .faultRead(EL1, faultHcrEL1<&HCR::tid3>)
        .allPrivileges().exceptUserMode().writes(0);
    InitReg(MISCREG_ZCR_EL3)
        .reset(sveVL - 1)
        .fault(EL3, faultZcrEL3)
        .mon();
    InitReg(MISCREG_ZCR_EL2)
        .reset(sveVL - 1)
        .fault(EL2, faultZcrEL2)
        .fault(EL3, faultZcrEL3)
        .hyp().mon();
    InitReg(MISCREG_ZCR_EL12)
        .fault(EL2, defaultFaultE2H_EL2)
        .fault(EL3, defaultFaultE2H_EL3)
        .mapsTo(MISCREG_ZCR_EL1);
    InitReg(MISCREG_ZCR_EL1)
        .reset(sveVL - 1)
        .fault(EL1, faultZcrEL1)
        .fault(EL2, faultZcrEL2)
        .fault(EL3, faultZcrEL3)
        .allPrivileges().exceptUserMode();

    // SME
    InitReg(MISCREG_ID_AA64SMFR0_EL1)
        .reset([](){
            AA64SMFR0 smfr0_el1 = 0;
            smfr0_el1.f32f32 = 0x1;
            // The following BF16F32 is actually not implemented due to a
            // lack of BF16 support in gem5's fplib. However, as per the
            // SME spec the _only_ allowed value is 0x1.
            smfr0_el1.b16f32 = 0x1;
            smfr0_el1.f16f32 = 0x1;
            smfr0_el1.i8i32 = 0xF;
            smfr0_el1.f64f64 = 0x1;
            smfr0_el1.i16i64 = 0xF;
            smfr0_el1.smEver = 0;
            smfr0_el1.fa64 = 0x1;
            return smfr0_el1;
        }())
        .faultRead(EL0, faultIdst)
        .faultRead(EL1, faultHcrEL1<&HCR::tid3>)
        .allPrivileges().writes(0);
    InitReg(MISCREG_SVCR)
        .res0([](){
            SVCR svcr_mask = 0;
            svcr_mask.sm = 1;
            svcr_mask.za = 1;
            return ~svcr_mask;
        }())
        .fault(EL0, faultSmenEL0)
        .fault(EL1, faultSmenEL1)
        .fault(EL2, faultTsmSmen)
        .fault(EL3, faultEsm)
        .allPrivileges();
    InitReg(MISCREG_SMIDR_EL1)
        .reset([](){
            SMIDR smidr_el1 = 0;
            smidr_el1.affinity = 0;
            smidr_el1.smps = 0;
            smidr_el1.implementer = 0x41;
            return smidr_el1;
        }())
        .faultRead(EL0, faultIdst)
        .faultRead(EL1, faultHcrEL1<&HCR::tid1>)
        .allPrivileges().writes(0);
    InitReg(MISCREG_SMPRI_EL1)
        .res0(mask(63, 4))
        .fault(EL1, faultEsm)
        .fault(EL2, faultEsm)
        .fault(EL3, faultEsm)
        .allPrivileges().exceptUserMode();
    InitReg(MISCREG_SMPRIMAP_EL2)
        .fault(EL2, faultEsm)
        .fault(EL3, faultEsm)
        .hyp().mon();
    InitReg(MISCREG_SMCR_EL3)
        .reset([this](){
            // We want to support FEAT_SME_FA64. Therefore, we enable it in
            // all SMCR_ELx registers by default. Runtime software might
            // change this later, but given that gem5 doesn't disable
            // instructions based on this flag we default to the most
            // representative value.
            SMCR smcr_el3 = 0;
            smcr_el3.fa64 = 1;
            smcr_el3.len = smeVL - 1;
            return smcr_el3;
        }())
        .fault(EL3, faultEsm)
        .mon();
    InitReg(MISCREG_SMCR_EL2)
        .reset([this](){
            // We want to support FEAT_SME_FA64. Therefore, we enable it in
            // all SMCR_ELx registers by default. Runtime software might
            // change this later, but given that gem5 doesn't disable
            // instructions based on this flag we default to the most
            // representative value.
            SMCR smcr_el2 = 0;
            smcr_el2.fa64 = 1;
            smcr_el2.len = smeVL - 1;
            return smcr_el2;
        }())
        .fault(EL2, faultTsmSmen)
        .fault(EL3, faultEsm)
        .hyp().mon();
    InitReg(MISCREG_SMCR_EL12)
        .allPrivileges().exceptUserMode();
    InitReg(MISCREG_SMCR_EL1)
        .reset([this](){
            // We want to support FEAT_SME_FA64. Therefore, we enable it in
            // all SMCR_ELx registers by default. Runtime software might
            // change this later, but given that gem5 doesn't disable
            // instructions based on this flag we default to the most
            // representative value.
            SMCR smcr_el1 = 0;
            smcr_el1.fa64 = 1;
            smcr_el1.len = smeVL - 1;
            return smcr_el1;
        }())
        .fault(EL1, faultSmenEL1)
        .fault(EL2, faultTsmSmen)
        .fault(EL3, faultEsm)
        .allPrivileges().exceptUserMode();
    InitReg(MISCREG_TPIDR2_EL0)
        .allPrivileges();
    InitReg(MISCREG_MPAMSM_EL1)
        .allPrivileges().exceptUserMode();

    InitReg(MISCREG_RNDR)
        .faultRead(EL0, faultRng)
        .faultRead(EL1, faultRng)
        .faultRead(EL2, faultRng)
        .faultRead(EL3, faultRng)
        .unverifiable()
        .allPrivileges().writes(0);
    InitReg(MISCREG_RNDRRS)
        .faultRead(EL0, faultRng)
        .faultRead(EL1, faultRng)
        .faultRead(EL2, faultRng)
        .faultRead(EL3, faultRng)
        .unverifiable()
        .allPrivileges().writes(0);

    // FEAT_FGT extension
    InitReg(MISCREG_HFGRTR_EL2)
      .fault(EL2, faultFgtCtrlRegs)
      .hyp().mon(release->has(ArmExtension::FEAT_FGT));
    InitReg(MISCREG_HFGWTR_EL2)
      .fault(EL2, faultFgtCtrlRegs)
      .hyp().mon(release->has(ArmExtension::FEAT_FGT));
    InitReg(MISCREG_HFGITR_EL2)
      .fault(EL2, faultFgtCtrlRegs)
      .hyp().mon(release->has(ArmExtension::FEAT_FGT));

    // Dummy registers
    InitReg(MISCREG_NOP)
      .allPrivileges();
    InitReg(MISCREG_RAZ)
      .allPrivileges().exceptUserMode().writes(0);
    InitReg(MISCREG_UNKNOWN);
    InitReg(MISCREG_IMPDEF_UNIMPL)
      .fault(EL1, faultImpdefUnimplEL1)
      .fault(EL2, faultUnimplemented)
      .fault(EL3, faultUnimplemented)
      .warnNotFail(impdefAsNop);

    // RAS extension (unimplemented)
    InitReg(MISCREG_ERRIDR_EL1)
      .warnNotFail()
      .fault(faultUnimplemented);
    InitReg(MISCREG_ERRSELR_EL1)
      .warnNotFail()
      .fault(faultUnimplemented);
    InitReg(MISCREG_ERXFR_EL1)
      .warnNotFail()
      .fault(faultUnimplemented);
    InitReg(MISCREG_ERXCTLR_EL1)
      .warnNotFail()
      .fault(faultUnimplemented);
    InitReg(MISCREG_ERXSTATUS_EL1)
      .warnNotFail()
      .fault(faultUnimplemented);
    InitReg(MISCREG_ERXADDR_EL1)
      .warnNotFail()
      .fault(faultUnimplemented);
    InitReg(MISCREG_ERXMISC0_EL1)
      .warnNotFail()
      .fault(faultUnimplemented);
    InitReg(MISCREG_ERXMISC1_EL1)
      .warnNotFail()
      .fault(faultUnimplemented);
    InitReg(MISCREG_DISR_EL1)
      .warnNotFail()
      .fault(faultUnimplemented);
    InitReg(MISCREG_VSESR_EL2)
      .warnNotFail()
      .fault(faultUnimplemented);
    InitReg(MISCREG_VDISR_EL2)
      .warnNotFail()
      .fault(faultUnimplemented);

    // Register mappings for some unimplemented registers:
    // ESR_EL1 -> DFSR
    // RMR_EL1 -> RMR
    // RMR_EL2 -> HRMR
    // DBGDTR_EL0 -> DBGDTR{R or T}Xint
    // DBGDTRRX_EL0 -> DBGDTRRXint
    // DBGDTRTX_EL0 -> DBGDTRRXint
    // MDCR_EL3 -> SDCR, NAM D7-2108 (the latter is unimpl. in gem5)

    // Populate the idxToMiscRegNum map
    assert(idxToMiscRegNum.empty());
    for (const auto& [key, val] : miscRegNumToIdx) {
        idxToMiscRegNum.insert({val, key});
    }

    completed = true;
}

} // namespace ArmISA
} // namespace gem5<|MERGE_RESOLUTION|>--- conflicted
+++ resolved
@@ -1929,15 +1929,6 @@
         const SCR scr = tc->readMiscReg(MISCREG_SCR_EL3);
         const HCRX hcrx = tc->readMiscReg(MISCREG_HCRX_EL2);
         if (
-<<<<<<< HEAD
-            auto fault = faultHcrFgtEL1<read, g_bitfield, &HFGTR::sctlrEL1>(
-                entry,
-                tc
-                inst
-            );
-            fault != NoFault
-           ) {
-=======
                 auto fault = faultHcrFgtEL1<read, g_bitfield, &HFGTR::sctlrEL1>
                 (
                     entry,
@@ -1946,7 +1937,6 @@
                 );
                 fault != NoFault
         ) {
->>>>>>> 97f4b44d
             return fault;
         } else if (
                     EL2Enabled(tc) &&(!isHcrxEL2Enabled(tc) || !hcrx.sctlr2En)
@@ -2008,14 +1998,6 @@
         const SCR scr = tc->readMiscReg(MISCREG_SCR_EL3);
         const HCRX hcrx = tc->readMiscReg(MISCREG_HCRX_EL2);
         if (
-<<<<<<< HEAD
-            auto fault = faultHcrFgtEL1<read, g_bitfield, &HFGTR::tcrEL1>(
-                entry,
-                tc,inst
-            );
-            fault != NoFault
-           ) {
-=======
                 auto fault = faultHcrFgtEL1<read, g_bitfield, &HFGTR::sctlrEL1>
                 (
                     entry,
@@ -2024,7 +2006,6 @@
                 );
                 fault != NoFault
         ) {
->>>>>>> 97f4b44d
             return fault;
         } else if (EL2Enabled(tc) && (!isHcrxEL2Enabled(tc) || !hcrx.tcr2En)) {
             return inst.generateTrap(EL2);
