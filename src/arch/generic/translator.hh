#ifndef __ARCH_GENERIC_TRANSLATOR_HH__
#define __ARCH_GENERIC_TRANSLATOR_HH__

#include "base/cache/associative_cache.hh"
#include "params/Translator.hh"
#include "sim/clocked_object.hh"

namespace gem5
{
/**
 * This is the base object from which the TLB and the Page Table Walkers will
 * inherit from. This object focuses on having a small interface which will
 * be used by the MMU to access the TLB and the PTWs.
 */
template <typename Entry>
class Translator : public ClockedObject
{
<<<<<<< HEAD
  private:
    AssociativeCache<Entry> _cache; // This could be TLB or Page Walk Cache
=======
  private: // Change private to protected
    AssociativeCache<Entry> _cache; // This could be TLB or Page Walk Cache
    // The associativeCache will be changed to a TLBCache
>>>>>>> 0ed43ee0
    Translator* _nextLevel; // Access to multi-level TLB and PT Walkers

  public:
    PARAMS(Translator);
    Translator(const Params &params)
      : SimObject(p), _nextLevel(p.next_level),
        _cache((name() + ".TranslatorCache").c_str(), p.num_entries,
            p.associativity, p.repl_policy, p.indexing_policy);

    /**
     * This function allows for easy access to the TLB and PTW hierarchy
     */
    virtual Translator* nextLevel() = 0;
};

} // namespace gem5

#endif<|MERGE_RESOLUTION|>--- conflicted
+++ resolved
@@ -7,36 +7,31 @@
 
 namespace gem5
 {
-/**
- * This is the base object from which the TLB and the Page Table Walkers will
- * inherit from. This object focuses on having a small interface which will
- * be used by the MMU to access the TLB and the PTWs.
- */
-template <typename Entry>
-class Translator : public ClockedObject
-{
-<<<<<<< HEAD
-  private:
-    AssociativeCache<Entry> _cache; // This could be TLB or Page Walk Cache
-=======
-  private: // Change private to protected
+  /**
+   * This is the base object from which the TLB and the Page Table Walkers will
+   * inherit from. This object focuses on having a small interface which will
+   * be used by the MMU to access the TLB and the PTWs.
+   */
+  template <typename Entry>
+  class Translator : public ClockedObject
+  {
+  private:                          // Change private to protected
     AssociativeCache<Entry> _cache; // This could be TLB or Page Walk Cache
     // The associativeCache will be changed to a TLBCache
->>>>>>> 0ed43ee0
-    Translator* _nextLevel; // Access to multi-level TLB and PT Walkers
+    Translator *_nextLevel; // Access to multi-level TLB and PT Walkers
 
   public:
     PARAMS(Translator);
     Translator(const Params &params)
-      : SimObject(p), _nextLevel(p.next_level),
-        _cache((name() + ".TranslatorCache").c_str(), p.num_entries,
-            p.associativity, p.repl_policy, p.indexing_policy);
+        : SimObject(p), _nextLevel(p.next_level),
+          _cache((name() + ".TranslatorCache").c_str(), p.num_entries,
+                 p.associativity, p.repl_policy, p.indexing_policy);
 
     /**
      * This function allows for easy access to the TLB and PTW hierarchy
      */
-    virtual Translator* nextLevel() = 0;
-};
+    virtual Translator *nextLevel() = 0;
+  };
 
 } // namespace gem5
 
