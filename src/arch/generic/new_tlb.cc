--- conflicted
+++ resolved
@@ -12,13 +12,12 @@
 
 // Cache Management
 
-<<<<<<< HEAD
 /** Lookup
  * looks up an entry based off of certain params
  * calculates stats
  * returns an entry
  * 
- * @TBD: call the build key function determine how to access BaseMMU, determine how to access status
+ * @TBD: call the build key function determine how to access BaseMMU, determine how to access status?
  * @AC: findEntry(const Addr addr)
  * @params: key | mode (for stats) | hidden (to know whether to update LRU)
  * @result: returns entry that was found in the AC
@@ -28,8 +27,16 @@
    *  x86 key = concAddrPcid(vpn, pcid)
    *  RISCV key = buildKey(vpn, asid)
    */
+
+/**
+ * So basically would happen
+ * ISA::TLB lookup ( - , - , - ){
+ *   CREATE KEY
+ *   TLB(key)
+ * }
+ */
    
-virtual TLBEntry * lookup(Addr key, BaseMMU::Mode mode, bool hidden) {
+virtual TLBEntry * lookup(Addr vpn,  BaseMMU::Mode mode, bool hidden) {
     
     TLBEntry *entry = this->_cache.findEntry(key)
     // following code taken from arch/riscv/tlb.cc
@@ -72,27 +79,57 @@
  * @result: returns the new entry
  * 
  */
-// insert_key for RISCV = build key(vpn, entry.asid)
-// insert_key for x86 = vpn
-
-// lookup_key for RISCV = vpn
-// lookup_key for x86 = 
-
-TlbEntry * insert(Addr lookup_key, const TlbEntry &entry, uint64_t pcid, Addr insert_key) {
-/** Differences
- * key for insert
- * asid, vs. psid
- * logBytes
- * full system vs. not full system
- */
-
-// internal lookup is called, so the key is already set
+/** ISA Specification - create these in insert NOT lookup
+ * x86 lookup_key = insert_key = conc(vpn, pcid)
+ * RISCV lookup_key = buildKey(vpn, asid)
+ * RISCV insert_key = buildKey(vpn, entry.asid)
+ */
+/**
+ * ISA::TLB(param1, param2, + MORE)
+ * BUILD KEY
+ * TLB.insert(Key)
+ * 
+ */
+TlbEntry * insert(Addr lookup_key, const TlbEntry &entry, Addr insert_key) {
+
+
+// this si calling TLB lookup NOT ISA entry
 TlbEntry *newEntry = lookup(lookup_key, entry.asid, BaseMMU::read, true);
 
-// find an entry
+
+// in riscv: 
+check if newEntry->vaddr == entry.vadder
+newEntry->pte = entry.pte
+
+// in x86:
+check if newEntry->vaddr = insert_key
 
 // free list handling
 
+// this is a huge processing thing that i have to come figure out
+*newEntry = entry;
+newEntry->lruSeq = nextSeq();
+
+
+    newEntry->vaddr = vpn;
+
+    if (FullSystem) {
+        newEntry->trieHandle =
+        trie.insert(vpn, TlbEntryTrie::MaxBits-entry.logBytes, newEntry);
+    }
+    else {
+        newEntry->trieHandle =
+        trie.insert(vpn, TlbEntryTrie::MaxBits, newEntry);
+    }
+    return newEntry;
+
+// 
+    Addr key = buildKey(vpn, entry.asid);
+    newEntry->trieHandle = trie.insert(
+        key, TlbEntryTrie::MaxBits - entry.logBytes + PageShift, newEntry
+    );
+    return newEntry;
+}
 
 // set the new entry and stuff
 RISCV:
@@ -107,9 +144,7 @@
 
 // figure out where to actually insert
 
-
-
-
+return newEntry;
 }
 
 /** Remove
@@ -132,15 +167,6 @@
     this->_cache.clear()
 }
    
-=======
-TLBEntry * remove(----)
-    // AssociativeCache::findEntry(const Addr addr)
-    // AssociativeCache::invalidate(Entry *entry)
-
-void flushAll(---)
-    // AssociateCache::clear()
-
->>>>>>> 7b793aca
 void evictLRU(---)
     // AssociativeCachefindVictim(const Addr addr)
     // plus a few more functions
@@ -187,4 +213,5 @@
 inline Addr concAddrPcid(Addr vpn, uint64_t pcid)
 
 
-};+};
+
