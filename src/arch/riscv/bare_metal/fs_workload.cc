--- conflicted
+++ resolved
@@ -41,14 +41,9 @@
 {
 
 BareMetal::BareMetal(const Params &p) : Workload(p),
-<<<<<<< HEAD
-    _isBareMetal(p.bare_metal), _resetVect(p.reset_vect),
+    _isBareMetal(p.bare_metal),
     bootloader(loader::createObjectFile(p.bootloader)),
     semihosting(p.semihosting)
-=======
-    _isBareMetal(p.bare_metal),
-    bootloader(loader::createObjectFile(p.bootloader))
->>>>>>> 40fdf368
 {
     fatal_if(!bootloader, "Could not load bootloader file %s.", p.bootloader);
     bootloaderSymtab = bootloader->symtab();
