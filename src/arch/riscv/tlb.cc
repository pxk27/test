/*
 * Copyright (c) 2001-2005 The Regents of The University of Michigan
 * Copyright (c) 2007 MIPS Technologies, Inc.
 * Copyright (c) 2020 Barkhausen Institut
 * Copyright (c) 2021 Huawei International
 * All rights reserved.
 *
 * Redistribution and use in source and binary forms, with or without
 * modification, are permitted provided that the following conditions are
 * met: redistributions of source code must retain the above copyright
 * notice, this list of conditions and the following disclaimer;
 * redistributions in binary form must reproduce the above copyright
 * notice, this list of conditions and the following disclaimer in the
 * documentation and/or other materials provided with the distribution;
 * neither the name of the copyright holders nor the names of its
 * contributors may be used to endorse or promote products derived from
 * this software without specific prior written permission.
 *
 * THIS SOFTWARE IS PROVIDED BY THE COPYRIGHT HOLDERS AND CONTRIBUTORS
 * "AS IS" AND ANY EXPRESS OR IMPLIED WARRANTIES, INCLUDING, BUT NOT
 * LIMITED TO, THE IMPLIED WARRANTIES OF MERCHANTABILITY AND FITNESS FOR
 * A PARTICULAR PURPOSE ARE DISCLAIMED. IN NO EVENT SHALL THE COPYRIGHT
 * OWNER OR CONTRIBUTORS BE LIABLE FOR ANY DIRECT, INDIRECT, INCIDENTAL,
 * SPECIAL, EXEMPLARY, OR CONSEQUENTIAL DAMAGES (INCLUDING, BUT NOT
 * LIMITED TO, PROCUREMENT OF SUBSTITUTE GOODS OR SERVICES; LOSS OF USE,
 * DATA, OR PROFITS; OR BUSINESS INTERRUPTION) HOWEVER CAUSED AND ON ANY
 * THEORY OF LIABILITY, WHETHER IN CONTRACT, STRICT LIABILITY, OR TORT
 * (INCLUDING NEGLIGENCE OR OTHERWISE) ARISING IN ANY WAY OUT OF THE USE
 * OF THIS SOFTWARE, EVEN IF ADVISED OF THE POSSIBILITY OF SUCH DAMAGE.
 */

#include "arch/riscv/tlb.hh"

#include <string>
#include <vector>

#include "arch/riscv/faults.hh"
#include "arch/riscv/mmu.hh"
#include "arch/riscv/pagetable.hh"
#include "arch/riscv/pagetable_walker.hh"
#include "arch/riscv/pma_checker.hh"
#include "arch/riscv/pmp.hh"
#include "arch/riscv/pra_constants.hh"
#include "arch/riscv/utility.hh"
#include "base/inifile.hh"
#include "base/str.hh"
#include "base/trace.hh"
#include "cpu/thread_context.hh"
#include "debug/TLB.hh"
#include "debug/TLBVerbose.hh"
#include "mem/page_table.hh"
#include "params/RiscvTLB.hh"
#include "sim/full_system.hh"
#include "sim/process.hh"
#include "sim/system.hh"

namespace gem5
{

using namespace RiscvISA;

///////////////////////////////////////////////////////////////////////
//
//  RISC-V TLB
//

static Addr
buildKey(Addr vpn, uint16_t asid)
{
    // Note ASID is 16 bits
    // The VPN in sv39 is up to 39-12=27 bits
    // The VPN in sv48 is up to 48-12=36 bits
    // The VPN in sv57 is up to 57-12=45 bits
    // So, shifting the ASID into the top 16 bits is safe.
    assert(bits(vpn, 63, 48) == 0);
    return (static_cast<Addr>(asid) << 48) | vpn;
}

TLB::TLB(const Params &p) :
    BaseTLB(p), size(p.size), tlb(size),
    lruSeq(0), stats(this), pma(p.pma_checker),
    pmp(p.pmp)
{
    for (size_t x = 0; x < size; x++) {
        tlb[x].trieHandle = NULL;
        freeList.push_back(&tlb[x]);
    }

    walker = p.walker;
    walker->setTLB(this);
}

Walker *
TLB::getWalker()
{
    return walker;
}

void
TLB::evictLRU()
{
    // Find the entry with the lowest (and hence least recently updated)
    // sequence number.

    size_t lru = 0;
    for (size_t i = 1; i < size; i++) {
        if (tlb[i].lruSeq < tlb[lru].lruSeq)
            lru = i;
    }

    remove(lru);
}

TlbEntry *
TLB::lookup(Addr vpn, uint16_t asid, BaseMMU::Mode mode, bool hidden)
{
    TlbEntry *entry = trie.lookup(buildKey(vpn, asid));

    DPRINTF(TLBVerbose, "lookup(vpn=%#x, asid=%#x, key=%#x): "
                        "%s ppn=%#x (%#x) %s\n",
            vpn, asid, buildKey(vpn, asid), entry ? "hit" : "miss",
            entry ? entry->paddr : 0, entry ? entry->size() : 0,
            hidden ? "hidden" : "");

    if (!hidden) {
        if (entry)
            entry->lruSeq = nextSeq();

        if (mode == BaseMMU::Write)
            stats.writeAccesses++;
        else
            stats.readAccesses++;

        if (!entry) {
            if (mode == BaseMMU::Write)
                stats.writeMisses++;
            else
                stats.readMisses++;
        }
        else {
            if (mode == BaseMMU::Write)
                stats.writeHits++;
            else
                stats.readHits++;
        }
    }

    return entry;
}

TlbEntry *
TLB::multiLookup(Addr vpn, uint16_t asid, BaseMMU::Mode mode, bool hidden)
{
    TlbEntry *entry = lookup(vpn, asid, mode, hidden);

    if (!entry) {
        if (auto l2_tlb = static_cast<TLB*>(nextLevel())) {
            entry = l2_tlb->multiLookup(vpn, asid, mode, hidden);
            // update L1 TLB
            if (entry)
                insert(vpn, *entry);
        }
    }

    return entry;
}

TlbEntry *
TLB::insert(Addr vpn, const TlbEntry &entry)
{
    DPRINTF(TLB, "insert(vpn=%#x, asid=%#x, key=%#x): "
                 "vaddr=%#x paddr=%#x pte=%#x size=%#x\n",
        vpn, entry.asid, buildKey(vpn, entry.asid), entry.vaddr, entry.paddr,
        entry.pte, entry.size());

    // If somebody beat us to it, just use that existing entry.
    TlbEntry *newEntry = lookup(vpn, entry.asid, BaseMMU::Read, true);
    if (newEntry) {
        // update PTE flags (maybe we set the dirty/writable flag)
        newEntry->pte = entry.pte;
        assert(newEntry->vaddr == entry.vaddr);
        assert(newEntry->asid == entry.asid);
        assert(newEntry->logBytes == entry.logBytes);
        return newEntry;
    }

    if (freeList.empty())
        evictLRU();

    newEntry = freeList.front();
    freeList.pop_front();

    Addr key = buildKey(vpn, entry.asid);
    *newEntry = entry;
    newEntry->lruSeq = nextSeq();
    newEntry->trieHandle = trie.insert(
        key, TlbEntryTrie::MaxBits - entry.logBytes + PageShift, newEntry
    );
    return newEntry;
}

TlbEntry *
TLB::multiInsert(Addr vpn, const TlbEntry &entry)
{
    TlbEntry *newEntry = insert(vpn, entry);

    if (auto l2_tlb = static_cast<TLB*>(nextLevel())) {
        l2_tlb->multiInsert(vpn, entry);
    }

    return newEntry;
}

void
TLB::demapPage(Addr vaddr, uint64_t asid)
{
    // Note: vaddr is Reg[rs1] and asid is Reg[rs2]
    // The definition of this instruction is
    // if vaddr=x0 and asid=x0, then flush all
    // if vaddr=x0 and asid!=x0 then flush all with matching asid
    // if vaddr!=x0 and asid=x0 then flush all leaf PTEs that match vaddr
    // if vaddr!=x0 and asid!=x0 then flush the leaf PTE that matches vaddr
    //    in the given asid.
    // No effect if vaddr is not valid
    // Currently, we assume if the values of the registers are 0 then it was
    // referencing x0.

    asid &= 0xFFFF;

    // FIXME: this will get triggered by both ITLB/DTLB and counted twice
    if (auto l2_tlb = static_cast<TLB*>(nextLevel())) {
        l2_tlb->demapPage(vaddr, asid);
    }

    DPRINTF(TLB, "flush(vaddr=%#x, asid=%#x)\n", vaddr, asid);
    if (vaddr == 0 && asid == 0) {
        DPRINTF(TLB, "Flushing all TLB entries\n");
        flushAll();
    } else {
        if (vaddr != 0 && asid != 0) {
            // TODO: When supporting other address translation modes, fix this
            Addr vpn = getVPNFromVAddr(vaddr, AddrXlateMode::SV39);
            TlbEntry *entry = lookup(vpn, asid, BaseMMU::Read, true);
            if (entry) {
                remove(entry - tlb.data());
            }
        }
        else {
            for (size_t i = 0; i < size; i++) {
                if (tlb[i].trieHandle) {
                    Addr mask = ~(tlb[i].size() - 1);
                    if ((vaddr == 0 || (vaddr & mask) == tlb[i].vaddr) &&
                        (asid == 0 || tlb[i].asid == asid))
                        remove(i);
                }
            }
        }
    }
}

void
TLB::flushAll()
{
    DPRINTF(TLB, "flushAll()\n");
    for (size_t i = 0; i < size; i++) {
        if (tlb[i].trieHandle)
            remove(i);
    }
}

void
TLB::remove(size_t idx)
{
    DPRINTF(TLB, "remove(vpn=%#x, asid=%#x): ppn=%#x pte=%#x size=%#x\n",
        tlb[idx].vaddr, tlb[idx].asid, tlb[idx].paddr, tlb[idx].pte,
        tlb[idx].size());

    assert(tlb[idx].trieHandle);
    trie.remove(tlb[idx].trieHandle);
    tlb[idx].trieHandle = NULL;
    freeList.push_back(&tlb[idx]);
}

Fault
TLB::checkPermissions(STATUS status, PrivilegeMode pmode, Addr vaddr,
                      BaseMMU::Mode mode, PTESv39 pte)
{
    Fault fault = NoFault;

    if (mode == BaseMMU::Read && !pte.r) {
        DPRINTF(TLB, "PTE has no read perm, raising PF\n");
        fault = createPagefault(vaddr, mode);
    }
    else if (mode == BaseMMU::Write && !pte.w) {
        DPRINTF(TLB, "PTE has no write perm, raising PF\n");
        fault = createPagefault(vaddr, mode);
    }
    else if (mode == BaseMMU::Execute && !pte.x) {
        DPRINTF(TLB, "PTE has no exec perm, raising PF\n");
        fault = createPagefault(vaddr, mode);
    }

    if (fault == NoFault) {
        // check pte.u
        if (pmode == PrivilegeMode::PRV_U && !pte.u) {
            DPRINTF(TLB, "PTE is not user accessible, raising PF\n");
            fault = createPagefault(vaddr, mode);
        }
        else if (pmode == PrivilegeMode::PRV_S && pte.u && status.sum == 0) {
            DPRINTF(TLB, "PTE is only user accessible, raising PF\n");
            fault = createPagefault(vaddr, mode);
        }
    }

    return fault;
}

Fault
TLB::createPagefault(Addr vaddr, BaseMMU::Mode mode)
{
    ExceptionCode code;
    if (mode == BaseMMU::Read)
        code = ExceptionCode::LOAD_PAGE;
    else if (mode == BaseMMU::Write)
        code = ExceptionCode::STORE_PAGE;
    else
        code = ExceptionCode::INST_PAGE;
    return std::make_shared<AddressFault>(vaddr, code);
}

Addr
TLB::hiddenTranslateWithTLB(Addr vaddr, uint16_t asid, Addr xmode,
                            BaseMMU::Mode mode)
{
<<<<<<< HEAD
    TlbEntry *e = lookup(getVPNFromVAddr(vaddr, xmode), asid, mode, true);
=======
    TlbEntry *e = multiLookup(getVPNFromVAddr(vaddr, xmode),
                              asid, mode, false);
>>>>>>> 86ad28af
    assert(e != nullptr);
    return e->paddr << PageShift | (vaddr & mask(e->logBytes));
}

Fault
TLB::doTranslate(const RequestPtr &req, ThreadContext *tc,
                 BaseMMU::Translation *translation, BaseMMU::Mode mode,
                 bool &delayed)
{
    delayed = false;

    Addr vaddr = Addr(sext<VADDR_BITS>(req->getVaddr()));
    SATP satp = tc->readMiscReg(MISCREG_SATP);

    Addr vpn = getVPNFromVAddr(vaddr, satp.mode);
    TlbEntry *e = multiLookup(vpn, satp.asid, mode, false);
    if (!e) {
        Fault fault = walker->start(tc, translation, req, mode);
        if (translation != nullptr || fault != NoFault) {
            // This gets ignored in atomic mode.
            delayed = true;
            return fault;
        }
        e = lookup(vpn, satp.asid, mode, true);
        assert(e != nullptr);
    }

    STATUS status = tc->readMiscReg(MISCREG_STATUS);
    PrivilegeMode pmode = getMemPriv(tc, mode);
    Fault fault = checkPermissions(status, pmode, vaddr, mode, e->pte);
    if (fault != NoFault) {
        // if we want to write and it isn't writable, do a page table walk
        // again to update the dirty flag.
        if (mode == BaseMMU::Write && !e->pte.w) {
            DPRINTF(TLB, "Dirty bit not set, repeating PT walk\n");
            fault = walker->start(tc, translation, req, mode);
            if (translation != nullptr || fault != NoFault) {
                delayed = true;
                return fault;
            }
        }
        if (fault != NoFault)
            return fault;
    }

    Addr paddr = e->paddr << PageShift | (vaddr & mask(e->logBytes));
    DPRINTF(TLBVerbose, "translate(vaddr=%#x, vpn=%#x, asid=%#x): %#x\n",
            vaddr, vpn, satp.asid, paddr);
    req->setPaddr(paddr);

    return NoFault;
}

PrivilegeMode
TLB::getMemPriv(ThreadContext *tc, BaseMMU::Mode mode)
{
    STATUS status = (STATUS)tc->readMiscReg(MISCREG_STATUS);
    PrivilegeMode pmode = (PrivilegeMode)tc->readMiscReg(MISCREG_PRV);
    if (mode != BaseMMU::Execute && status.mprv == 1)
        pmode = (PrivilegeMode)(RegVal)status.mpp;
    return pmode;
}

Fault
TLB::translate(const RequestPtr &req, ThreadContext *tc,
               BaseMMU::Translation *translation, BaseMMU::Mode mode,
               bool &delayed)
{
    delayed = false;

    if (FullSystem) {
        PrivilegeMode pmode = getMemPriv(tc, mode);
        MISA misa = tc->readMiscRegNoEffect(MISCREG_ISA);
        SATP satp = tc->readMiscReg(MISCREG_SATP);
        Fault fault = NoFault;

        fault = pma->checkVAddrAlignment(req, mode);

        if (!misa.rvs || pmode == PrivilegeMode::PRV_M ||
            satp.mode == AddrXlateMode::BARE) {
            req->setFlags(Request::PHYSICAL);
        }

        if (fault == NoFault) {
            if (req->getFlags() & Request::PHYSICAL) {
                /**
                 * we simply set the virtual address to physical address.
                 */
                req->setPaddr(getValidAddr(req->getVaddr(), tc, mode));
            } else {
                fault = doTranslate(req, tc, translation, mode, delayed);
            }
        }

        if (!delayed && fault == NoFault) {
            // do pmp check if any checking condition is met.
            // timingFault will be NoFault if pmp checks are
            // passed, otherwise an address fault will be returned.
            fault = pmp->pmpCheck(req, mode, pmode, tc);
        }

        if (!delayed && fault == NoFault) {
            fault = pma->check(req, mode);
        }
        return fault;
    } else {
        // In the O3 CPU model, sometimes a memory access will be speculatively
        // executed along a branch that will end up not being taken where the
        // address is invalid.  In that case, return a fault rather than trying
        // to translate it (which will cause a panic).  Since RISC-V allows
        // unaligned memory accesses, this should only happen if the request's
        // length is long enough to wrap around from the end of the memory to
        // the start.
        assert(req->getSize() > 0);
        if (req->getVaddr() + req->getSize() - 1 < req->getVaddr())
            return std::make_shared<GenericPageTableFault>(req->getVaddr());

        Process * p = tc->getProcessPtr();

        /*
         * In RV32 Linux, as vaddr >= 0x80000000 is legal in userspace
         * (except for COMPAT mode for RV32 Userspace in RV64 Linux), we
         * need to ignore the upper bits beyond 32 bits.
         */
        Addr vaddr = getValidAddr(req->getVaddr(), tc, mode);
        Addr paddr;

        if (!p->pTable->translate(vaddr, paddr))
            return std::make_shared<GenericPageTableFault>(req->getVaddr());

        req->setPaddr(paddr);

        return NoFault;
    }
}

Fault
TLB::translateAtomic(const RequestPtr &req, ThreadContext *tc,
                     BaseMMU::Mode mode)
{
    bool delayed;
    return translate(req, tc, nullptr, mode, delayed);
}

void
TLB::translateTiming(const RequestPtr &req, ThreadContext *tc,
                     BaseMMU::Translation *translation, BaseMMU::Mode mode)
{
    bool delayed;
    assert(translation);
    Fault fault = translate(req, tc, translation, mode, delayed);
    if (!delayed)
        translation->finish(fault, req, tc, mode);
    else
        translation->markDelayed();
}

Fault
TLB::translateFunctional(const RequestPtr &req, ThreadContext *tc,
                         BaseMMU::Mode mode)
{
    const Addr vaddr = getValidAddr(req->getVaddr(), tc, mode);
    Addr paddr = vaddr;

    if (FullSystem) {
        MMU *mmu = static_cast<MMU *>(tc->getMMUPtr());

        PrivilegeMode pmode = mmu->getMemPriv(tc, mode);
        MISA misa = tc->readMiscRegNoEffect(MISCREG_ISA);
        SATP satp = tc->readMiscReg(MISCREG_SATP);
        if (misa.rvs && pmode != PrivilegeMode::PRV_M &&
            satp.mode != AddrXlateMode::BARE) {
            Walker *walker = mmu->getDataWalker();
            unsigned logBytes;
            Fault fault = walker->startFunctional(
                    tc, paddr, logBytes, mode);
            if (fault != NoFault)
                return fault;

            Addr masked_addr = vaddr & mask(logBytes);
            paddr |= masked_addr;
        }
    }
    else {
        Process *process = tc->getProcessPtr();
        const auto *pte = process->pTable->lookup(vaddr);

        if (!pte && mode != BaseMMU::Execute) {
            // Check if we just need to grow the stack.
            if (process->fixupFault(vaddr)) {
                // If we did, lookup the entry for the new page.
                pte = process->pTable->lookup(vaddr);
            }
        }

        if (!pte)
            return std::make_shared<GenericPageTableFault>(req->getVaddr());

        paddr = pte->paddr | process->pTable->pageOffset(vaddr);
    }

    DPRINTF(TLB, "Translated (functional) %#x -> %#x.\n", vaddr, paddr);
    req->setPaddr(paddr);
    return NoFault;
}

Fault
TLB::finalizePhysical(const RequestPtr &req,
                      ThreadContext *tc, BaseMMU::Mode mode) const
{
    return NoFault;
}

void
TLB::serialize(CheckpointOut &cp) const
{
    // Only store the entries in use.
    uint32_t _size = size - freeList.size();
    SERIALIZE_SCALAR(_size);
    SERIALIZE_SCALAR(lruSeq);

    uint32_t _count = 0;
    for (uint32_t x = 0; x < size; x++) {
        if (tlb[x].trieHandle != NULL)
            tlb[x].serializeSection(cp, csprintf("Entry%d", _count++));
    }
}

void
TLB::unserialize(CheckpointIn &cp)
{
    // Do not allow to restore with a smaller tlb.
    uint32_t _size;
    UNSERIALIZE_SCALAR(_size);
    if (_size > size) {
        fatal("TLB size less than the one in checkpoint!");
    }

    UNSERIALIZE_SCALAR(lruSeq);

    for (uint32_t x = 0; x < _size; x++) {
        TlbEntry *newEntry = freeList.front();
        freeList.pop_front();

        newEntry->unserializeSection(cp, csprintf("Entry%d", x));
        // TODO: When supporting other addressing modes fix this
        Addr vpn = getVPNFromVAddr(newEntry->vaddr, AddrXlateMode::SV39);
        Addr key = buildKey(vpn, newEntry->asid);
        newEntry->trieHandle = trie.insert(key,
            TlbEntryTrie::MaxBits - newEntry->logBytes + PageShift, newEntry);
    }
}

TLB::TlbStats::TlbStats(statistics::Group *parent)
  : statistics::Group(parent),
    ADD_STAT(readHits, statistics::units::Count::get(), "read hits"),
    ADD_STAT(readMisses, statistics::units::Count::get(), "read misses"),
    ADD_STAT(readAccesses, statistics::units::Count::get(), "read accesses"),
    ADD_STAT(writeHits, statistics::units::Count::get(), "write hits"),
    ADD_STAT(writeMisses, statistics::units::Count::get(), "write misses"),
    ADD_STAT(writeAccesses, statistics::units::Count::get(), "write accesses"),
    ADD_STAT(hits, statistics::units::Count::get(),
             "Total TLB (read and write) hits", readHits + writeHits),
    ADD_STAT(misses, statistics::units::Count::get(),
             "Total TLB (read and write) misses", readMisses + writeMisses),
    ADD_STAT(accesses, statistics::units::Count::get(),
             "Total TLB (read and write) accesses",
             readAccesses + writeAccesses)
{
}

Port *
TLB::getTableWalkerPort()
{
    return &walker->getPort("port");
}

} // namespace gem5<|MERGE_RESOLUTION|>--- conflicted
+++ resolved
@@ -332,12 +332,8 @@
 TLB::hiddenTranslateWithTLB(Addr vaddr, uint16_t asid, Addr xmode,
                             BaseMMU::Mode mode)
 {
-<<<<<<< HEAD
-    TlbEntry *e = lookup(getVPNFromVAddr(vaddr, xmode), asid, mode, true);
-=======
     TlbEntry *e = multiLookup(getVPNFromVAddr(vaddr, xmode),
-                              asid, mode, false);
->>>>>>> 86ad28af
+                              asid, mode, true);
     assert(e != nullptr);
     return e->paddr << PageShift | (vaddr & mask(e->logBytes));
 }
