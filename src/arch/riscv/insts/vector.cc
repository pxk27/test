/*
 * Copyright (c) 2022 PLCT Lab
 * All rights reserved.
 *
 * Redistribution and use in source and binary forms, with or without
 * modification, are permitted provided that the following conditions are
 * met: redistributions of source code must retain the above copyright
 * notice, this list of conditions and the following disclaimer;
 * redistributions in binary form must reproduce the above copyright
 * notice, this list of conditions and the following disclaimer in the
 * documentation and/or other materials provided with the distribution;
 * neither the name of the copyright holders nor the names of its
 * contributors may be used to endorse or promote products derived from
 * this software without specific prior written permission.
 *
 * THIS SOFTWARE IS PROVIDED BY THE COPYRIGHT HOLDERS AND CONTRIBUTORS
 * "AS IS" AND ANY EXPRESS OR IMPLIED WARRANTIES, INCLUDING, BUT NOT
 * LIMITED TO, THE IMPLIED WARRANTIES OF MERCHANTABILITY AND FITNESS FOR
 * A PARTICULAR PURPOSE ARE DISCLAIMED. IN NO EVENT SHALL THE COPYRIGHT
 * OWNER OR CONTRIBUTORS BE LIABLE FOR ANY DIRECT, INDIRECT, INCIDENTAL,
 * SPECIAL, EXEMPLARY, OR CONSEQUENTIAL DAMAGES (INCLUDING, BUT NOT
 * LIMITED TO, PROCUREMENT OF SUBSTITUTE GOODS OR SERVICES; LOSS OF USE,
 * DATA, OR PROFITS; OR BUSINESS INTERRUPTION) HOWEVER CAUSED AND ON ANY
 * THEORY OF LIABILITY, WHETHER IN CONTRACT, STRICT LIABILITY, OR TORT
 * (INCLUDING NEGLIGENCE OR OTHERWISE) ARISING IN ANY WAY OUT OF THE USE
 * OF THIS SOFTWARE, EVEN IF ADVISED OF THE POSSIBILITY OF SUCH DAMAGE.
 */

#include "arch/riscv/insts/vector.hh"

#include <sstream>
#include <string>

#include "arch/riscv/insts/static_inst.hh"
#include "arch/riscv/isa.hh"
#include "arch/riscv/regs/misc.hh"
#include "arch/riscv/regs/vector.hh"
#include "arch/riscv/utility.hh"
#include "cpu/static_inst.hh"

namespace gem5
{

namespace RiscvISA
{

/**
 * This function translates the 3-bit value of vlmul bits to the corresponding
 * lmul value as specified in RVV 1.0 spec p11-12 chapter 3.4.2.
 *
 * I.e.,
 * vlmul = -3 -> LMUL = 1/8
 * vlmul = -2 -> LMUL = 1/4
 * vlmul = -1 -> LMUL = 1/2
 * vlmul = 0 -> LMUL = 1
 * vlmul = 1 -> LMUL = 2
 * vlmul = 2 -> LMUL = 4
 * vlmul = 3 -> LMUL = 8
 *
 **/
float
getVflmul(uint32_t vlmul_encoding)
{
    int vlmul = sext<3>(vlmul_encoding & 7);
    float vflmul = vlmul >= 0 ? 1 << vlmul : 1.0 / (1 << -vlmul);
    return vflmul;
}

uint32_t
getVlmax(VTYPE vtype, uint32_t vlen)
{
    uint32_t sew = getSew(vtype.vsew);
    // vlmax is defined in RVV 1.0 spec p12 chapter 3.4.2.
    uint32_t vlmax = (vlen / sew) * getVflmul(vtype.vlmul);
    return vlmax;
}

std::string
VConfOp::generateDisassembly(Addr pc, const loader::SymbolTable *symtab) const
{
    std::stringstream ss;
    ss << mnemonic << ' ' << registerName(destRegIdx(0)) << ", ";
    if (bit31 && bit30 == 0) {
        ss << registerName(srcRegIdx(0)) << ", " << registerName(srcRegIdx(1));
    } else if (bit31 && bit30) {
        ss << uimm << ", " << generateZimmDisassembly();
    } else {
        ss << registerName(srcRegIdx(0)) << ", " << generateZimmDisassembly();
    }
    return ss.str();
}

std::string
VConfOp::generateZimmDisassembly() const
{
    std::stringstream s;

    // VSETIVLI uses ZIMM10 and VSETVLI uses ZIMM11
    uint64_t zimm = (bit31 && bit30) ? zimm10 : zimm11;

    bool frac_lmul = bits(zimm, 2);
    int sew = 1 << (bits(zimm, 5, 3) + 3);
    int lmul = bits(zimm, 1, 0);
    auto vta = bits(zimm, 6) == 1 ? "ta" : "tu";
    auto vma = bits(zimm, 7) == 1 ? "ma" : "mu";
    s << "e" << sew;
    if (frac_lmul) {
        std::string lmul_str = "";
        switch (lmul) {
        case 3:
            lmul_str = "f2";
            break;
        case 2:
            lmul_str = "f4";
            break;
        case 1:
            lmul_str = "f8";
            break;
        default:
            panic("Unsupport fractional LMUL");
        }
        s << ", m" << lmul_str;
    } else {
        s << ", m" << (1 << lmul);
    }
    s << ", " << vta << ", " << vma;
    return s.str();
}

std::string
VectorNonSplitInst::generateDisassembly(
    Addr pc, const loader::SymbolTable *symtab) const
{
    std::stringstream ss;
    ss << mnemonic << ' ' << registerName(destRegIdx(0)) << ", "
       << registerName(srcRegIdx(0));
    if (machInst.vm == 0)
        ss << ", v0.t";
    return ss.str();
}

std::string
VectorArithMicroInst::generateDisassembly(
    Addr pc, const loader::SymbolTable *symtab) const
{
    std::stringstream ss;
    ss << mnemonic << ' ' << registerName(destRegIdx(0)) << ", ";
    if (machInst.funct3 == 0x3) {
        // OPIVI
        ss << registerName(srcRegIdx(0)) << ", " << machInst.vecimm;
    } else {
        ss << registerName(srcRegIdx(1)) << ", " << registerName(srcRegIdx(0));
    }
    if (machInst.vm == 0)
        ss << ", v0.t";
    return ss.str();
}

std::string
VectorArithMacroInst::generateDisassembly(
    Addr pc, const loader::SymbolTable *symtab) const
{
    std::stringstream ss;
    ss << mnemonic << ' ' << registerName(destRegIdx(0)) << ", ";
    if (machInst.funct3 == 0x3) {
        // OPIVI
        ss << registerName(srcRegIdx(0)) << ", " << machInst.vecimm;
    } else {
        ss << registerName(srcRegIdx(1)) << ", " << registerName(srcRegIdx(0));
    }
    if (machInst.vm == 0)
        ss << ", v0.t";
    return ss.str();
}

std::string
VectorVMUNARY0MicroInst::generateDisassembly(
    Addr pc, const loader::SymbolTable *symtab) const
{
    std::stringstream ss;
    ss << mnemonic << ' ' << registerName(destRegIdx(0));
    if (machInst.vm == 0)
        ss << ", v0.t";
    return ss.str();
}

std::string
VectorVMUNARY0MacroInst::generateDisassembly(
    Addr pc, const loader::SymbolTable *symtab) const
{
    std::stringstream ss;
    ss << mnemonic << ' ' << registerName(destRegIdx(0));
    if (machInst.vm == 0)
        ss << ", v0.t";
    return ss.str();
}

std::string
VectorSlideMicroInst::generateDisassembly(
    Addr pc, const loader::SymbolTable *symtab) const
{
    std::stringstream ss;
    ss << mnemonic << ' ' << registerName(destRegIdx(0)) << ", ";
    if (machInst.funct3 == 0x3) {
        ss << registerName(srcRegIdx(0)) << ", " << machInst.vecimm;
    } else {
        ss << registerName(srcRegIdx(1)) << ", " << registerName(srcRegIdx(0));
    }
    if (machInst.vm == 0)
        ss << ", v0.t";
    return ss.str();
}

std::string
VectorSlideMacroInst::generateDisassembly(
    Addr pc, const loader::SymbolTable *symtab) const
{
    std::stringstream ss;
    ss << mnemonic << ' ' << registerName(destRegIdx(0)) << ", ";
    if (machInst.funct3 == 0x3) {
        ss << registerName(srcRegIdx(0)) << ", " << machInst.vecimm;
    } else {
        ss << registerName(srcRegIdx(1)) << ", " << registerName(srcRegIdx(0));
    }
    if (machInst.vm == 0)
        ss << ", v0.t";
    return ss.str();
}

std::string
VleMicroInst::generateDisassembly(Addr pc,
                                  const loader::SymbolTable *symtab) const
{
    std::stringstream ss;
    unsigned vlenb = vlen >> 3;
    ss << mnemonic << ' ' << registerName(destRegIdx(0)) << ", "
       << vlenb * microIdx << '(' << registerName(srcRegIdx(0)) << ')' << ", "
       << registerName(srcRegIdx(1));
    if (!machInst.vm)
        ss << ", v0.t";
    return ss.str();
}

std::string
VlWholeMicroInst::generateDisassembly(Addr pc,
                                      const loader::SymbolTable *symtab) const
{
    std::stringstream ss;
    unsigned vlenb = vlen >> 3;
    ss << mnemonic << ' ' << registerName(destRegIdx(0)) << ", "
       << vlenb * microIdx << '(' << registerName(srcRegIdx(0)) << ')';
    return ss.str();
}

std::string
VseMicroInst::generateDisassembly(Addr pc,
                                  const loader::SymbolTable *symtab) const
{
    std::stringstream ss;
    unsigned vlenb = vlen >> 3;
    ss << mnemonic << ' ' << registerName(srcRegIdx(1)) << ", "
       << vlenb * microIdx << '(' << registerName(srcRegIdx(0)) << ')';
    if (!machInst.vm)
        ss << ", v0.t";
    return ss.str();
}

std::string
VsWholeMicroInst::generateDisassembly(Addr pc,
                                      const loader::SymbolTable *symtab) const
{
    std::stringstream ss;
    unsigned vlenb = vlen >> 3;
    ss << mnemonic << ' ' << registerName(srcRegIdx(1)) << ", "
       << vlenb * microIdx << '(' << registerName(srcRegIdx(0)) << ')';
    return ss.str();
}

std::string
VleMacroInst::generateDisassembly(Addr pc,
                                  const loader::SymbolTable *symtab) const
{
    std::stringstream ss;
    ss << mnemonic << ' ' << registerName(destRegIdx(0)) << ", " << '('
       << registerName(srcRegIdx(0)) << ')';
    if (!machInst.vm)
        ss << ", v0.t";
    return ss.str();
}

std::string
VlWholeMacroInst::generateDisassembly(Addr pc,
                                      const loader::SymbolTable *symtab) const
{
    std::stringstream ss;
    ss << mnemonic << ' ' << registerName(destRegIdx(0)) << ", " << '('
       << registerName(srcRegIdx(0)) << ')';
    return ss.str();
}

std::string
VseMacroInst::generateDisassembly(Addr pc,
                                  const loader::SymbolTable *symtab) const
{
    std::stringstream ss;
    ss << mnemonic << ' ' << registerName(srcRegIdx(1)) << ", " << '('
       << registerName(srcRegIdx(0)) << ')';
    if (!machInst.vm)
        ss << ", v0.t";
    return ss.str();
}

std::string
VsWholeMacroInst::generateDisassembly(Addr pc,
                                      const loader::SymbolTable *symtab) const
{
    std::stringstream ss;
    ss << mnemonic << ' ' << registerName(srcRegIdx(1)) << ", " << '('
       << registerName(srcRegIdx(0)) << ')';
    return ss.str();
}

std::string
VlStrideMacroInst::generateDisassembly(Addr pc,
                                       const loader::SymbolTable *symtab) const
{
    std::stringstream ss;
    ss << mnemonic << ' ' << registerName(destRegIdx(0)) << ", " << '('
       << registerName(srcRegIdx(0)) << ')' << ", "
       << registerName(srcRegIdx(1));
    if (!machInst.vm)
        ss << ", v0.t";
    return ss.str();
}

std::string
VlStrideMicroInst::generateDisassembly(Addr pc,
                                       const loader::SymbolTable *symtab) const
{
    std::stringstream ss;
    ss << mnemonic << ' ' << registerName(destRegIdx(0)) << ", " << '('
       << registerName(srcRegIdx(0)) << ')' << ", "
       << registerName(srcRegIdx(1));
    if (microIdx != 0 || machInst.vtype8.vma == 0 || machInst.vtype8.vta == 0)
        ss << ", " << registerName(srcRegIdx(2));
    if (!machInst.vm)
        ss << ", v0.t";
    return ss.str();
}

std::string
VsStrideMacroInst::generateDisassembly(Addr pc,
                                       const loader::SymbolTable *symtab) const
{
    std::stringstream ss;
    ss << mnemonic << ' ' << registerName(srcRegIdx(2)) << ", " << '('
       << registerName(srcRegIdx(0)) << ')' << ", "
       << registerName(srcRegIdx(1));
    if (!machInst.vm)
        ss << ", v0.t";
    return ss.str();
}

std::string
VsStrideMicroInst::generateDisassembly(Addr pc,
                                       const loader::SymbolTable *symtab) const
{
    std::stringstream ss;
    ss << mnemonic << ' ' << registerName(srcRegIdx(2)) << ", " << '('
       << registerName(srcRegIdx(0)) << ')' << ", "
       << registerName(srcRegIdx(1));
    if (microIdx != 0 || machInst.vtype8.vma == 0 || machInst.vtype8.vta == 0)
        ss << ", " << registerName(srcRegIdx(2));
    if (!machInst.vm)
        ss << ", v0.t";
    return ss.str();
}

std::string
VlIndexMacroInst::generateDisassembly(Addr pc,
                                      const loader::SymbolTable *symtab) const
{
    std::stringstream ss;
    ss << mnemonic << ' ' << registerName(destRegIdx(0)) << ", " << '('
       << registerName(srcRegIdx(0)) << ")," << registerName(srcRegIdx(1));
    if (!machInst.vm)
        ss << ", v0.t";
    return ss.str();
}

std::string
VlIndexMicroInst::generateDisassembly(Addr pc,
                                      const loader::SymbolTable *symtab) const
{
    std::stringstream ss;
    ss << mnemonic << ' ' << registerName(destRegIdx(0)) << "["
       << uint16_t(vdElemIdx) << "], " << '(' << registerName(srcRegIdx(0))
       << "), " << registerName(srcRegIdx(1)) << "[" << uint16_t(vs2ElemIdx)
       << "]";
    if (microIdx != 0 || machInst.vtype8.vma == 0 || machInst.vtype8.vta == 0)
        ss << ", " << registerName(srcRegIdx(2));
    if (!machInst.vm)
        ss << ", v0.t";
    return ss.str();
}

std::string
VsIndexMacroInst::generateDisassembly(Addr pc,
                                      const loader::SymbolTable *symtab) const
{
    std::stringstream ss;
    ss << mnemonic << ' ' << registerName(srcRegIdx(2)) << ", " << '('
       << registerName(srcRegIdx(0)) << ")," << registerName(srcRegIdx(1));
    if (!machInst.vm)
        ss << ", v0.t";
    return ss.str();
}

std::string
VsIndexMicroInst::generateDisassembly(Addr pc,
                                      const loader::SymbolTable *symtab) const
{
    std::stringstream ss;
    ss << mnemonic << ' ' << registerName(srcRegIdx(2)) << "["
       << uint16_t(vs3ElemIdx) << "], " << '(' << registerName(srcRegIdx(0))
       << "), " << registerName(srcRegIdx(1)) << "[" << uint16_t(vs2ElemIdx)
       << "]";
    if (!machInst.vm)
        ss << ", v0.t";
    return ss.str();
}

std::string
VMvWholeMacroInst::generateDisassembly(Addr pc,
                                       const loader::SymbolTable *symtab) const
{
    std::stringstream ss;
    ss << mnemonic << ' ' << registerName(destRegIdx(0)) << ", "
       << registerName(srcRegIdx(1));
    return ss.str();
}

std::string
VMvWholeMicroInst::generateDisassembly(Addr pc,
                                       const loader::SymbolTable *symtab) const
{
    std::stringstream ss;
    ss << mnemonic << ' ' << registerName(destRegIdx(0)) << ", "
       << registerName(srcRegIdx(1));
    return ss.str();
}

VMaskMergeMicroInst::VMaskMergeMicroInst(ExtMachInst extMachInst,
<<<<<<< HEAD
                                         uint8_t _dstReg, uint8_t _numSrcs,
                                         uint32_t _vlen, size_t _elemSize)
    : VectorArithMicroInst("vmask_mv_micro", extMachInst, VectorIntegerArithOp,
                           0, 0),
=======
    uint8_t _dstReg, uint8_t _numSrcs, uint32_t _vlen, size_t _elemSize)
    : VectorArithMicroInst("vmask_mv_micro", extMachInst,
                            SimdAddOp, 0, 0),
>>>>>>> bdaeb082
      vlen(_vlen),
      elemSize(_elemSize)
{
    setRegIdxArrays(
        reinterpret_cast<RegIdArrayPtr>(
            &std::remove_pointer_t<decltype(this)>::srcRegIdxArr),
        reinterpret_cast<RegIdArrayPtr>(
            &std::remove_pointer_t<decltype(this)>::destRegIdxArr));

    _numSrcRegs = 0;
    _numDestRegs = 0;

    setDestRegIdx(_numDestRegs++, vecRegClass[_dstReg]);
    _numTypedDestRegs[VecRegClass]++;
    for (uint8_t i = 0; i < _numSrcs; i++) {
        setSrcRegIdx(_numSrcRegs++, vecRegClass[VecMemInternalReg0 + i]);
    }
}

Fault
VMaskMergeMicroInst::execute(ExecContext *xc,
                             trace::InstRecord *traceData) const
{
    vreg_t &tmp_d0 = *(vreg_t *)xc->getWritableRegOperand(this, 0);
    PCStateBase *pc_ptr = xc->tcBase()->pcState().clone();
    auto Vd = tmp_d0.as<uint8_t>();
    uint32_t vlenb = pc_ptr->as<PCState>().vlenb();
    const uint32_t elems_per_vreg = vlenb / elemSize;
    size_t bit_cnt = elems_per_vreg;
    vreg_t tmp_s;
    xc->getRegOperand(this, 0, &tmp_s);
    auto s = tmp_s.as<uint8_t>();
    // cp the first result and tail
    memcpy(Vd, s, vlenb);
    for (uint8_t i = 1; i < this->_numSrcRegs; i++) {
        xc->getRegOperand(this, i, &tmp_s);
        s = tmp_s.as<uint8_t>();
        if (elems_per_vreg < 8) {
            const uint32_t m = (1 << elems_per_vreg) - 1;
            const uint32_t mask = m << (i * elems_per_vreg % 8);
            // clr & ext bits
            Vd[bit_cnt / 8] ^= Vd[bit_cnt / 8] & mask;
            Vd[bit_cnt / 8] |= s[bit_cnt / 8] & mask;
            bit_cnt += elems_per_vreg;
        } else {
            const uint32_t byte_offset = elems_per_vreg / 8;
            memcpy(Vd + i * byte_offset, s + i * byte_offset, byte_offset);
        }
    }
    if (traceData)
        traceData->setData(vecRegClass, &tmp_d0);
    return NoFault;
}

std::string
VMaskMergeMicroInst::generateDisassembly(
    Addr pc, const loader::SymbolTable *symtab) const
{
    std::stringstream ss;
    ss << mnemonic << ' ' << registerName(destRegIdx(0));
    for (uint8_t i = 0; i < this->_numSrcRegs; i++) {
        ss << ", " << registerName(srcRegIdx(i));
    }
    unsigned vlenb = vlen >> 3;
    ss << ", offset:" << vlenb / elemSize;
    return ss.str();
}

Fault
VxsatMicroInst::execute(ExecContext *xc, trace::InstRecord *traceData) const
{
    xc->setMiscReg(MISCREG_VXSAT, *vxsat);
    auto vcsr = xc->readMiscReg(MISCREG_VCSR);
    xc->setMiscReg(MISCREG_VCSR, ((vcsr & ~1) | *vxsat));
    return NoFault;
}

std::string
VxsatMicroInst::generateDisassembly(Addr pc,
                                    const loader::SymbolTable *symtab) const
{
    std::stringstream ss;
    ss << mnemonic << ' ' << "VXSAT"
       << ", " << (*vxsat ? "0x1" : "0x0");
    return ss.str();
}

VlFFTrimVlMicroOp::VlFFTrimVlMicroOp(ExtMachInst _machInst, uint32_t _microVl,
<<<<<<< HEAD
                                     uint32_t _microIdx, uint32_t _vlen,
                                     std::vector<StaticInstPtr> &_microops)
    : VectorMicroInst("vlff_trimvl_v_micro", _machInst, VectorConfigOp,
=======
    uint32_t _microIdx, uint32_t _vlen, std::vector<StaticInstPtr>& _microops)
    : VectorMicroInst("vlff_trimvl_v_micro", _machInst, SimdConfigOp,
>>>>>>> bdaeb082
                      _microVl, _microIdx, _vlen),
      microops(_microops)
{
    setRegIdxArrays(reinterpret_cast<RegIdArrayPtr>(
                        &std::remove_pointer_t<decltype(this)>::srcRegIdxArr),
                    nullptr);

    // Create data dependency with load micros
    for (uint8_t i = 0; i < microIdx; i++) {
        setSrcRegIdx(_numSrcRegs++, vecRegClass[_machInst.vd + i]);
    }

    this->flags[IsControl] = true;
    this->flags[IsIndirectControl] = true;
    this->flags[IsInteger] = true;
    this->flags[IsUncondControl] = true;
}

uint32_t
VlFFTrimVlMicroOp::calcVl() const
{
    uint32_t vl = 0;
    for (uint8_t i = 0; i < microIdx; i++) {
        VleMicroInst &micro = static_cast<VleMicroInst &>(*microops[i]);
        vl += micro.faultIdx;

        if (micro.trimVl)
            break;
    }
    return vl;
}

Fault
VlFFTrimVlMicroOp::execute(ExecContext *xc, trace::InstRecord *traceData) const
{
    auto tc = xc->tcBase();
    MISA misa = xc->readMiscReg(MISCREG_ISA);
    STATUS status = xc->readMiscReg(MISCREG_STATUS);
    if (!misa.rvv || status.vs == VPUStatus::OFF) {
        return std::make_shared<IllegalInstFault>(
            "RVV is disabled or VPU is off", machInst);
    }

    PCState pc;
    set(pc, xc->pcState());

    uint32_t new_vl = calcVl();

    tc->setMiscReg(MISCREG_VSTART, 0);

    RegVal final_val = new_vl;
    if (traceData) {
        traceData->setData(miscRegClass, final_val);
    }

    pc.vl(new_vl);
    xc->pcState(pc);

    return NoFault;
}

std::unique_ptr<PCStateBase>
VlFFTrimVlMicroOp::branchTarget(ThreadContext *tc) const
{
    PCStateBase *pc_ptr = tc->pcState().clone();

    uint32_t new_vl = calcVl();

    pc_ptr->as<PCState>().vl(new_vl);
    return std::unique_ptr<PCStateBase>{ pc_ptr };
}

std::string
VlFFTrimVlMicroOp::generateDisassembly(Addr pc,
                                       const loader::SymbolTable *symtab) const
{
    std::stringstream ss;
    ss << mnemonic << " vl";
    return ss.str();
}

std::string
VlSegMacroInst::generateDisassembly(Addr pc,
                                    const loader::SymbolTable *symtab) const
{
    std::stringstream ss;
    ss << mnemonic << ' ' << registerName(destRegIdx(0)) << ", " << '('
       << registerName(srcRegIdx(0)) << ')' << ", "
       << registerName(srcRegIdx(1));
    if (!machInst.vm)
        ss << ", v0.t";
    return ss.str();
}

std::string
VlSegMicroInst::generateDisassembly(Addr pc,
                                    const loader::SymbolTable *symtab) const
{
    std::stringstream ss;
    ss << mnemonic << ' ' << registerName(destRegIdx(0)) << ", " << '('
       << registerName(srcRegIdx(0)) << ')' << ", "
       << registerName(srcRegIdx(1));
    if (microIdx != 0 || machInst.vtype8.vma == 0 || machInst.vtype8.vta == 0)
        ss << ", " << registerName(srcRegIdx(2));
    if (!machInst.vm)
        ss << ", v0.t";
    return ss.str();
}

VlSegDeIntrlvMicroInst::VlSegDeIntrlvMicroInst(
    ExtMachInst extMachInst, uint32_t _micro_vl, uint32_t _dstReg,
    uint32_t _numSrcs, uint32_t _microIdx, uint32_t _numMicroops,
    uint32_t _field, uint32_t _vlen, uint32_t _sizeOfElement)
    : VectorArithMicroInst("vlseg_deintrlv_micro", extMachInst,
<<<<<<< HEAD
                           VectorIntegerArithOp, 0, 0),
      vlen(_vlen)
=======
                            SimdAddOp, 0, 0),
        vlen(_vlen)
>>>>>>> bdaeb082
{
    setRegIdxArrays(
        reinterpret_cast<RegIdArrayPtr>(
            &std::remove_pointer_t<decltype(this)>::srcRegIdxArr),
        reinterpret_cast<RegIdArrayPtr>(
            &std::remove_pointer_t<decltype(this)>::destRegIdxArr));

    _numSrcRegs = 0;
    _numDestRegs = 0;
    numSrcs = _numSrcs;
    numMicroops = _numMicroops;
    field = _field;
    sizeOfElement = _sizeOfElement;
    microIdx = _microIdx;
    micro_vl = _micro_vl;

    setDestRegIdx(_numDestRegs++, vecRegClass[_dstReg]);
    _numTypedDestRegs[VecRegClass]++;
    for (uint32_t i = 0; i < _numSrcs; i++) {
        uint32_t index = VecMemInternalReg0 + i + (microIdx * _numSrcs);
        setSrcRegIdx(_numSrcRegs++, vecRegClass[index]);
    }
}

Fault
VlSegDeIntrlvMicroInst::execute(ExecContext *xc,
                                trace::InstRecord *traceData) const
{
    vreg_t &tmp_d0 = *(vreg_t *)xc->getWritableRegOperand(this, 0);
    auto Vd = tmp_d0.as<uint8_t>();
    const uint32_t elems_per_vreg = micro_vl;
    vreg_t tmp_s;
    auto s = tmp_s.as<uint8_t>();
    uint32_t elem = 0;
    uint32_t index = field;
    for (uint32_t i = 0; i < numSrcs; i++) {
        xc->getRegOperand(this, i, &tmp_s);
        s = tmp_s.as<uint8_t>();
        while (index < (i + 1) * elems_per_vreg) {
            memcpy(Vd + (elem * sizeOfElement),
                   s + ((index % elems_per_vreg) * sizeOfElement),
                   sizeOfElement);
            index += numSrcs;
            elem++;
        }
    }
    if (traceData)
        traceData->setData(vecRegClass, &tmp_d0);
    return NoFault;
}

std::string
VlSegDeIntrlvMicroInst::generateDisassembly(
    Addr pc, const loader::SymbolTable *symtab) const
{
    std::stringstream ss;
    ss << mnemonic << ' ' << registerName(destRegIdx(0));
    for (uint8_t i = 0; i < this->_numSrcRegs; i++) {
        ss << ", " << registerName(srcRegIdx(i));
    }
    ss << ", field: " << field;
    return ss.str();
}

std::string
VsSegMacroInst::generateDisassembly(Addr pc,
                                    const loader::SymbolTable *symtab) const
{
    std::stringstream ss;
    ss << mnemonic << ' ' << registerName(destRegIdx(0)) << ", " << '('
       << registerName(srcRegIdx(0)) << ')' << ", "
       << registerName(srcRegIdx(1));
    if (!machInst.vm)
        ss << ", v0.t";
    return ss.str();
}

std::string
VsSegMicroInst::generateDisassembly(Addr pc,
                                    const loader::SymbolTable *symtab) const
{
    std::stringstream ss;
    ss << mnemonic << ' ' << registerName(destRegIdx(0)) << ", " << '('
       << registerName(srcRegIdx(0)) << ')' << ", "
       << registerName(srcRegIdx(1));
    if (microIdx != 0 || machInst.vtype8.vma == 0 || machInst.vtype8.vta == 0)
        ss << ", " << registerName(srcRegIdx(2));
    if (!machInst.vm)
        ss << ", v0.t";
    return ss.str();
}

VsSegIntrlvMicroInst::VsSegIntrlvMicroInst(
    ExtMachInst extMachInst, uint32_t _micro_vl, uint32_t _dstReg,
    uint32_t _numSrcs, uint32_t _microIdx, uint32_t _numMicroops,
    uint32_t _field, uint32_t _vlen, uint32_t _sizeOfElement)
    : VectorArithMicroInst("vsseg_reintrlv_micro", extMachInst,
<<<<<<< HEAD
                           VectorIntegerArithOp, 0, 0),
      vlen(_vlen)
=======
                            SimdAddOp, 0, 0),
        vlen(_vlen)
>>>>>>> bdaeb082
{
    setRegIdxArrays(
        reinterpret_cast<RegIdArrayPtr>(
            &std::remove_pointer_t<decltype(this)>::srcRegIdxArr),
        reinterpret_cast<RegIdArrayPtr>(
            &std::remove_pointer_t<decltype(this)>::destRegIdxArr));

    _numSrcRegs = 0;
    _numDestRegs = 0;
    numSrcs = _numSrcs;
    numMicroops = _numMicroops;
    field = _field;
    sizeOfElement = _sizeOfElement;
    microIdx = _microIdx;
    micro_vl = _micro_vl;

    setDestRegIdx(
        _numDestRegs++,
        vecRegClass[VecMemInternalReg0 + field + (_microIdx * numSrcs)]);

    _numTypedDestRegs[VecRegClass]++;
    for (uint8_t i = 0; i < _numSrcs; i++) {
        setSrcRegIdx(_numSrcRegs++,
                     vecRegClass[_dstReg + (i * numMicroops) + (microIdx)]);
    }
}

Fault
VsSegIntrlvMicroInst::execute(ExecContext *xc,
                              trace::InstRecord *traceData) const
{
    const uint32_t elems_per_vreg = micro_vl;
    vreg_t &tmp_d0 = *(vreg_t *)xc->getWritableRegOperand(this, 0);
    auto Vd = tmp_d0.as<uint8_t>();

    vreg_t tmp_s;
    auto s = tmp_s.as<uint8_t>();
    xc->getRegOperand(this, 0, &tmp_s);
    s = tmp_s.as<uint8_t>();

    uint32_t indexVd = 0;
    uint32_t srcReg = (field * elems_per_vreg) % numSrcs;
    uint32_t indexs = (field * elems_per_vreg) / numSrcs;

    while (indexVd < elems_per_vreg) {
        xc->getRegOperand(this, srcReg, &tmp_s);
        s = tmp_s.as<uint8_t>();

        memcpy(Vd + (indexVd * sizeOfElement), s + (indexs * sizeOfElement),
               sizeOfElement);

        indexVd++;
        srcReg++;
        if (srcReg >= numSrcs) {
            srcReg = 0;
            indexs++;
        }
    }

    if (traceData)
        traceData->setData(vecRegClass, &tmp_d0);
    return NoFault;
}

std::string
VsSegIntrlvMicroInst::generateDisassembly(
    Addr pc, const loader::SymbolTable *symtab) const
{
    std::stringstream ss;
    ss << mnemonic << ' ' << registerName(destRegIdx(0));
    for (uint8_t i = 0; i < this->_numSrcRegs; i++) {
        ss << ", " << registerName(srcRegIdx(i));
    }
    ss << ", field: " << field;
    return ss.str();
}

} // namespace RiscvISA
} // namespace gem5<|MERGE_RESOLUTION|>--- conflicted
+++ resolved
@@ -451,16 +451,9 @@
 }
 
 VMaskMergeMicroInst::VMaskMergeMicroInst(ExtMachInst extMachInst,
-<<<<<<< HEAD
                                          uint8_t _dstReg, uint8_t _numSrcs,
                                          uint32_t _vlen, size_t _elemSize)
-    : VectorArithMicroInst("vmask_mv_micro", extMachInst, VectorIntegerArithOp,
-                           0, 0),
-=======
-    uint8_t _dstReg, uint8_t _numSrcs, uint32_t _vlen, size_t _elemSize)
-    : VectorArithMicroInst("vmask_mv_micro", extMachInst,
-                            SimdAddOp, 0, 0),
->>>>>>> bdaeb082
+    : VectorArithMicroInst("vmask_mv_micro", extMachInst, SimdAddOp, 0, 0),
       vlen(_vlen),
       elemSize(_elemSize)
 {
@@ -549,15 +542,10 @@
 }
 
 VlFFTrimVlMicroOp::VlFFTrimVlMicroOp(ExtMachInst _machInst, uint32_t _microVl,
-<<<<<<< HEAD
                                      uint32_t _microIdx, uint32_t _vlen,
                                      std::vector<StaticInstPtr> &_microops)
-    : VectorMicroInst("vlff_trimvl_v_micro", _machInst, VectorConfigOp,
-=======
-    uint32_t _microIdx, uint32_t _vlen, std::vector<StaticInstPtr>& _microops)
-    : VectorMicroInst("vlff_trimvl_v_micro", _machInst, SimdConfigOp,
->>>>>>> bdaeb082
-                      _microVl, _microIdx, _vlen),
+    : VectorMicroInst("vlff_trimvl_v_micro", _machInst, SimdConfigOp, _microVl,
+                      _microIdx, _vlen),
       microops(_microops)
 {
     setRegIdxArrays(reinterpret_cast<RegIdArrayPtr>(
@@ -670,14 +658,9 @@
     ExtMachInst extMachInst, uint32_t _micro_vl, uint32_t _dstReg,
     uint32_t _numSrcs, uint32_t _microIdx, uint32_t _numMicroops,
     uint32_t _field, uint32_t _vlen, uint32_t _sizeOfElement)
-    : VectorArithMicroInst("vlseg_deintrlv_micro", extMachInst,
-<<<<<<< HEAD
-                           VectorIntegerArithOp, 0, 0),
+    : VectorArithMicroInst("vlseg_deintrlv_micro", extMachInst, SimdAddOp, 0,
+                           0),
       vlen(_vlen)
-=======
-                            SimdAddOp, 0, 0),
-        vlen(_vlen)
->>>>>>> bdaeb082
 {
     setRegIdxArrays(
         reinterpret_cast<RegIdArrayPtr>(
@@ -774,14 +757,9 @@
     ExtMachInst extMachInst, uint32_t _micro_vl, uint32_t _dstReg,
     uint32_t _numSrcs, uint32_t _microIdx, uint32_t _numMicroops,
     uint32_t _field, uint32_t _vlen, uint32_t _sizeOfElement)
-    : VectorArithMicroInst("vsseg_reintrlv_micro", extMachInst,
-<<<<<<< HEAD
-                           VectorIntegerArithOp, 0, 0),
+    : VectorArithMicroInst("vsseg_reintrlv_micro", extMachInst, SimdAddOp, 0,
+                           0),
       vlen(_vlen)
-=======
-                            SimdAddOp, 0, 0),
-        vlen(_vlen)
->>>>>>> bdaeb082
 {
     setRegIdxArrays(
         reinterpret_cast<RegIdArrayPtr>(
