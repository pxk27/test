/*
 * Copyright (c) 2022 PLCT Lab
 * All rights reserved.
 *
 * Redistribution and use in source and binary forms, with or without
 * modification, are permitted provided that the following conditions are
 * met: redistributions of source code must retain the above copyright
 * notice, this list of conditions and the following disclaimer;
 * redistributions in binary form must reproduce the above copyright
 * notice, this list of conditions and the following disclaimer in the
 * documentation and/or other materials provided with the distribution;
 * neither the name of the copyright holders nor the names of its
 * contributors may be used to endorse or promote products derived from
 * this software without specific prior written permission.
 *
 * THIS SOFTWARE IS PROVIDED BY THE COPYRIGHT HOLDERS AND CONTRIBUTORS
 * "AS IS" AND ANY EXPRESS OR IMPLIED WARRANTIES, INCLUDING, BUT NOT
 * LIMITED TO, THE IMPLIED WARRANTIES OF MERCHANTABILITY AND FITNESS FOR
 * A PARTICULAR PURPOSE ARE DISCLAIMED. IN NO EVENT SHALL THE COPYRIGHT
 * OWNER OR CONTRIBUTORS BE LIABLE FOR ANY DIRECT, INDIRECT, INCIDENTAL,
 * SPECIAL, EXEMPLARY, OR CONSEQUENTIAL DAMAGES (INCLUDING, BUT NOT
 * LIMITED TO, PROCUREMENT OF SUBSTITUTE GOODS OR SERVICES; LOSS OF USE,
 * DATA, OR PROFITS; OR BUSINESS INTERRUPTION) HOWEVER CAUSED AND ON ANY
 * THEORY OF LIABILITY, WHETHER IN CONTRACT, STRICT LIABILITY, OR TORT
 * (INCLUDING NEGLIGENCE OR OTHERWISE) ARISING IN ANY WAY OUT OF THE USE
 * OF THIS SOFTWARE, EVEN IF ADVISED OF THE POSSIBILITY OF SUCH DAMAGE.
 */

#include "arch/riscv/insts/vector.hh"

#include <sstream>
#include <string>

#include "arch/riscv/insts/static_inst.hh"
#include "arch/riscv/isa.hh"
#include "arch/riscv/regs/misc.hh"
#include "arch/riscv/regs/vector.hh"
#include "arch/riscv/utility.hh"
#include "cpu/static_inst.hh"

namespace gem5
{

namespace RiscvISA
{

/**
 * This function translates the 3-bit value of vlmul bits to the corresponding
 * lmul value as specified in RVV 1.0 spec p11-12 chapter 3.4.2.
 *
 * I.e.,
 * vlmul = -3 -> LMUL = 1/8
 * vlmul = -2 -> LMUL = 1/4
 * vlmul = -1 -> LMUL = 1/2
 * vlmul = 0 -> LMUL = 1
 * vlmul = 1 -> LMUL = 2
 * vlmul = 2 -> LMUL = 4
 * vlmul = 3 -> LMUL = 8
 *
 **/
float
getVflmul(uint32_t vlmul_encoding)
{
    int vlmul = sext<3>(vlmul_encoding & 7);
    float vflmul = vlmul >= 0 ? 1 << vlmul : 1.0 / (1 << -vlmul);
    return vflmul;
}

uint32_t
getVlmax(VTYPE vtype, uint32_t vlen)
{
    uint32_t sew = getSew(vtype.vsew);
    // vlmax is defined in RVV 1.0 spec p12 chapter 3.4.2.
    uint32_t vlmax = (vlen / sew) * getVflmul(vtype.vlmul);
    return vlmax;
}

std::string
VConfOp::generateDisassembly(Addr pc, const loader::SymbolTable *symtab) const
{
    std::stringstream ss;
    ss << mnemonic << ' ' << registerName(destRegIdx(0)) << ", ";
    if (bit31 && bit30 == 0) {
        ss << registerName(srcRegIdx(0)) << ", " << registerName(srcRegIdx(1));
    } else if (bit31 && bit30) {
        ss << uimm << ", " << generateZimmDisassembly();
    } else {
        ss << registerName(srcRegIdx(0)) << ", " << generateZimmDisassembly();
    }
    return ss.str();
}

std::string
VConfOp::generateZimmDisassembly() const
{
    std::stringstream s;

    // VSETIVLI uses ZIMM10 and VSETVLI uses ZIMM11
    uint64_t zimm = (bit31 && bit30) ? zimm10 : zimm11;

    bool frac_lmul = bits(zimm, 2);
    int sew = 1 << (bits(zimm, 5, 3) + 3);
    int lmul = bits(zimm, 1, 0);
    auto vta = bits(zimm, 6) == 1 ? "ta" : "tu";
    auto vma = bits(zimm, 7) == 1 ? "ma" : "mu";
    s << "e" << sew;
    if (frac_lmul) {
        std::string lmul_str = "";
        switch (lmul) {
        case 3:
            lmul_str = "f2";
            break;
        case 2:
            lmul_str = "f4";
            break;
        case 1:
            lmul_str = "f8";
            break;
        default:
            panic("Unsupport fractional LMUL");
        }
        s << ", m" << lmul_str;
    } else {
        s << ", m" << (1 << lmul);
    }
    s << ", " << vta << ", " << vma;
    return s.str();
}

std::string
VectorNonSplitInst::generateDisassembly(
    Addr pc, const loader::SymbolTable *symtab) const
{
    std::stringstream ss;
    ss << mnemonic << ' ' << registerName(destRegIdx(0)) << ", "
       << registerName(srcRegIdx(0));
    if (machInst.vm == 0)
        ss << ", v0.t";
    return ss.str();
}

std::string
VectorArithMicroInst::generateDisassembly(
    Addr pc, const loader::SymbolTable *symtab) const
{
    std::stringstream ss;
    ss << mnemonic << ' ' << registerName(destRegIdx(0)) << ", ";
    if (machInst.funct3 == 0x3) {
        // OPIVI
        ss << registerName(srcRegIdx(0)) << ", " << machInst.vecimm;
    } else {
        ss << registerName(srcRegIdx(1)) << ", " << registerName(srcRegIdx(0));
    }
    if (machInst.vm == 0)
        ss << ", v0.t";
    return ss.str();
}

std::string
VectorArithMacroInst::generateDisassembly(
    Addr pc, const loader::SymbolTable *symtab) const
{
    std::stringstream ss;
    ss << mnemonic << ' ' << registerName(destRegIdx(0)) << ", ";
    if (machInst.funct3 == 0x3) {
        // OPIVI
        ss << registerName(srcRegIdx(0)) << ", " << machInst.vecimm;
    } else {
        ss << registerName(srcRegIdx(1)) << ", " << registerName(srcRegIdx(0));
    }
    if (machInst.vm == 0)
        ss << ", v0.t";
    return ss.str();
}

std::string
VectorVMUNARY0MicroInst::generateDisassembly(
    Addr pc, const loader::SymbolTable *symtab) const
{
    std::stringstream ss;
    ss << mnemonic << ' ' << registerName(destRegIdx(0));
    if (machInst.vm == 0)
        ss << ", v0.t";
    return ss.str();
}

std::string
VectorVMUNARY0MacroInst::generateDisassembly(
    Addr pc, const loader::SymbolTable *symtab) const
{
    std::stringstream ss;
    ss << mnemonic << ' ' << registerName(destRegIdx(0));
    if (machInst.vm == 0)
        ss << ", v0.t";
    return ss.str();
}

std::string
VectorSlideMicroInst::generateDisassembly(
    Addr pc, const loader::SymbolTable *symtab) const
{
    std::stringstream ss;
    ss << mnemonic << ' ' << registerName(destRegIdx(0)) << ", ";
    if (machInst.funct3 == 0x3) {
        ss << registerName(srcRegIdx(0)) << ", " << machInst.vecimm;
    } else {
        ss << registerName(srcRegIdx(1)) << ", " << registerName(srcRegIdx(0));
    }
    if (machInst.vm == 0)
        ss << ", v0.t";
    return ss.str();
}

std::string
VectorSlideMacroInst::generateDisassembly(
    Addr pc, const loader::SymbolTable *symtab) const
{
    std::stringstream ss;
    ss << mnemonic << ' ' << registerName(destRegIdx(0)) << ", ";
    if (machInst.funct3 == 0x3) {
        ss << registerName(srcRegIdx(0)) << ", " << machInst.vecimm;
    } else {
        ss << registerName(srcRegIdx(1)) << ", " << registerName(srcRegIdx(0));
    }
    if (machInst.vm == 0)
        ss << ", v0.t";
    return ss.str();
}

std::string
VleMicroInst::generateDisassembly(Addr pc,
                                  const loader::SymbolTable *symtab) const
{
    std::stringstream ss;
    unsigned vlenb = vlen >> 3;
    ss << mnemonic << ' ' << registerName(destRegIdx(0)) << ", "
       << vlenb * microIdx << '(' << registerName(srcRegIdx(0)) << ')' << ", "
       << registerName(srcRegIdx(1));
    if (!machInst.vm)
        ss << ", v0.t";
    return ss.str();
}

std::string
VlWholeMicroInst::generateDisassembly(Addr pc,
                                      const loader::SymbolTable *symtab) const
{
    std::stringstream ss;
    unsigned vlenb = vlen >> 3;
    ss << mnemonic << ' ' << registerName(destRegIdx(0)) << ", "
       << vlenb * microIdx << '(' << registerName(srcRegIdx(0)) << ')';
    return ss.str();
}

std::string
VseMicroInst::generateDisassembly(Addr pc,
                                  const loader::SymbolTable *symtab) const
{
    std::stringstream ss;
    unsigned vlenb = vlen >> 3;
    ss << mnemonic << ' ' << registerName(srcRegIdx(1)) << ", "
       << vlenb * microIdx << '(' << registerName(srcRegIdx(0)) << ')';
    if (!machInst.vm)
        ss << ", v0.t";
    return ss.str();
}

std::string
VsWholeMicroInst::generateDisassembly(Addr pc,
                                      const loader::SymbolTable *symtab) const
{
    std::stringstream ss;
    unsigned vlenb = vlen >> 3;
    ss << mnemonic << ' ' << registerName(srcRegIdx(1)) << ", "
       << vlenb * microIdx << '(' << registerName(srcRegIdx(0)) << ')';
    return ss.str();
}

std::string
VleMacroInst::generateDisassembly(Addr pc,
                                  const loader::SymbolTable *symtab) const
{
    std::stringstream ss;
    ss << mnemonic << ' ' << registerName(destRegIdx(0)) << ", " << '('
       << registerName(srcRegIdx(0)) << ')';
    if (!machInst.vm)
        ss << ", v0.t";
    return ss.str();
}

std::string
VlWholeMacroInst::generateDisassembly(Addr pc,
                                      const loader::SymbolTable *symtab) const
{
    std::stringstream ss;
    ss << mnemonic << ' ' << registerName(destRegIdx(0)) << ", " << '('
       << registerName(srcRegIdx(0)) << ')';
    return ss.str();
}

std::string
VseMacroInst::generateDisassembly(Addr pc,
                                  const loader::SymbolTable *symtab) const
{
    std::stringstream ss;
    ss << mnemonic << ' ' << registerName(srcRegIdx(1)) << ", " << '('
       << registerName(srcRegIdx(0)) << ')';
    if (!machInst.vm)
        ss << ", v0.t";
    return ss.str();
}

std::string
VsWholeMacroInst::generateDisassembly(Addr pc,
                                      const loader::SymbolTable *symtab) const
{
    std::stringstream ss;
    ss << mnemonic << ' ' << registerName(srcRegIdx(1)) << ", " << '('
       << registerName(srcRegIdx(0)) << ')';
    return ss.str();
}

std::string
VlStrideMacroInst::generateDisassembly(Addr pc,
                                       const loader::SymbolTable *symtab) const
{
    std::stringstream ss;
    ss << mnemonic << ' ' << registerName(destRegIdx(0)) << ", " << '('
       << registerName(srcRegIdx(0)) << ')' << ", "
       << registerName(srcRegIdx(1));
    if (!machInst.vm)
        ss << ", v0.t";
    return ss.str();
}

std::string
VlStrideMicroInst::generateDisassembly(Addr pc,
                                       const loader::SymbolTable *symtab) const
{
    std::stringstream ss;
    ss << mnemonic << ' ' << registerName(destRegIdx(0)) << ", " << '('
       << registerName(srcRegIdx(0)) << ')' << ", "
       << registerName(srcRegIdx(1));
    if (microIdx != 0 || machInst.vtype8.vma == 0 || machInst.vtype8.vta == 0)
        ss << ", " << registerName(srcRegIdx(2));
    if (!machInst.vm)
        ss << ", v0.t";
    return ss.str();
}

std::string
VsStrideMacroInst::generateDisassembly(Addr pc,
                                       const loader::SymbolTable *symtab) const
{
    std::stringstream ss;
    ss << mnemonic << ' ' << registerName(srcRegIdx(2)) << ", " << '('
       << registerName(srcRegIdx(0)) << ')' << ", "
       << registerName(srcRegIdx(1));
    if (!machInst.vm)
        ss << ", v0.t";
    return ss.str();
}

std::string
VsStrideMicroInst::generateDisassembly(Addr pc,
                                       const loader::SymbolTable *symtab) const
{
    std::stringstream ss;
    ss << mnemonic << ' ' << registerName(srcRegIdx(2)) << ", " << '('
       << registerName(srcRegIdx(0)) << ')' << ", "
       << registerName(srcRegIdx(1));
    if (microIdx != 0 || machInst.vtype8.vma == 0 || machInst.vtype8.vta == 0)
        ss << ", " << registerName(srcRegIdx(2));
    if (!machInst.vm)
        ss << ", v0.t";
    return ss.str();
}

std::string
VlIndexMacroInst::generateDisassembly(Addr pc,
                                      const loader::SymbolTable *symtab) const
{
    std::stringstream ss;
    ss << mnemonic << ' ' << registerName(destRegIdx(0)) << ", " << '('
       << registerName(srcRegIdx(0)) << ")," << registerName(srcRegIdx(1));
    if (!machInst.vm)
        ss << ", v0.t";
    return ss.str();
}

std::string
VlIndexMicroInst::generateDisassembly(Addr pc,
                                      const loader::SymbolTable *symtab) const
{
    std::stringstream ss;
    ss << mnemonic << ' ' << registerName(destRegIdx(0)) << "["
       << uint16_t(vdElemIdx) << "], " << '(' << registerName(srcRegIdx(0))
       << "), " << registerName(srcRegIdx(1)) << "[" << uint16_t(vs2ElemIdx)
       << "]";
    if (microIdx != 0 || machInst.vtype8.vma == 0 || machInst.vtype8.vta == 0)
        ss << ", " << registerName(srcRegIdx(2));
    if (!machInst.vm)
        ss << ", v0.t";
    return ss.str();
}

std::string
VsIndexMacroInst::generateDisassembly(Addr pc,
                                      const loader::SymbolTable *symtab) const
{
    std::stringstream ss;
    ss << mnemonic << ' ' << registerName(srcRegIdx(2)) << ", " << '('
       << registerName(srcRegIdx(0)) << ")," << registerName(srcRegIdx(1));
    if (!machInst.vm)
        ss << ", v0.t";
    return ss.str();
}

std::string
VsIndexMicroInst::generateDisassembly(Addr pc,
                                      const loader::SymbolTable *symtab) const
{
    std::stringstream ss;
    ss << mnemonic << ' ' << registerName(srcRegIdx(2)) << "["
       << uint16_t(vs3ElemIdx) << "], " << '(' << registerName(srcRegIdx(0))
       << "), " << registerName(srcRegIdx(1)) << "[" << uint16_t(vs2ElemIdx)
       << "]";
    if (!machInst.vm)
        ss << ", v0.t";
    return ss.str();
}

std::string
VMvWholeMacroInst::generateDisassembly(Addr pc,
                                       const loader::SymbolTable *symtab) const
{
    std::stringstream ss;
    ss << mnemonic << ' ' << registerName(destRegIdx(0)) << ", "
       << registerName(srcRegIdx(1));
    return ss.str();
}

std::string
VMvWholeMicroInst::generateDisassembly(Addr pc,
                                       const loader::SymbolTable *symtab) const
{
    std::stringstream ss;
    ss << mnemonic << ' ' << registerName(destRegIdx(0)) << ", "
       << registerName(srcRegIdx(1));
    return ss.str();
}

VMaskMergeMicroInst::VMaskMergeMicroInst(ExtMachInst extMachInst,
                                         uint8_t _dstReg, uint8_t _numSrcs,
                                         uint32_t _vlen, size_t _elemSize)
    : VectorArithMicroInst("vmask_mv_micro", extMachInst, SimdAddOp, 0, 0),
      vlen(_vlen),
      elemSize(_elemSize)
{
    setRegIdxArrays(
        reinterpret_cast<RegIdArrayPtr>(
            &std::remove_pointer_t<decltype(this)>::srcRegIdxArr),
        reinterpret_cast<RegIdArrayPtr>(
            &std::remove_pointer_t<decltype(this)>::destRegIdxArr));

    _numSrcRegs = 0;
    _numDestRegs = 0;

    setDestRegIdx(_numDestRegs++, vecRegClass[_dstReg]);
    _numTypedDestRegs[VecRegClass]++;
    for (uint8_t i = 0; i < _numSrcs; i++) {
        setSrcRegIdx(_numSrcRegs++, vecRegClass[VecMemInternalReg0 + i]);
    }
}

Fault
VMaskMergeMicroInst::execute(ExecContext *xc,
                             trace::InstRecord *traceData) const
{
    vreg_t &tmp_d0 = *(vreg_t *)xc->getWritableRegOperand(this, 0);
    PCStateBase *pc_ptr = xc->tcBase()->pcState().clone();
    auto Vd = tmp_d0.as<uint8_t>();
    uint32_t vlenb = pc_ptr->as<PCState>().vlenb();
    const uint32_t elems_per_vreg = vlenb / elemSize;
    size_t bit_cnt = elems_per_vreg;
    vreg_t tmp_s;
    xc->getRegOperand(this, 0, &tmp_s);
    auto s = tmp_s.as<uint8_t>();
    // cp the first result and tail
    memcpy(Vd, s, vlenb);
    for (uint8_t i = 1; i < this->_numSrcRegs; i++) {
        xc->getRegOperand(this, i, &tmp_s);
        s = tmp_s.as<uint8_t>();
        if (elems_per_vreg < 8) {
            const uint32_t m = (1 << elems_per_vreg) - 1;
            const uint32_t mask = m << (i * elems_per_vreg % 8);
            // clr & ext bits
            Vd[bit_cnt / 8] ^= Vd[bit_cnt / 8] & mask;
            Vd[bit_cnt / 8] |= s[bit_cnt / 8] & mask;
            bit_cnt += elems_per_vreg;
        } else {
            const uint32_t byte_offset = elems_per_vreg / 8;
            memcpy(Vd + i * byte_offset, s + i * byte_offset, byte_offset);
        }
    }
    if (traceData)
        traceData->setData(vecRegClass, &tmp_d0);
    return NoFault;
}

std::string
VMaskMergeMicroInst::generateDisassembly(
    Addr pc, const loader::SymbolTable *symtab) const
{
    std::stringstream ss;
    ss << mnemonic << ' ' << registerName(destRegIdx(0));
    for (uint8_t i = 0; i < this->_numSrcRegs; i++) {
        ss << ", " << registerName(srcRegIdx(i));
    }
    unsigned vlenb = vlen >> 3;
    ss << ", offset:" << vlenb / elemSize;
    return ss.str();
}

Fault
VxsatMicroInst::execute(ExecContext *xc, trace::InstRecord *traceData) const
{
    xc->setMiscReg(MISCREG_VXSAT, *vxsat);
    auto vcsr = xc->readMiscReg(MISCREG_VCSR);
    xc->setMiscReg(MISCREG_VCSR, ((vcsr & ~1) | *vxsat));
    return NoFault;
}

std::string
VxsatMicroInst::generateDisassembly(Addr pc,
                                    const loader::SymbolTable *symtab) const
{
    std::stringstream ss;
    ss << mnemonic << ' ' << "VXSAT"
       << ", " << (*vxsat ? "0x1" : "0x0");
    return ss.str();
}

VlFFTrimVlMicroOp::VlFFTrimVlMicroOp(ExtMachInst _machInst, uint32_t _microVl,
                                     uint32_t _microIdx, uint32_t _vlen,
                                     std::vector<StaticInstPtr> &_microops)
    : VectorMicroInst("vlff_trimvl_v_micro", _machInst, SimdConfigOp, _microVl,
                      _microIdx, _vlen),
      microops(_microops)
{
    setRegIdxArrays(reinterpret_cast<RegIdArrayPtr>(
                        &std::remove_pointer_t<decltype(this)>::srcRegIdxArr),
                    nullptr);

    // Create data dependency with load micros
    for (uint8_t i = 0; i < microIdx; i++) {
        setSrcRegIdx(_numSrcRegs++, vecRegClass[_machInst.vd + i]);
    }

    this->flags[IsControl] = true;
    this->flags[IsIndirectControl] = true;
    this->flags[IsInteger] = true;
    this->flags[IsUncondControl] = true;
}

uint32_t
VlFFTrimVlMicroOp::calcVl() const
{
    uint32_t vl = 0;
    for (uint8_t i = 0; i < microIdx; i++) {
        VleMicroInst &micro = static_cast<VleMicroInst &>(*microops[i]);
        vl += micro.faultIdx;

        if (micro.trimVl)
            break;
    }
    return vl;
}

Fault
VlFFTrimVlMicroOp::execute(ExecContext *xc, trace::InstRecord *traceData) const
{
    auto tc = xc->tcBase();
    MISA misa = xc->readMiscReg(MISCREG_ISA);
    STATUS status = xc->readMiscReg(MISCREG_STATUS);
    if (!misa.rvv || status.vs == VPUStatus::OFF) {
        return std::make_shared<IllegalInstFault>(
            "RVV is disabled or VPU is off", machInst);
    }

    PCState pc;
    set(pc, xc->pcState());

    uint32_t new_vl = calcVl();

    tc->setMiscReg(MISCREG_VSTART, 0);

    RegVal final_val = new_vl;
    if (traceData) {
        traceData->setData(miscRegClass, final_val);
    }

    pc.vl(new_vl);
    xc->pcState(pc);

    return NoFault;
}

std::unique_ptr<PCStateBase>
VlFFTrimVlMicroOp::branchTarget(ThreadContext *tc) const
{
    PCStateBase *pc_ptr = tc->pcState().clone();

    uint32_t new_vl = calcVl();

    pc_ptr->as<PCState>().vl(new_vl);
    return std::unique_ptr<PCStateBase>{ pc_ptr };
}

std::string
VlFFTrimVlMicroOp::generateDisassembly(Addr pc,
                                       const loader::SymbolTable *symtab) const
{
    std::stringstream ss;
    ss << mnemonic << " vl";
    return ss.str();
}

std::string
VlSegMacroInst::generateDisassembly(Addr pc,
                                    const loader::SymbolTable *symtab) const
{
    std::stringstream ss;
    ss << mnemonic << ' ' << registerName(destRegIdx(0)) << ", " << '('
       << registerName(srcRegIdx(0)) << ')' << ", "
       << registerName(srcRegIdx(1));
    if (!machInst.vm)
        ss << ", v0.t";
    return ss.str();
}

std::string
VlSegMicroInst::generateDisassembly(Addr pc,
                                    const loader::SymbolTable *symtab) const
{
    std::stringstream ss;
    ss << mnemonic << ' ' << registerName(destRegIdx(0)) << ", " << '('
       << registerName(srcRegIdx(0)) << ')' << ", "
       << registerName(srcRegIdx(1));
    if (microIdx != 0 || machInst.vtype8.vma == 0 || machInst.vtype8.vta == 0)
        ss << ", " << registerName(srcRegIdx(2));
    if (!machInst.vm)
        ss << ", v0.t";
    return ss.str();
}

VlSegDeIntrlvMicroInst::VlSegDeIntrlvMicroInst(
    ExtMachInst extMachInst, uint32_t _micro_vl, uint32_t _dstReg,
    uint32_t _numSrcs, uint32_t _microIdx, uint32_t _numMicroops,
    uint32_t _field, uint32_t _vlen, uint32_t _sizeOfElement)
<<<<<<< HEAD
    : VectorArithMicroInst("vlseg_deintrlv_micro", extMachInst, SimdAddOp, 0,
                           0),
      vlen(_vlen)
=======
    : VectorArithMicroInst("vlseg_deintrlv_micro", extMachInst,
                            SimdAddOp, 0, 0),
        vlen(_vlen)
>>>>>>> 530b2cab
{
    setRegIdxArrays(
        reinterpret_cast<RegIdArrayPtr>(
            &std::remove_pointer_t<decltype(this)>::srcRegIdxArr),
        reinterpret_cast<RegIdArrayPtr>(
            &std::remove_pointer_t<decltype(this)>::destRegIdxArr));

    _numSrcRegs = 0;
    _numDestRegs = 0;
    numSrcs = _numSrcs;
    numMicroops = _numMicroops;
    field = _field;
    sizeOfElement = _sizeOfElement;
    microIdx = _microIdx;
    micro_vl = _micro_vl;

    setDestRegIdx(_numDestRegs++, vecRegClass[_dstReg]);
    _numTypedDestRegs[VecRegClass]++;
    for (uint32_t i = 0; i < _numSrcs; i++) {
        uint32_t index = VecMemInternalReg0 + i + (microIdx * _numSrcs);
        setSrcRegIdx(_numSrcRegs++, vecRegClass[index]);
    }
}

Fault
VlSegDeIntrlvMicroInst::execute(ExecContext *xc,
                                trace::InstRecord *traceData) const
{
    vreg_t &tmp_d0 = *(vreg_t *)xc->getWritableRegOperand(this, 0);
    auto Vd = tmp_d0.as<uint8_t>();
    const uint32_t elems_per_vreg = micro_vl;
    vreg_t tmp_s;
    auto s = tmp_s.as<uint8_t>();
    uint32_t elem = 0;
    uint32_t index = field;
    for (uint32_t i = 0; i < numSrcs; i++) {
        xc->getRegOperand(this, i, &tmp_s);
        s = tmp_s.as<uint8_t>();
        while (index < (i + 1) * elems_per_vreg) {
            memcpy(Vd + (elem * sizeOfElement),
                   s + ((index % elems_per_vreg) * sizeOfElement),
                   sizeOfElement);
            index += numSrcs;
            elem++;
        }
    }
    if (traceData)
        traceData->setData(vecRegClass, &tmp_d0);
    return NoFault;
}

std::string
VlSegDeIntrlvMicroInst::generateDisassembly(
    Addr pc, const loader::SymbolTable *symtab) const
{
    std::stringstream ss;
    ss << mnemonic << ' ' << registerName(destRegIdx(0));
    for (uint8_t i = 0; i < this->_numSrcRegs; i++) {
        ss << ", " << registerName(srcRegIdx(i));
    }
    ss << ", field: " << field;
    return ss.str();
}

std::string
VsSegMacroInst::generateDisassembly(Addr pc,
                                    const loader::SymbolTable *symtab) const
{
    std::stringstream ss;
    ss << mnemonic << ' ' << registerName(destRegIdx(0)) << ", " << '('
       << registerName(srcRegIdx(0)) << ')' << ", "
       << registerName(srcRegIdx(1));
    if (!machInst.vm)
        ss << ", v0.t";
    return ss.str();
}

std::string
VsSegMicroInst::generateDisassembly(Addr pc,
                                    const loader::SymbolTable *symtab) const
{
    std::stringstream ss;
    ss << mnemonic << ' ' << registerName(destRegIdx(0)) << ", " << '('
       << registerName(srcRegIdx(0)) << ')' << ", "
       << registerName(srcRegIdx(1));
    if (microIdx != 0 || machInst.vtype8.vma == 0 || machInst.vtype8.vta == 0)
        ss << ", " << registerName(srcRegIdx(2));
    if (!machInst.vm)
        ss << ", v0.t";
    return ss.str();
}

VsSegIntrlvMicroInst::VsSegIntrlvMicroInst(
    ExtMachInst extMachInst, uint32_t _micro_vl, uint32_t _dstReg,
    uint32_t _numSrcs, uint32_t _microIdx, uint32_t _numMicroops,
    uint32_t _field, uint32_t _vlen, uint32_t _sizeOfElement)
<<<<<<< HEAD
    : VectorArithMicroInst("vsseg_reintrlv_micro", extMachInst, SimdAddOp, 0,
                           0),
      vlen(_vlen)
=======
    : VectorArithMicroInst("vsseg_reintrlv_micro", extMachInst,
                            SimdAddOp, 0, 0),
        vlen(_vlen)
>>>>>>> 530b2cab
{
    setRegIdxArrays(
        reinterpret_cast<RegIdArrayPtr>(
            &std::remove_pointer_t<decltype(this)>::srcRegIdxArr),
        reinterpret_cast<RegIdArrayPtr>(
            &std::remove_pointer_t<decltype(this)>::destRegIdxArr));

    _numSrcRegs = 0;
    _numDestRegs = 0;
    numSrcs = _numSrcs;
    numMicroops = _numMicroops;
    field = _field;
    sizeOfElement = _sizeOfElement;
    microIdx = _microIdx;
    micro_vl = _micro_vl;

    setDestRegIdx(
        _numDestRegs++,
        vecRegClass[VecMemInternalReg0 + field + (_microIdx * numSrcs)]);

    _numTypedDestRegs[VecRegClass]++;
    for (uint8_t i = 0; i < _numSrcs; i++) {
        setSrcRegIdx(_numSrcRegs++,
                     vecRegClass[_dstReg + (i * numMicroops) + (microIdx)]);
    }
}

Fault
VsSegIntrlvMicroInst::execute(ExecContext *xc,
                              trace::InstRecord *traceData) const
{
    const uint32_t elems_per_vreg = micro_vl;
    vreg_t &tmp_d0 = *(vreg_t *)xc->getWritableRegOperand(this, 0);
    auto Vd = tmp_d0.as<uint8_t>();

    vreg_t tmp_s;
    auto s = tmp_s.as<uint8_t>();
    xc->getRegOperand(this, 0, &tmp_s);
    s = tmp_s.as<uint8_t>();

    uint32_t indexVd = 0;
    uint32_t srcReg = (field * elems_per_vreg) % numSrcs;
    uint32_t indexs = (field * elems_per_vreg) / numSrcs;

    while (indexVd < elems_per_vreg) {
        xc->getRegOperand(this, srcReg, &tmp_s);
        s = tmp_s.as<uint8_t>();

        memcpy(Vd + (indexVd * sizeOfElement), s + (indexs * sizeOfElement),
               sizeOfElement);

        indexVd++;
        srcReg++;
        if (srcReg >= numSrcs) {
            srcReg = 0;
            indexs++;
        }
    }

    if (traceData)
        traceData->setData(vecRegClass, &tmp_d0);
    return NoFault;
}

std::string
VsSegIntrlvMicroInst::generateDisassembly(
    Addr pc, const loader::SymbolTable *symtab) const
{
    std::stringstream ss;
    ss << mnemonic << ' ' << registerName(destRegIdx(0));
    for (uint8_t i = 0; i < this->_numSrcRegs; i++) {
        ss << ", " << registerName(srcRegIdx(i));
    }
    ss << ", field: " << field;
    return ss.str();
}

} // namespace RiscvISA
} // namespace gem5<|MERGE_RESOLUTION|>--- conflicted
+++ resolved
@@ -451,9 +451,9 @@
 }
 
 VMaskMergeMicroInst::VMaskMergeMicroInst(ExtMachInst extMachInst,
-                                         uint8_t _dstReg, uint8_t _numSrcs,
-                                         uint32_t _vlen, size_t _elemSize)
-    : VectorArithMicroInst("vmask_mv_micro", extMachInst, SimdAddOp, 0, 0),
+    uint8_t _dstReg, uint8_t _numSrcs, uint32_t _vlen, size_t _elemSize)
+    : VectorArithMicroInst("vmask_mv_micro", extMachInst,
+                            SimdAddOp, 0, 0),
       vlen(_vlen),
       elemSize(_elemSize)
 {
@@ -542,10 +542,9 @@
 }
 
 VlFFTrimVlMicroOp::VlFFTrimVlMicroOp(ExtMachInst _machInst, uint32_t _microVl,
-                                     uint32_t _microIdx, uint32_t _vlen,
-                                     std::vector<StaticInstPtr> &_microops)
-    : VectorMicroInst("vlff_trimvl_v_micro", _machInst, SimdConfigOp, _microVl,
-                      _microIdx, _vlen),
+    uint32_t _microIdx, uint32_t _vlen, std::vector<StaticInstPtr>& _microops)
+    : VectorMicroInst("vlff_trimvl_v_micro", _machInst, SimdConfigOp,
+                      _microVl, _microIdx, _vlen),
       microops(_microops)
 {
     setRegIdxArrays(reinterpret_cast<RegIdArrayPtr>(
@@ -658,15 +657,9 @@
     ExtMachInst extMachInst, uint32_t _micro_vl, uint32_t _dstReg,
     uint32_t _numSrcs, uint32_t _microIdx, uint32_t _numMicroops,
     uint32_t _field, uint32_t _vlen, uint32_t _sizeOfElement)
-<<<<<<< HEAD
-    : VectorArithMicroInst("vlseg_deintrlv_micro", extMachInst, SimdAddOp, 0,
-                           0),
-      vlen(_vlen)
-=======
     : VectorArithMicroInst("vlseg_deintrlv_micro", extMachInst,
                             SimdAddOp, 0, 0),
         vlen(_vlen)
->>>>>>> 530b2cab
 {
     setRegIdxArrays(
         reinterpret_cast<RegIdArrayPtr>(
@@ -763,15 +756,9 @@
     ExtMachInst extMachInst, uint32_t _micro_vl, uint32_t _dstReg,
     uint32_t _numSrcs, uint32_t _microIdx, uint32_t _numMicroops,
     uint32_t _field, uint32_t _vlen, uint32_t _sizeOfElement)
-<<<<<<< HEAD
-    : VectorArithMicroInst("vsseg_reintrlv_micro", extMachInst, SimdAddOp, 0,
-                           0),
-      vlen(_vlen)
-=======
     : VectorArithMicroInst("vsseg_reintrlv_micro", extMachInst,
                             SimdAddOp, 0, 0),
         vlen(_vlen)
->>>>>>> 530b2cab
 {
     setRegIdxArrays(
         reinterpret_cast<RegIdArrayPtr>(
