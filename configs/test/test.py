# Simple test script
#
# Alpha: "m5 test.py"
# MIPS: "m5 test.py -c hello_mips"

import m5
import os, optparse, sys
m5.AddToPath('../common')
from SEConfig import *

this_dir = os.path.dirname(__file__)

process = LiveProcess()
process.executable = os.path.join(this_dir, options.cmd)
process.cmd = options.cmd + " " + options.options
if options.input != "":
    process.input = options.input

if options.detailed:
    #check for SMT workload
    workloads = options.cmd.split(';')
    if len(workloads) > 1:
        process = []
        smt_idx = 0
        inputs = []

        if options.input != "":
            inputs = options.input.split(';')

        for wrkld in workloads:
            smt_process = LiveProcess()
            smt_process.executable = os.path.join(this_dir, wrkld)
            smt_process.cmd = wrkld + " " + options.options
            if inputs and inputs[smt_idx]:
                smt_process.input = inputs[smt_idx]
            process += [smt_process, ]
            smt_idx += 1

cpu.workload = process
<<<<<<< HEAD
=======
cpu.mem = magicbus
cpu.icache_port=magicbus.port
cpu.dcache_port=magicbus.port

system = System(physmem = mem, cpu = cpu)

if options.timing or options.detailed:
    system.mem_mode = 'timing'


mem.port = magicbus.port
root = Root(system = system)
>>>>>>> 07186de5

# instantiate configuration
m5.instantiate(root)

# simulate until program terminates
if options.maxtick:
    exit_event = m5.simulate(options.maxtick)
else:
    exit_event = m5.simulate()

print 'Exiting @ tick', m5.curTick(), 'because', exit_event.getCause()
<|MERGE_RESOLUTION|>--- conflicted
+++ resolved
@@ -37,21 +37,11 @@
             smt_idx += 1
 
 cpu.workload = process
-<<<<<<< HEAD
-=======
-cpu.mem = magicbus
-cpu.icache_port=magicbus.port
-cpu.dcache_port=magicbus.port
-
-system = System(physmem = mem, cpu = cpu)
 
 if options.timing or options.detailed:
     system.mem_mode = 'timing'
 
 
-mem.port = magicbus.port
-root = Root(system = system)
->>>>>>> 07186de5
 
 # instantiate configuration
 m5.instantiate(root)
