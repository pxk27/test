---
# This workflow runs all of the very-long tests within main.py

name: Weekly Tests

on:
    # This is triggered weekly via the 'scheduler.yaml' workflow.
    workflow_dispatch:

jobs:

    # start running the very-long tests
    testlib-very-long-tests:
        strategy:
            fail-fast: false
            matrix:
                test-type: [gem5_library_example_tests, gem5_resources, stdlib, parsec_benchmarks, x86_boot_tests]
        runs-on: [self-hosted, linux, x64]
        container: ghcr.io/gem5/ubuntu-24.04_all-dependencies:latest
        timeout-minutes: 4320 # 3 days
        steps:
            - name: Clean runner
              run: rm -rf ./* || true rm -rf ./.??* || true rm -rf ~/.cache || true
            - uses: actions/checkout@v4

            - name: Cache build/ALL
              uses: actions/cache@v4
              with:
                  path: build/ALL
                  key: testlib-build-all-${{ hashFiles('src/**') }}
                  restore-keys: |
                      testlib-build-all

            - name: very-long ${{ matrix.test-type }}
              working-directory: ${{ github.workspace }}/tests
              run: ./main.py run gem5/${{ matrix.test-type }} --length very-long -j$(nproc) -vv
            - name: upload results
              if: success() || failure()
              uses: actions/upload-artifact@v4
              env:
                  MY_STEP_VAR: ${{ matrix.test-type }}_COMMIT.${{github.sha}}_RUN.${{github.run_id}}_ATTEMPT.${{github.run_attempt}}
              with:
                  name: ${{ env.MY_STEP_VAR }}
                  path: tests/testing-results
                  retention-days: 7
            - run: echo "This job's status is ${{ job.status }}."

<<<<<<< HEAD
=======
    gpu-tests:
        runs-on: [self-hosted, linux, x64]
        container: ghcr.io/gem5/gcn-gpu:latest
        timeout-minutes: 300

        steps:
            - uses: actions/checkout@v4
              with:
                  ref: develop

            - name: Cache build/VEGA_X86
              uses: actions/cache@v4
              with:
                  path: build/VEGA_X86
                  key: testlib-build-vega-${{ hashFiles('src/**') }}
                  restore-keys: |
                      testlib-build-vega

            - name: Run Testlib GPU Tests
              working-directory: ${{ github.workspace }}/tests
              run: ./main.py run --length=very-long -vvv -j $(nproc) -t $(nproc) --host gcn_gpu  gem5/gpu

            - name: Upload results
              if: success() || failure()
              uses: actions/upload-artifact@v4.0.0
              with:
                  name: gpu_tests_${{github.sha}}_RUN_${{github.run_id}}_ATTEMPT_${{github.run_attempt}}
                  path: tests/testing-results
                  retention-days: 7

>>>>>>> d74d550a
    dramsys-tests:
        runs-on: [self-hosted, linux, x64]
        container: ghcr.io/gem5/ubuntu-22.04_all-dependencies:latest
        timeout-minutes: 4320 # 3 days
        steps:
            - uses: actions/checkout@v4
            - name: Checkout DRAMSys
              working-directory: ${{ github.workspace }}/ext/dramsys
              run: git clone https://github.com/tukl-msd/DRAMSys --branch v5.0 --depth 1 DRAMSys

            - name: Cache build/ALL
               # Just restore as we don't want to cache the DRAMSys library most of the time.
              uses: actions/cache/restore@v4
              with:
                  path: build/ALL
                  key: testlib-build-all-${{ hashFiles('src/**') }}
                  restore-keys: |
                      testlib-build-all

              # gem5 is built separately because it depends on the DRAMSys library
            - name: Build gem5
              working-directory: ${{ github.workspace }}
              run: scons build/ALL/gem5.opt -j $(nproc)

            - name: Run DRAMSys Checks
              working-directory: ${{ github.workspace }}
              run: |
                  ./build/ALL/gem5.opt configs/example/gem5_library/dramsys/arm-hello-dramsys.py
                  ./build/ALL/gem5.opt configs/example/gem5_library/dramsys/dramsys-traffic.py
                  ./build/ALL/gem5.opt configs/example/dramsys.py
    weekly-tests:
        # The dummy job is used to indicate whether the weekly tests have
        # passed or not. This can be used as status check for pull requests.
        # I.e., if we want to stop pull requests from being merged if the
        # weekly tests are failing we can add this job as a required status
        # check.
        runs-on: ubuntu-latest
        needs:
            - testlib-very-long-tests
            - dramsys-tests
            - gpu-tests
        steps:
            - run: echo "This weekly tests have passed."<|MERGE_RESOLUTION|>--- conflicted
+++ resolved
@@ -45,8 +45,6 @@
                   retention-days: 7
             - run: echo "This job's status is ${{ job.status }}."
 
-<<<<<<< HEAD
-=======
     gpu-tests:
         runs-on: [self-hosted, linux, x64]
         container: ghcr.io/gem5/gcn-gpu:latest
@@ -77,7 +75,6 @@
                   path: tests/testing-results
                   retention-days: 7
 
->>>>>>> d74d550a
     dramsys-tests:
         runs-on: [self-hosted, linux, x64]
         container: ghcr.io/gem5/ubuntu-22.04_all-dependencies:latest
