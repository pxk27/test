---
# This workflow runs all of the long tests within main.py, extra tests in nightly.sh, and unittests

name: Daily Tests

on:
  # Runs every day from 7AM UTC
    schedule:
        - cron: 0 7 * * *
  # Allows us to manually start workflow for testing
    workflow_dispatch:

jobs:
    name-artifacts:
        runs-on: ubuntu-latest
        outputs:
            build-name: ${{ steps.artifact-name.outputs.name }}
        steps:
            - uses: actions/checkout@v2
            - id: artifact-name
              run: echo "name=$(date +"%Y-%m-%d_%H.%M.%S-")" >> $GITHUB_OUTPUT

    build-gem5:
        strategy:
            fail-fast: false
            matrix:
        # NULL is in quotes since it is considered a keyword in yaml files
                image: [ALL, ALL_CHI, ARM, ALL_MSI, ALL_MESI_Two_Level, 'NULL', NULL_MI_example, RISCV, VEGA_X86]
        # this allows us to pass additional command line parameters
        # the default is to add -j $(nproc), but some images
        # require more specifications when built
                include:
                    - setconfig-option: ''
                    - isa-option: ''
                    - image: ALL_CHI
                      setconfig-option: RUBY_PROTOCOL_CHI=y
                      isa-option: ALL
                    - image: ALL_MSI
                      setconfig-option: RUBY_PROTOCOL_MSI=y
                      isa-option: ALL
                    - image: ALL_MESI_Two_Level
                      setconfig-option: RUBY_PROTOCOL_MESI_TWO_LEVEL=y
                      isa-option: ALL
                    - image: NULL_MI_example
                      setconfig-option: RUBY_PROTOCOL_MI_EXAMPLE=y
                      isa-option: 'NULL'
        runs-on: [self-hosted, linux, x64]
        needs: name-artifacts
        container: ghcr.io/gem5/ubuntu-22.04_all-dependencies:latest
        steps:
            - uses: actions/checkout@v4
              with:
          # Scheduled workflows run on the default branch by default. We
          # therefore need to explicitly checkout the develop branch.
                  ref: develop
            - name: defconfig gem5
              if: ${{ matrix.setconfig-option  != '' }}
              run: scons defconfig build/${{ matrix.image }} build_opts/${{ matrix.isa-option }}
            - name: setconfig gem5
              if: ${{ matrix.setconfig-option  != '' }}
              run: scons setconfig build/${{ matrix.image }} ${{ matrix.setconfig-option }}
            - name: Build gem5
              run: scons build/${{ matrix.image }}/gem5.opt -j $(nproc)
            - uses: actions/upload-artifact@v3
              with:
                  name: ${{ needs.name-artifacts.outputs.build-name }}${{ matrix.image }}
                  path: build/${{ matrix.image }}/gem5.opt
                  retention-days: 5
            - run: echo "This job's status is ${{ job.status }}."

  # this builds both unittests.fast and unittests.debug
    unittests-fast-debug:
        strategy:
            matrix:
                type: [fast, debug]
        runs-on: [self-hosted, linux, x64]
        container: ghcr.io/gem5/ubuntu-22.04_all-dependencies:latest
        timeout-minutes: 60
        steps:
            - uses: actions/checkout@v4
              with:
          # Scheduled workflows run on the default branch by default. We
          # therefore need to explicitly checkout the develop branch.
                  ref: develop
            - name: ALL/unittests.${{ matrix.type }} UnitTests
              run: scons build/ALL/unittests.${{ matrix.type }} -j $(nproc)

  # start running all of the long tests
    testlib-long-tests:
        strategy:
            fail-fast: false
            matrix:
                test-type: [arm_boot_tests, fs, gpu, insttest_se, learning_gem5, m5threads_test_atomic, memory, multi_isa, replacement_policies, riscv_boot_tests,
                    stdlib, x86_boot_tests]
        runs-on: [self-hosted, linux, x64]
        container: ghcr.io/gem5/ubuntu-22.04_all-dependencies:latest
        needs: [name-artifacts, build-gem5]
        timeout-minutes: 1440 # 24 hours for entire matrix to run
        steps:
            - name: Clean runner
              run: rm -rf ./* || true rm -rf ./.??* || true rm -rf ~/.cache || true
            - uses: actions/checkout@v4
              with:
        # Scheduled workflows run on the default branch by default. We
        # therefore need to explicitly checkout the develop branch.
                  ref: develop
    # download all artifacts for each test
    # since long tests can't start until the build matrix completes,
    # we download all artifacts from the build for each test
    # in this matrix
            - uses: actions/download-artifact@v3
              with:
                  name: ${{needs.name-artifacts.outputs.build-name}}ALL
                  path: build/ALL
            - run: chmod u+x build/ALL/gem5.opt
            - uses: actions/download-artifact@v3
              with:
                  name: ${{needs.name-artifacts.outputs.build-name}}ALL_CHI
                  path: build/ALL_CHI
            - run: chmod u+x build/ALL_CHI/gem5.opt
            - uses: actions/download-artifact@v3
              with:
                  name: ${{needs.name-artifacts.outputs.build-name}}ARM
                  path: build/ARM
            - run: chmod u+x build/ARM/gem5.opt
            - uses: actions/download-artifact@v3
              with:
                  name: ${{needs.name-artifacts.outputs.build-name}}ALL_MSI
                  path: build/ALL_MSI
            - run: chmod u+x build/ALL_MSI/gem5.opt
            - uses: actions/download-artifact@v3
              with:
                  name: ${{needs.name-artifacts.outputs.build-name}}ALL_MESI_Two_Level
                  path: build/ALL_MESI_Two_Level
            - run: chmod u+x build/ALL_MESI_Two_Level/gem5.opt
            - uses: actions/download-artifact@v3
              with:
                  name: ${{needs.name-artifacts.outputs.build-name}}NULL
                  path: build/NULL
            - run: chmod u+x build/NULL/gem5.opt
            - uses: actions/download-artifact@v3
              with:
                  name: ${{needs.name-artifacts.outputs.build-name}}NULL_MI_example
                  path: build/NULL_MI_example
            - run: chmod u+x build/NULL_MI_example/gem5.opt
            - uses: actions/download-artifact@v3
              with:
                  name: ${{needs.name-artifacts.outputs.build-name}}RISCV
                  path: build/RISCV
            - run: chmod u+x build/RISCV/gem5.opt
            - uses: actions/download-artifact@v3
              with:
                  name: ${{needs.name-artifacts.outputs.build-name}}VEGA_X86
                  path: build/VEGA_X86
            - run: chmod u+x build/VEGA_X86/gem5.opt
    # run test
            - name: long ${{ matrix.test-type }} tests
              working-directory: ${{ github.workspace }}/tests
              run: ./main.py run gem5/${{ matrix.test-type }} --length=long --skip-build -vv -t $(nproc)
            - name: create zip of results
              if: success() || failure()
              run: |
                  apt-get -y install zip
                  zip -r output.zip tests/testing-results
            - name: upload zip
              if: success() || failure()
              uses: actions/upload-artifact@v3
              env:
                  MY_STEP_VAR: ${{ matrix.test-type }}_COMMIT.${{github.sha}}_RUN.${{github.run_id}}_ATTEMPT.${{github.run_attempt}}
              with:
                  name: ${{ env.MY_STEP_VAR }}
                  path: output.zip
                  retention-days: 7
            - run: echo "This job's status is ${{ job.status }}."

  # split library example tests into runs based on Suite UID
  # so that they don't hog the runners for too long
    testlib-long-gem5_library_example_tests:
        runs-on: [self-hosted, linux, x64]
        strategy:
            fail-fast: false
            matrix:
                test-type: [gem5-library-example-x86-ubuntu-run-ALL-x86_64-opt, gem5-library-example-riscv-ubuntu-run-ALL-x86_64-opt, lupv-example-ALL-x86_64-opt,
                    gem5-library-example-arm-ubuntu-run-test-ALL-x86_64-opt, gem5-library-example-riscvmatched-hello-ALL-x86_64-opt]
        container: ghcr.io/gem5/ubuntu-22.04_all-dependencies:latest
        needs: [name-artifacts, build-gem5]
        timeout-minutes: 1440 # 24 hours
        steps:
            - name: Clean runner
              run: rm -rf ./* || true rm -rf ./.??* || true rm -rf ~/.cache || true
            - uses: actions/checkout@v4
              with:
        # Scheduled workflows run on the default branch by default. We
        # therefore need to explicitly checkout the develop branch.
                  ref: develop
            - uses: actions/download-artifact@v3
              with:
                  name: ${{needs.name-artifacts.outputs.build-name}}ALL
                  path: build/ALL
            - run: chmod u+x build/ALL/gem5.opt
            - name: long ${{ matrix.test-type }} gem5_library_example_tests
              working-directory: ${{ github.workspace }}/tests
              run: ./main.py run --uid SuiteUID:tests/gem5/gem5_library_example_tests/test_gem5_library_examples.py:test-${{ matrix.test-type }} --length=long
                  --skip-build -vv
            - name: create zip of results
              if: success() || failure()
              run: |
                  apt-get -y install zip
                  zip -r output.zip tests/testing-results
            - name: upload zip
              if: success() || failure()
              uses: actions/upload-artifact@v3
              env:
                  MY_STEP_VAR: ${{ matrix.test-type }}_COMMIT.${{github.sha}}_RUN.${{github.run_id}}_ATTEMPT.${{github.run_attempt}}
              with:
                  name: ${{ env.MY_STEP_VAR }}
                  path: output.zip
                  retention-days: 7
            - run: echo "This job's status is ${{ job.status }}."

  # This runs the SST-gem5 integration compilation and tests it with
  # ext/sst/sst/example.py.
    sst-test:
        runs-on: [self-hosted, linux, x64]
        container: ghcr.io/gem5/sst-env:latest
        timeout-minutes: 180

        steps:
            - uses: actions/checkout@v4
              with:
        # Scheduled workflows run on the default branch by default. We
        # therefore need to explicitly checkout the develop branch.
                  ref: develop
            - name: Build RISCV/libgem5_opt.so with SST
              run: scons build/RISCV/libgem5_opt.so --without-tcmalloc --duplicate-sources --ignore-style -j $(nproc)
            - name: Makefile ext/sst
              working-directory: ${{ github.workspace }}/ext/sst
              run: mv Makefile.linux Makefile
            - name: Compile ext/sst
              working-directory: ${{ github.workspace }}/ext/sst
              run: make -j $(nproc)
            - name: Run SST test
              working-directory: ${{ github.workspace }}/ext/sst
              run: sst --add-lib-path=./ sst/example.py

  # This runs the gem5 within SystemC ingration and runs a simple hello-world
  # simulation with it.
    systemc-test:
        runs-on: [self-hosted, linux, x64]
        container: ghcr.io/gem5/systemc-env:latest
        timeout-minutes: 180

        steps:
            - uses: actions/checkout@v4
              with:
        # Scheduled workflows run on the default branch by default. We
        # therefore need to explicitly checkout the develop branch.
                  ref: develop
            - name: Build ARM/gem5.opt
              run: scons build/ARM/gem5.opt --ignore-style --duplicate-sources -j$(nproc)
            - name: disable systemc
              run: scons setconfig build/ARM --ignore-style USE_SYSTEMC=n
            - name: Build ARM/libgem5_opt.so
              run: scons build/ARM/libgem5_opt.so --with-cxx-config --without-python --without-tcmalloc -j$(nproc) --duplicate-sources
            - name: Compile gem5 withing SystemC
              working-directory: ${{ github.workspace }}/util/systemc/gem5_within_systemc
              run: make
            - name: Run gem5 within SystemC test
              run: ./build/ARM/gem5.opt configs/deprecated/example/se.py -c tests/test-progs/hello/bin/arm/linux/hello
            - name: Continue gem5 within SystemC test
              run: LD_LIBRARY_PATH=build/ARM/:/opt/systemc/lib-linux64/ ./util/systemc/gem5_within_systemc/gem5.opt.sc m5out/config.ini

  # Runs the gem5 Nighyly GPU tests.
    gpu-tests:
        runs-on: [self-hosted, linux, x64]
        container: ghcr.io/gem5/gcn-gpu:latest
        timeout-minutes: 720 # 12 hours

        steps:
            - uses: actions/checkout@v4
              with:
        # Scheduled workflows run on the default branch by default. We
        # therefore need to explicitly checkout the develop branch.
                  ref: develop
            - name: Compile build/VEGA_X86/gem5.opt
              run: scons build/VEGA_X86/gem5.opt -j $(nproc)
            - name: Get Square test-prog from gem5-resources
<<<<<<< HEAD
              uses: wei/wget@v1
              with:
                  args: -q http://dist.gem5.org/dist/v24-0/test-progs/square/square # Removed -N bc it wasn't available within actions, should be okay bc workspace is clean every time: https://github.com/coder/sshcode/issues/102
=======
              run: build/VEGA_X86/gem5.opt util/obtain-resource.py square-gpu-test -p square
>>>>>>> f35815cd
            - name: Run Square test with VEGA_X86/gem5.opt (SE mode)
              run: |
                  mkdir -p tests/testing-results
                  ./build/VEGA_X86/gem5.opt configs/example/apu_se.py --reg-alloc-policy=dynamic -n3 -c square
            - name: Get allSyncPrims-1kernel from gem5-resources
<<<<<<< HEAD
              uses: wei/wget@v1
              with:
                  args: -q http://dist.gem5.org/dist/v24-0/test-progs/heterosync/allSyncPrims-1kernel # Removed -N bc it wasn't available within actions, should be okay bc workspace is clean every time
=======
              run: build/VEGA_X86/gem5.opt util/obtain-resource.py allSyncPrims-1kernel -p allSyncPrims-1kernel
>>>>>>> f35815cd
            - name: Run allSyncPrims-1kernel sleepMutex test with VEGA_X86/gem5.opt (SE mode)
              run: ./build/VEGA_X86/gem5.opt configs/example/apu_se.py --reg-alloc-policy=dynamic -n3 -c allSyncPrims-1kernel --options="sleepMutex 10 16
                  4"
            - name: Run allSyncPrims-1kernel lfTreeBarrUsing test with VEGA_X86/gem5.opt (SE mode)
              run: ./build/VEGA_X86/gem5.opt configs/example/apu_se.py --reg-alloc-policy=dynamic -n3 -c allSyncPrims-1kernel --options="lfTreeBarrUniq
                  10 16 4"
    daily-tests:
        # The dummy job is used to indicate whether the daily tests have
        # passed or not. This can be used as status check for pull requests.
        # I.e., if we want to stop pull requests from being merged if the
        # daily tests are failing we can add this job as a required status
        # check.
        runs-on: ubuntu-22.04
        needs:
            - unittests-fast-debug
            - testlib-long-tests
            - testlib-long-gem5_library_example_tests
            - sst-test
            - systemc-test
            - gpu-tests
        steps:
            - run: echo "This daily tests have passed."<|MERGE_RESOLUTION|>--- conflicted
+++ resolved
@@ -285,25 +285,13 @@
             - name: Compile build/VEGA_X86/gem5.opt
               run: scons build/VEGA_X86/gem5.opt -j $(nproc)
             - name: Get Square test-prog from gem5-resources
-<<<<<<< HEAD
-              uses: wei/wget@v1
-              with:
-                  args: -q http://dist.gem5.org/dist/v24-0/test-progs/square/square # Removed -N bc it wasn't available within actions, should be okay bc workspace is clean every time: https://github.com/coder/sshcode/issues/102
-=======
               run: build/VEGA_X86/gem5.opt util/obtain-resource.py square-gpu-test -p square
->>>>>>> f35815cd
             - name: Run Square test with VEGA_X86/gem5.opt (SE mode)
               run: |
                   mkdir -p tests/testing-results
                   ./build/VEGA_X86/gem5.opt configs/example/apu_se.py --reg-alloc-policy=dynamic -n3 -c square
             - name: Get allSyncPrims-1kernel from gem5-resources
-<<<<<<< HEAD
-              uses: wei/wget@v1
-              with:
-                  args: -q http://dist.gem5.org/dist/v24-0/test-progs/heterosync/allSyncPrims-1kernel # Removed -N bc it wasn't available within actions, should be okay bc workspace is clean every time
-=======
               run: build/VEGA_X86/gem5.opt util/obtain-resource.py allSyncPrims-1kernel -p allSyncPrims-1kernel
->>>>>>> f35815cd
             - name: Run allSyncPrims-1kernel sleepMutex test with VEGA_X86/gem5.opt (SE mode)
               run: ./build/VEGA_X86/gem5.opt configs/example/apu_se.py --reg-alloc-policy=dynamic -n3 -c allSyncPrims-1kernel --options="sleepMutex 10 16
                   4"
