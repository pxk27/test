---
# This workflow runs all of the long tests within main.py, extra tests in nightly.sh, and unittests

name: Daily Tests

on:
    # This is triggered weekly via the 'scheduler.yaml' workflow.
    workflow_dispatch:

jobs:
    name-artifacts:
        runs-on: ubuntu-latest
        outputs:
            build-name: ${{ steps.artifact-name.outputs.name }}
        steps:
            - uses: actions/checkout@v4
            - id: artifact-name
              run: echo "name=$(date +"%Y-%m-%d_%H.%M.%S-")" >> $GITHUB_OUTPUT

  build-gem5:
    strategy:
      fail-fast: false
      matrix:
        # NULL is in quotes since it is considered a keyword in yaml files
        image:
          [
            ALL,
            ALL_CHI,
            ARM,
            ALL_MSI,
            ALL_MESI_Two_Level,
            "NULL",
            NULL_MI_example,
            RISCV,
            VEGA_X86,
          ]
        # this allows us to pass additional command line parameters
        # the default is to add -j $(nproc), but some images
        # require more specifications when built
                include:
                    - setconfig-option: ''
                    - isa-option: ''
                    - image: ALL_CHI
                      setconfig-option: RUBY_PROTOCOL_CHI=y
                      isa-option: ALL
                    - image: ALL_MSI
                      setconfig-option: RUBY_PROTOCOL_MSI=y
                      isa-option: ALL
                    - image: ALL_MESI_Two_Level
                      setconfig-option: RUBY_PROTOCOL_MESI_TWO_LEVEL=y
                      isa-option: ALL
                    - image: NULL_MI_example
                      setconfig-option: RUBY_PROTOCOL_MI_EXAMPLE=y
                      isa-option: 'NULL'
        runs-on: [self-hosted, linux, x64]
        needs: name-artifacts
        container: ghcr.io/gem5/ubuntu-24.04_all-dependencies:latest
        steps:
            - uses: actions/checkout@v4
            - name: defconfig gem5
              if: ${{ matrix.setconfig-option  != '' }}
              run: scons defconfig build/${{ matrix.image }} build_opts/${{ matrix.isa-option }}
            - name: setconfig gem5
              if: ${{ matrix.setconfig-option  != '' }}
              run: scons setconfig build/${{ matrix.image }} ${{ matrix.setconfig-option }}
            - name: Build gem5
              run: scons build/${{ matrix.image }}/gem5.opt -j $(nproc)
            - uses: actions/upload-artifact@v4.0.0
              with:
                  name: ${{ needs.name-artifacts.outputs.build-name }}${{ matrix.image }}
                  path: '*build/${{ matrix.image }}/gem5.opt'
                  retention-days: 1
            - run: echo "This job's status is ${{ job.status }}."
    # The actions/upload-artifact@v4 action has a special "merge" sub action
    # which allows for the merging of multiple artifacts into a single one.
    # This is otherwise not possible as artifacts are immutable after creation
    # in v4. We createa a merged artifact here as we want to download all the
    # gem5 build artifacts when running the long tests.
    merge-gem5-build-artifacts:
        runs-on: [self-hosted, linux, x64]
        container: ghcr.io/gem5/ubuntu-24.04_all-dependencies:latest
        needs: [build-gem5, name-artifacts]
        steps:
            - name: Merge gem5 build artifacts
              uses: actions/upload-artifact/merge@v4
              with:
                  name: ${{needs.name-artifacts.outputs.build-name}}
                  pattern: ${{needs.name-artifacts.outputs.build-name}}*
                  retention-days: 1
                  compression-level: 9


  # this builds both unittests.fast and unittests.debug
    unittests-fast-debug:
        strategy:
            matrix:
                type: [fast, debug]
        runs-on: [self-hosted, linux, x64]
        container: ghcr.io/gem5/ubuntu-24.04_all-dependencies:latest
        timeout-minutes: 60
        steps:
            - uses: actions/checkout@v4
<<<<<<< HEAD
              with:
          # Scheduled workflows run on the default branch by default. We
          # therefore need to explicitly checkout the develop branch.
          ref: develop
      - name: ALL/unittests.${{ matrix.type }} UnitTests
        run: scons build/ALL/unittests.${{ matrix.type }} -j $(nproc)
=======
            - name: ALL/unittests.${{ matrix.type }} UnitTests
              run: scons build/ALL/unittests.${{ matrix.type }} -j $(nproc)
>>>>>>> 0ed43ee0

  # start running all of the long tests
    testlib-long-tests:
        strategy:
            fail-fast: false
            matrix:
                test-type: [arm_boot_tests, fs, gpu, insttest_se, learning_gem5, m5threads_test_atomic, memory, multi_isa, replacement_policies, riscv_boot_tests,
                    stdlib, x86_boot_tests]
        runs-on: [self-hosted, linux, x64]
        container: ghcr.io/gem5/ubuntu-24.04_all-dependencies:latest
        needs: [name-artifacts, merge-gem5-build-artifacts]
        timeout-minutes: 1440 # 24 hours for entire matrix to run
        steps:
            - name: Clean runner
              run: rm -rf ./* || true rm -rf ./.??* || true rm -rf ~/.cache || true
            - uses: actions/checkout@v4
<<<<<<< HEAD
              with:
        # Scheduled workflows run on the default branch by default. We
        # therefore need to explicitly checkout the develop branch.
                  ref: develop
            # download all artifacts for each test. Thoguh this is inelegant,
            # it's simpler than figuring otu which long tests requires which
            # binary.
            - uses: actions/download-artifact@v4.0.0
              with:
                  name: ${{needs.name-artifacts.outputs.build-name}}
=======
            # download all artifacts for each test. Thoguh this is inelegant,
            # it's simpler than figuring otu which long tests requires which
            # binary.
            - uses: actions/download-artifact@v4
              with:
                  pattern: ${{needs.name-artifacts.outputs.build-name}}*
                  merge-multiple: true
>>>>>>> 0ed43ee0
            # The upload/download GitHub actions do not preserve the executable
            # bit of the files. We need to set the executable bit for the
            # gem5.opt binaries we've just downloaded.
            - run: find build -name "gem5.opt" | xargs chmod u+x
    # run test
            - name: long ${{ matrix.test-type }} tests
              working-directory: ${{ github.workspace }}/tests
              run: ./main.py run gem5/${{ matrix.test-type }} --length=long --skip-build -vv -t $(nproc)
            - name: upload results
              if: success() || failure()
              uses: actions/upload-artifact@v4.0.0
              env:
                  MY_STEP_VAR: ${{ matrix.test-type }}_COMMIT.${{github.sha}}_RUN.${{github.run_id}}_ATTEMPT.${{github.run_attempt}}
              with:
                  name: ${{ env.MY_STEP_VAR }}
                  path: tests/testing-results
                  retention-days: 7
            - run: echo "This job's status is ${{ job.status }}."

  # split library example tests into runs based on Suite UID
  # so that they don't hog the runners for too long
    testlib-long-gem5_library_example_tests:
        runs-on: [self-hosted, linux, x64]
        strategy:
            fail-fast: false
            matrix:
                test-type: [gem5-library-example-x86-ubuntu-run-ALL-x86_64-opt, gem5-library-example-riscv-ubuntu-run-ALL-x86_64-opt, lupv-example-ALL-x86_64-opt,
                    gem5-library-example-arm-ubuntu-run-test-ALL-x86_64-opt, gem5-library-example-riscvmatched-hello-ALL-x86_64-opt]
        container: ghcr.io/gem5/ubuntu-24.04_all-dependencies:latest
        needs: [name-artifacts, build-gem5]
        timeout-minutes: 1440 # 24 hours
        steps:
            - name: Clean runner
              run: rm -rf ./* || true rm -rf ./.??* || true rm -rf ~/.cache || true
            - uses: actions/checkout@v4
<<<<<<< HEAD
              with:
        # Scheduled workflows run on the default branch by default. We
        # therefore need to explicitly checkout the develop branch.
                  ref: develop
            - uses: actions/download-artifact@v4.0.0
=======
            - uses: actions/download-artifact@v4
>>>>>>> 0ed43ee0
              with:
                  name: ${{needs.name-artifacts.outputs.build-name}}ALL
            - run: chmod u+x build/ALL/gem5.opt
            - name: long ${{ matrix.test-type }} gem5_library_example_tests
              working-directory: ${{ github.workspace }}/tests
              run: ./main.py run --uid SuiteUID:tests/gem5/gem5_library_example_tests/test_gem5_library_examples.py:test-${{ matrix.test-type }} --length=long
                  --skip-build -vv
            - name: upload results
              if: success() || failure()
              uses: actions/upload-artifact@v4.0.0
              env:
                  MY_STEP_VAR: ${{ matrix.test-type }}_COMMIT.${{github.sha}}_RUN.${{github.run_id}}_ATTEMPT.${{github.run_attempt}}
              with:
                  name: ${{ env.MY_STEP_VAR }}
                  path: tests/testing-results
                  retention-days: 7
            - run: echo "This job's status is ${{ job.status }}."

  # This runs the SST-gem5 integration compilation and tests it with
  # ext/sst/sst/example.py.
  sst-test:
    runs-on: [self-hosted, linux, x64]
    container: ghcr.io/gem5/sst-env:latest
    timeout-minutes: 180

        steps:
            - uses: actions/checkout@v4
            - name: Build RISCV/libgem5_opt.so with SST
              run: scons build/RISCV/libgem5_opt.so --without-tcmalloc --duplicate-sources --ignore-style -j $(nproc)
            - name: Makefile ext/sst
              working-directory: ${{ github.workspace }}/ext/sst
              run: mv Makefile.linux Makefile
            - name: Compile ext/sst
              working-directory: ${{ github.workspace }}/ext/sst
              run: make -j $(nproc)
            - name: Run SST test
              working-directory: ${{ github.workspace }}/ext/sst
              run: sst --add-lib-path=./ sst/example.py

  # This runs the gem5 within SystemC ingration and runs a simple hello-world
  # simulation with it.
  systemc-test:
    runs-on: [self-hosted, linux, x64]
    container: ghcr.io/gem5/systemc-env:latest
    timeout-minutes: 180

        steps:
            - uses: actions/checkout@v4
            - name: Build ARM/gem5.opt
              run: scons build/ARM/gem5.opt --ignore-style --duplicate-sources -j$(nproc)
            - name: disable systemc
              run: scons setconfig build/ARM --ignore-style USE_SYSTEMC=n
            - name: Build ARM/libgem5_opt.so
              run: scons build/ARM/libgem5_opt.so --with-cxx-config --without-python --without-tcmalloc -j$(nproc) --duplicate-sources
            - name: Compile gem5 withing SystemC
              working-directory: ${{ github.workspace }}/util/systemc/gem5_within_systemc
              run: make
            - name: Run gem5 within SystemC test
              run: ./build/ARM/gem5.opt configs/deprecated/example/se.py -c tests/test-progs/hello/bin/arm/linux/hello
            - name: Continue gem5 within SystemC test
              run: LD_LIBRARY_PATH=build/ARM/:/opt/systemc/lib-linux64/ ./util/systemc/gem5_within_systemc/gem5.opt.sc m5out/config.ini

  # Runs the gem5 Nighyly GPU tests.
  gpu-tests:
    runs-on: [self-hosted, linux, x64]
    container: ghcr.io/gem5/gcn-gpu:latest
    timeout-minutes: 720 # 12 hours

        steps:
            - uses: actions/checkout@v4
            - name: Compile build/VEGA_X86/gem5.opt
              run: scons build/VEGA_X86/gem5.opt -j $(nproc)
            - name: Get Square test-prog from gem5-resources
              run: build/VEGA_X86/gem5.opt util/obtain-resource.py square-gpu-test -p square
            - name: Run Square test with VEGA_X86/gem5.opt (SE mode)
              run: |
                  mkdir -p tests/testing-results
                  ./build/VEGA_X86/gem5.opt configs/example/apu_se.py --reg-alloc-policy=dynamic -n3 -c square
            - name: Get allSyncPrims-1kernel from gem5-resources
              run: build/VEGA_X86/gem5.opt util/obtain-resource.py allSyncPrims-1kernel -p allSyncPrims-1kernel
            - name: Run allSyncPrims-1kernel sleepMutex test with VEGA_X86/gem5.opt (SE mode)
              run: ./build/VEGA_X86/gem5.opt configs/example/apu_se.py --reg-alloc-policy=dynamic -n3 -c allSyncPrims-1kernel --options="sleepMutex 10 16
                  4"
            - name: Run allSyncPrims-1kernel lfTreeBarrUsing test with VEGA_X86/gem5.opt (SE mode)
              run: ./build/VEGA_X86/gem5.opt configs/example/apu_se.py --reg-alloc-policy=dynamic -n3 -c allSyncPrims-1kernel --options="lfTreeBarrUniq
                  10 16 4"
    daily-tests:
        # The dummy job is used to indicate whether the daily tests have
        # passed or not. This can be used as status check for pull requests.
        # I.e., if we want to stop pull requests from being merged if the
        # daily tests are failing we can add this job as a required status
        # check.
        runs-on: ubuntu-latest
        needs:
            - unittests-fast-debug
            - testlib-long-tests
            - testlib-long-gem5_library_example_tests
            - sst-test
            - systemc-test
            - gpu-tests
        steps:
            - run: echo "This daily tests have passed."<|MERGE_RESOLUTION|>--- conflicted
+++ resolved
@@ -100,17 +100,12 @@
         timeout-minutes: 60
         steps:
             - uses: actions/checkout@v4
-<<<<<<< HEAD
               with:
           # Scheduled workflows run on the default branch by default. We
           # therefore need to explicitly checkout the develop branch.
           ref: develop
       - name: ALL/unittests.${{ matrix.type }} UnitTests
         run: scons build/ALL/unittests.${{ matrix.type }} -j $(nproc)
-=======
-            - name: ALL/unittests.${{ matrix.type }} UnitTests
-              run: scons build/ALL/unittests.${{ matrix.type }} -j $(nproc)
->>>>>>> 0ed43ee0
 
   # start running all of the long tests
     testlib-long-tests:
@@ -127,7 +122,6 @@
             - name: Clean runner
               run: rm -rf ./* || true rm -rf ./.??* || true rm -rf ~/.cache || true
             - uses: actions/checkout@v4
-<<<<<<< HEAD
               with:
         # Scheduled workflows run on the default branch by default. We
         # therefore need to explicitly checkout the develop branch.
@@ -138,15 +132,6 @@
             - uses: actions/download-artifact@v4.0.0
               with:
                   name: ${{needs.name-artifacts.outputs.build-name}}
-=======
-            # download all artifacts for each test. Thoguh this is inelegant,
-            # it's simpler than figuring otu which long tests requires which
-            # binary.
-            - uses: actions/download-artifact@v4
-              with:
-                  pattern: ${{needs.name-artifacts.outputs.build-name}}*
-                  merge-multiple: true
->>>>>>> 0ed43ee0
             # The upload/download GitHub actions do not preserve the executable
             # bit of the files. We need to set the executable bit for the
             # gem5.opt binaries we've just downloaded.
@@ -182,15 +167,11 @@
             - name: Clean runner
               run: rm -rf ./* || true rm -rf ./.??* || true rm -rf ~/.cache || true
             - uses: actions/checkout@v4
-<<<<<<< HEAD
               with:
         # Scheduled workflows run on the default branch by default. We
         # therefore need to explicitly checkout the develop branch.
                   ref: develop
             - uses: actions/download-artifact@v4.0.0
-=======
-            - uses: actions/download-artifact@v4
->>>>>>> 0ed43ee0
               with:
                   name: ${{needs.name-artifacts.outputs.build-name}}ALL
             - run: chmod u+x build/ALL/gem5.opt
