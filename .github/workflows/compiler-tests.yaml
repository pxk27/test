---
# This workflow runs all of the compiler tests

name: Compiler Tests

on:
  # Runs every Friday from 7AM UTC
    schedule:
        - cron: 00 7 * * 5
  # Allows us to manually start workflow for testing
    workflow_dispatch:

jobs:
  # replication of compiler-tests.sh
    all-compilers:
        strategy:
            fail-fast: false
            matrix:
                image: [gcc-version-13, gcc-version-12, gcc-version-11, gcc-version-10, gcc-version-8, clang-version-16, clang-version-15, clang-version-14,
                    clang-version-13, clang-version-12, clang-version-11, clang-version-10, clang-version-9, clang-version-8, clang-version-7, ubuntu-20.04_all-dependencies,
                    ubuntu-22.04_all-dependencies, ubuntu-22.04_min-dependencies]
                opts: [.opt, .fast]
        runs-on: [self-hosted, linux, x64]
        timeout-minutes: 2880 # 48 hours
        container: ghcr.io/gem5/${{ matrix.image }}:latest
        steps:
            - uses: actions/checkout@v4
              with:
        # Scheduled workflows run on the default branch by default. We
        # therefore need to explicitly checkout the develop branch.
                  ref: develop
            - name: Compile build/ALL/gem5${{ matrix.opts }} with ${{ matrix.image }}
              run: /usr/bin/env python3 /usr/bin/scons --ignore-style build/ALL/gem5${{ matrix.opts }} -j$(nproc)
              timeout-minutes: 600 # 10 hours

  # Tests the two latest gcc and clang supported compilers against all gem5 compilations.
    latest-compilers-all-gem5-builds:
        strategy:
            fail-fast: false
            matrix:
                gem5-compilation: [ARM, ARM_MESI_Three_Level, ARM_MESI_Three_Level_HTM, ARM_MOESI_hammer, Garnet_standalone, MIPS, 'NULL', NULL_MESI_Two_Level,
                    NULL_MOESI_CMP_directory, NULL_MOESI_CMP_token, NULL_MOESI_hammer, POWER, RISCV, SPARC, X86, X86_MI_example, X86_MOESI_AMD_Base, VEGA_X86]
<<<<<<< HEAD
                image: [gcc-version-12, clang-version-16]
=======
                image: [gcc-version-13, clang-version-16]
>>>>>>> f35815cd
                opts: [.opt]
        runs-on: [self-hosted, linux, x64]
        timeout-minutes: 2880 # 48 hours
        container: ghcr.io/gem5/${{ matrix.image }}:latest
        steps:
            - uses: actions/checkout@v4
              with:
        # Scheduled workflows run on the default branch by default. We
        # therefore need to explicitly checkout the develop branch.
                  ref: develop
            - name: Compile build/${{ matrix.gem5-compilation }}/gem5${{ matrix.opts }} with ${{ matrix.image }}
              run: /usr/bin/env python3 /usr/bin/scons --ignore-style build/${{ matrix.gem5-compilation }}/gem5${{ matrix.opts }} -j$(nproc)
              timeout-minutes: 600 # 10 hours

    compiler-tests:
        # The dummy job is used to indicate whether the compiler tests have
        # passed or not. This can be used as status check for pull requests.
        # I.e., if we want to stop pull requests from being merged if the
        # compiler tests are failing, we can add this job as a required status
        # check.
        runs-on: ubuntu-22.04
        needs:
            - latest-compilers-all-gem5-builds
            - all-compilers
        steps:
            - run: echo "This compiler tests have passed."<|MERGE_RESOLUTION|>--- conflicted
+++ resolved
@@ -40,11 +40,7 @@
             matrix:
                 gem5-compilation: [ARM, ARM_MESI_Three_Level, ARM_MESI_Three_Level_HTM, ARM_MOESI_hammer, Garnet_standalone, MIPS, 'NULL', NULL_MESI_Two_Level,
                     NULL_MOESI_CMP_directory, NULL_MOESI_CMP_token, NULL_MOESI_hammer, POWER, RISCV, SPARC, X86, X86_MI_example, X86_MOESI_AMD_Base, VEGA_X86]
-<<<<<<< HEAD
-                image: [gcc-version-12, clang-version-16]
-=======
                 image: [gcc-version-13, clang-version-16]
->>>>>>> f35815cd
                 opts: [.opt]
         runs-on: [self-hosted, linux, x64]
         timeout-minutes: 2880 # 48 hours
